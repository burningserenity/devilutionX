--- conflicted
+++ resolved
@@ -1,1241 +1,1222 @@
-//HEADER_GOES_HERE
-
-#include "../types.h"
-
-<<<<<<< HEAD
-int numthemes;  // idb
-=======
-int numthemes; // idb
->>>>>>> c0fd7b65
-BOOL armorFlag;
-int ThemeGoodIn[4];
-BOOL weaponFlag;
-bool treasureFlag;  // weak
-bool mFountainFlag; // weak
-bool cauldronFlag;  // weak
-bool tFountainFlag; // weak
-int zharlib;
-int themex;         // idb
-int themey;         // idb
-int themeVar1;      // idb
-ThemeStruct themes[MAXTHEMES];
-bool pFountainFlag; // weak
-bool bFountainFlag; // weak
-BOOL bCrossFlag;
-
-int ThemeGood[4] = { THEME_GOATSHRINE, THEME_SHRINE, THEME_SKELROOM, THEME_LIBRARY };
-
-int trm5x[25] = {
-	-2, -1, 0, 1, 2,
-	-2, -1, 0, 1, 2,
-	-2, -1, 0, 1, 2,
-	-2, -1, 0, 1, 2,
-	-2, -1, 0, 1, 2
-};
-
-int trm5y[25] = {
-	-2, -2, -2, -2, -2,
-	-1, -1, -1, -1, -1,
-	0, 0, 0, 0, 0,
-	1, 1, 1, 1, 1,
-	2, 2, 2, 2, 2
-};
-
-int trm3x[9] = {
-	-1, 0, 1,
-	-1, 0, 1,
-	-1, 0, 1
-};
-
-int trm3y[9] = {
-	-1, -1, -1,
-	0, 0, 0,
-	1, 1, 1
-};
-
-bool __fastcall TFit_Shrine(int i)
-{
-	int v1;        // ecx
-	int v2;        // esi
-	int v3;        // eax
-	int v4;        // edx
-	signed int v6; // [esp+Ch] [ebp-8h]
-	int v7;        // [esp+10h] [ebp-4h]
-
-	v1 = themes[i].ttval;
-	v7 = 0;
-	v2 = 0;
-	v6 = 0;
-	while (1) {
-		v3 = v2 + 112 * v7;
-		if (dung_map[0][v3] != v1) { /* check */
-			goto LABEL_20;
-		}
-		v4 = dPiece[0][v3 - 1]; // *(_DWORD *)&dflags[39][4 * v3 + 36];
-		if (nTrapTable[v4]
-		    && !nSolidTable[dPiece[-1][v3]] // !nSolidTable[*(_DWORD *)&dflags[28][4 * v3 + 32]]
-		    && !nSolidTable[dPiece[1][v3]]
-		    && dung_map[-1][v3] == v1 // block_lvid[v3 + 1940] == v1
-		    && dung_map[1][v3] == v1
-		    && !dObject[-1][v3 - 1]
-		    && !dObject[0][v3 + 111]) {
-			v6 = 1;
-		}
-		if (v6) {
-			break;
-		}
-		if (!nTrapTable[dPiece[-1][v3]] // !nTrapTable[*(_DWORD *)&dflags[28][4 * v3 + 32]]
-		    || nSolidTable[v4]
-		    || nSolidTable[dPiece[0][v3 + 1]]
-		    || dung_map[0][v3 - 1] != v1 // *(&byte_5B78EB + v3) != v1
-		    || dung_map[0][v3 + 1] != v1
-		    || dObject[-1][v3 - 1]
-		    || dObject[-1][v3 + 1]) /* check */
-		{
-			goto LABEL_21;
-		}
-		v6 = 2;
-	LABEL_20:
-		if (v6) {
-			break;
-		}
-	LABEL_21:
-		if (++v7 == 112) {
-			++v2;
-			v7 = 0;
-			if (v2 == 112) {
-				return 0;
-			}
-		}
-	}
-	themey = v2;
-	themex = v7;
-	themeVar1 = v6;
-	return 1;
-}
-
-bool __fastcall TFit_Obj5(int t)
-{
-	int v2;         // ebx
-	int v3;         // esi
-	int v4;         // eax
-	int v5;         // edi
-	int v6;         // ecx
-	signed int v7;  // edx
-	int v8;         // ecx
-	int v10;        // [esp+Ch] [ebp-Ch]
-	int v11;        // [esp+10h] [ebp-8h]
-	signed int v12; // [esp+14h] [ebp-4h]
-
-	v2 = 0;
-	v3 = 0;
-	v4 = random(0, 5) + 1;
-	v10 = v4;
-	if (v4 <= 0) {
-	LABEL_19:
-		themex = v2;
-		themey = v3;
-		return 1;
-	}
-	v5 = themes[t].ttval;
-	v11 = v5;
-	while (1) {
-		v6 = v3 + 112 * v2;
-		if (dung_map[0][v6] == v5 && !nSolidTable[dPiece[0][v6]]) {
-			v12 = 1;
-			v7 = 0;
-			do {
-				if (v7 >= 25) {
-					break;
-				}
-				v8 = v3 + trm5y[v7] + 112 * (v2 + trm5x[v7]);
-				if (nSolidTable[dPiece[0][v8]]) {
-					v12 = 0;
-				}
-				v5 = v11;
-				if (dung_map[0][v8] != v11) {
-					v12 = 0;
-				}
-				++v7;
-			} while (v12);
-			if (v12) {
-				--v4;
-				goto LABEL_18;
-			}
-		}
-		if (++v2 != 112) {
-			goto LABEL_18;
-		}
-		v2 = 0;
-		if (++v3 != 112) {
-			goto LABEL_18;
-		}
-		if (v4 == v10) {
-			return 0;
-		}
-		v3 = 0;
-	LABEL_18:
-		if (v4 <= 0) {
-			goto LABEL_19;
-		}
-	}
-}
-
-bool __fastcall TFit_SkelRoom(int t)
-{
-	int i; // esi
-
-	if (leveltype != 1 && leveltype != 2) {
-		return 0;
-	}
-	i = 0;
-	if (nummtypes <= 0) {
-		return 0;
-	}
-
-	while (!IsSkel(Monsters[i].mtype)) {
-		++i;
-		if (i >= nummtypes) {
-			return 0;
-		}
-	}
-	themeVar1 = i;
-	return TFit_Obj5(t);
-}
-
-bool __fastcall TFit_GoatShrine(int t)
-{
-	int i; // esi
-
-	i = 0;
-	if (nummtypes <= 0) {
-		return 0;
-	}
-
-	while (!IsGoat(Monsters[i].mtype)) {
-		++i;
-		if (i >= nummtypes) {
-			return 0;
-		}
-	}
-	themeVar1 = i;
-	return TFit_Obj5(t);
-}
-
-BOOL __fastcall CheckThemeObj3(int xp, int yp, int t, int f)
-{
-	int i; // edi
-
-	i = 0;
-	while (1) {
-		if (xp + trm3x[i] < 0) {
-			break;
-		}
-		if (yp + trm3y[i] < 0) {
-			break;
-		}
-		if (nSolidTable[dPiece[xp + trm3x[i]][yp + trm3y[i]]]) {
-			break;
-		}
-		if (dung_map[xp + trm3x[i]][yp + trm3y[i]] != themes[t].ttval) {
-			break;
-		}
-		if (dObject[xp + trm3x[i]][yp + trm3y[i]]) {
-			break;
-		}
-		if (f != -1) {
-			if (!random(0, f)) {
-				break;
-			}
-		}
-		++i;
-		if (i >= 9) {
-			return 1;
-		}
-	}
-	return 0;
-}
-
-bool __fastcall TFit_Obj3(int t)
-{
-	int yp;         // edi
-	int xp;         // esi
-	char objrnd[4]; // [esp+Bh] [ebp-5h]
-
-	objrnd[0] = 4;
-	objrnd[1] = 4;
-	objrnd[2] = 3;
-	objrnd[3] = 5;
-	yp = 1;
-	while (2) {
-		xp = 1;
-		do {
-			if (CheckThemeObj3(xp, yp, t, objrnd[leveltype - 1])) {
-				themex = xp;
-				themey = yp;
-				return 1;
-			}
-			++xp;
-		} while (xp < 111);
-		if (++yp < 111) {
-			continue;
-		}
-		break;
-	}
-	return 0;
-}
-
-bool __fastcall CheckThemeReqs(int t)
-{
-	bool rv; // al
-	int v2;  // ecx
-	int v3;  // ecx
-	int v4;  // ecx
-	int v5;  // ecx
-	bool v6; // zf
-	int v7;  // ecx
-	int v8;  // ecx
-	int v9;  // ecx
-
-	rv = 1;
-	if (t <= 10) {
-		if (t != 10) {
-			v2 = t - 1;
-			if (v2) {
-				v3 = v2 - 2;
-				if (v3) {
-					v4 = v3 - 2;
-					if (v4) {
-						v5 = v4 - 2;
-						if (v5) {
-							if (v5 != 2) {
-								return rv;
-							}
-							v6 = pFountainFlag == 0;
-						} else {
-							v6 = bFountainFlag == 0;
-						}
-					LABEL_21:
-						if (!v6) {
-							return rv;
-						}
-						return 0;
-					}
-				}
-			}
-			if (leveltype != 3) {
-				v6 = leveltype == DTYPE_HELL;
-				goto LABEL_21;
-			}
-			return 0;
-		}
-	LABEL_16:
-		v6 = leveltype == DTYPE_CATHEDRAL;
-		goto LABEL_21;
-	}
-	v7 = t - 12;
-	if (v7) {
-		v8 = v7 - 1;
-		if (!v8) {
-			v6 = mFountainFlag == 0;
-			goto LABEL_21;
-		}
-		v9 = v8 - 1;
-		if (!v9) {
-			v6 = tFountainFlag == 0;
-			goto LABEL_21;
-		}
-		if (v9 != 2) {
-			return rv;
-		}
-		goto LABEL_16;
-	}
-	if (leveltype == DTYPE_HELL) {
-		v6 = cauldronFlag == 0;
-		goto LABEL_21;
-	}
-	return 0;
-}
-// 6AAA58: using guessed type int mFountainFlag;
-// 6AAA5C: using guessed type int cauldronFlag;
-// 6AAA60: using guessed type int tFountainFlag;
-// 6AAC08: using guessed type int pFountainFlag;
-// 6AAC0C: using guessed type int bFountainFlag;
-
-bool __fastcall SpecialThemeFit(int i, int t)
-{
-	bool rv; // eax
-
-	rv = CheckThemeReqs(t);
-	switch (t) {
-	case THEME_SHRINE:
-	case THEME_LIBRARY:
-		if (rv) {
-			rv = TFit_Shrine(i);
-		}
-		break;
-	case THEME_SKELROOM:
-		if (rv) {
-			rv = TFit_SkelRoom(i);
-		}
-		break;
-	case THEME_TREASURE:
-		rv = treasureFlag;
-		if (treasureFlag) {
-			treasureFlag = 0;
-		}
-		break;
-	case THEME_TORTURE:
-	case THEME_DECAPITATED:
-	case THEME_ARMORSTAND:
-	case THEME_BRNCROSS:
-	case THEME_WEAPONRACK:
-		if (rv) {
-			rv = TFit_Obj3(i);
-		}
-		break;
-	case THEME_BLOODFOUNTAIN:
-		if (rv) {
-			rv = TFit_Obj5(i);
-			if (rv) {
-				bFountainFlag = 0;
-			}
-		}
-		break;
-	case THEME_PURIFYINGFOUNTAIN:
-		if (rv) {
-			rv = TFit_Obj5(i);
-			if (rv) {
-				pFountainFlag = 0;
-			}
-		}
-		break;
-	case THEME_GOATSHRINE:
-		if (rv) {
-			rv = TFit_GoatShrine(i);
-		}
-		break;
-	case THEME_CAULDRON:
-		if (rv) {
-			rv = TFit_Obj5(i);
-			if (rv) {
-				cauldronFlag = 0;
-			}
-		}
-		break;
-	case THEME_MURKYFOUNTAIN:
-		if (rv) {
-			rv = TFit_Obj5(i);
-			if (rv) {
-				mFountainFlag = 0;
-			}
-		}
-		break;
-	case THEME_TEARFOUNTAIN:
-		if (rv) {
-			rv = TFit_Obj5(i);
-			if (rv) {
-				tFountainFlag = 0;
-			}
-		}
-		break;
-	default:
-		return rv;
-	}
-	return rv;
-}
-// 6AAA54: using guessed type int treasureFlag;
-// 6AAA58: using guessed type int mFountainFlag;
-// 6AAA5C: using guessed type int cauldronFlag;
-// 6AAA60: using guessed type int tFountainFlag;
-// 6AAC08: using guessed type int pFountainFlag;
-// 6AAC0C: using guessed type int bFountainFlag;
-
-bool __fastcall CheckThemeRoom(int tv)
-{
-	int v1;         // esi
-	int *v2;        // edx
-	signed int v3;  // edi
-	signed int v4;  // esi
-	signed int v5;  // edx
-	signed int v6;  // eax
-	int v7;         // edi
-	int *v8;        // esi
-	char *v9;       // eax
-	int *v10;       // edx
-	signed int v12; // [esp+Ch] [ebp-8h]
-
-	v1 = 0;
-	if (trigflag[4] <= 0) {
-	LABEL_5:
-		v3 = 0;
-		v4 = 0;
-		do {
-			v5 = 0;
-			v6 = v4;
-			do {
-				if (dung_map[0][v6] == tv) {
-					if (dFlags[0][v6] & DFLAG_POPULATED) {
-						return 0;
-					}
-					++v3;
-				}
-				++v5;
-				v6 += 112;
-			} while (v5 < 112);
-			++v4;
-		} while (v4 < 112);
-		if (leveltype != 1 || v3 >= 9 && v3 <= 100) {
-			v7 = 0;
-			v8 = &dPiece[-1][111];
-		LABEL_16:
-			v12 = 0;
-			v9 = &dung_map[-1][v7 + 111];
-			v10 = v8;
-			while (v9[1] != tv
-			    || nSolidTable[v10[1]]
-			    || (*(v9 - 111) == tv || nSolidTable[*(v10 - 111)]) /* check */
-			        && (v9[113] == tv || nSolidTable[v10[113]])
-			        && (*v9 == tv || nSolidTable[*v10])
-			        && (v9[2] == tv || nSolidTable[v10[2]])) {
-				++v12;
-				v10 += 112;
-				v9 += 112;
-				if (v12 >= 112) {
-					++v8;
-					++v7;
-					if ((signed int)v8 < (signed int)&dPiece[0][111]) {
-						goto LABEL_16;
-					}
-					return 1;
-				}
-			}
-		}
-	} else {
-		v2 = &trigs[0]._ty;
-		while (dung_map[*(v2 - 1)][*v2] != tv) {
-			++v1;
-			v2 += 4;
-			if (v1 >= trigflag[4]) {
-				goto LABEL_5;
-			}
-		}
-	}
-	return 0;
-}
-
-void __cdecl InitThemes()
-{
-	int v0;  // esi
-	char v1; // bl
-	int v2;  // edi
-	//int v3; // eax
-	int i; // ebx
-	//int v6; // eax
-	int v8; // esi
-	int v9; // ecx
-	int j;  // eax
-	//int v11; // eax
-	int *v13; // edi
-	int v14;  // esi
-	int *v15; // ebx
-	//int v16; // eax
-	int v17; // eax
-	int k;   // esi
-	int l;   // ebx
-	//int v20; // eax
-
-	zharlib = -1;
-	v0 = 0;
-	bCrossFlag = FALSE;
-	numthemes = 0;
-	armorFlag = TRUE;
-	bFountainFlag = 1;
-	cauldronFlag = 1;
-	mFountainFlag = 1;
-	pFountainFlag = 1;
-	tFountainFlag = 1;
-	treasureFlag = 1;
-	weaponFlag = TRUE;
-	if (currlevel != 16) {
-		v1 = leveltype;
-		if (leveltype == DTYPE_CATHEDRAL) {
-			ThemeGoodIn[0] = 0;
-			ThemeGoodIn[1] = 0;
-			ThemeGoodIn[2] = 0;
-			ThemeGoodIn[3] = 0;
-			v2 = 0;
-			do {
-				if (v0 >= MAXTHEMES) {
-					break;
-				}
-				//_LOBYTE(v3) = CheckThemeRoom(v2);
-				if (CheckThemeRoom(v2)) {
-					themes[v0].ttval = v2;
-					for (i = ThemeGood[random(0, 4)];; i = random(0, 17)) {
-						//_LOBYTE(v6) = SpecialThemeFit(numthemes, i);
-						if (SpecialThemeFit(numthemes, i)) {
-							break;
-						}
-					}
-					v8 = numthemes;
-					themes[numthemes].ttype = i;
-					v1 = leveltype;
-					v0 = v8 + 1;
-					numthemes = v0;
-				}
-				++v2;
-			} while (v2 < 256);
-		}
-		if (v1 == 2 || v1 == 3 || v1 == 4) {
-			v9 = themeCount;
-			for (j = 0; j < v9; ++j)
-				themes[j].ttype = -1;
-			//_LOBYTE(v11) = QuestStatus(QTYPE_ZHAR);
-			v13 = &themeLoc[0].ttval;
-			if (QuestStatus(QTYPE_ZHAR)) {
-				v14 = 0;
-				if (themeCount > 0) {
-					v15 = &themeLoc[0].ttval;
-					while (1) {
-						themes[v14].ttval = *v15;
-						//_LOBYTE(v16) = SpecialThemeFit(v14, 5);
-						if (SpecialThemeFit(v14, 5)) {
-							break;
-						}
-						++v14;
-						v15 += 5;
-						if (v14 >= themeCount) {
-							goto LABEL_23;
-						}
-					}
-					themes[v14].ttype = 5;
-					zharlib = v14;
-				}
-			}
-		LABEL_23:
-			v17 = themeCount;
-			for (k = 0; k < themeCount; v13 += 5) {
-				if (themes[k].ttype == -1) {
-					themes[k].ttval = *v13;
-					for (l = ThemeGood[random(0, 4)];; l = random(0, 17)) {
-						//_LOBYTE(v20) = SpecialThemeFit(k, l);
-						if (SpecialThemeFit(k, l)) {
-							break;
-						}
-					}
-					themes[k].ttype = l;
-				}
-				v17 = themeCount;
-				++k;
-			}
-			numthemes += v17;
-		}
-	}
-}
-<<<<<<< HEAD
-=======
-// 6AAA50: using guessed type int weaponFlag;
->>>>>>> c0fd7b65
-// 6AAA54: using guessed type int treasureFlag;
-// 6AAA58: using guessed type int mFountainFlag;
-// 6AAA5C: using guessed type int cauldronFlag;
-// 6AAA60: using guessed type int tFountainFlag;
-// 6AAC08: using guessed type int pFountainFlag;
-// 6AAC0C: using guessed type int bFountainFlag;
-
-// HoldThemeRooms marks theme rooms as populated.
-void __cdecl HoldThemeRooms()
-{
-	int i;
-	int x;
-	int y;
-
-	if (currlevel != 16) {
-		if (leveltype == DTYPE_CATHEDRAL) {
-			for (i = 0; i < numthemes; i++) {
-				for (y = 0; y < 112; y++) {
-					for (x = 0; x < 112; x++) {
-						if (dung_map[x][y] == themes[i].ttval) {
-							dFlags[x][y] |= DFLAG_POPULATED;
-						}
-					}
-				}
-			}
-		} else {
-			DRLG_HoldThemeRooms();
-		}
-	}
-}
-
-// PlaceThemeMonsts places theme monsters with the specified frequency.
-//
-// Parameters:
-//    - t: theme number (index into themes array).
-//    - f: frequency (1/f likelihood of adding monster).
-void __fastcall PlaceThemeMonsts(int t, int f)
-{
-	int xp;
-	int yp;
-	int mtype;
-	int scattertypes[111];
-	int numscattypes;
-	int i;
-
-	numscattypes = 0;
-	for (i = 0; i < nummtypes; i++) {
-		if (Monsters[i].mPlaceFlags & 1) {
-			scattertypes[numscattypes] = i;
-			numscattypes++;
-		}
-	}
-	mtype = scattertypes[random(0, numscattypes)];
-	for (yp = 0; yp < 112; yp++) {
-		for (xp = 0; xp < 112; xp++) {
-			if (dung_map[xp][yp] == themes[t].ttval && !nSolidTable[dPiece[xp][yp]] && dItem[xp][yp] == 0 && dObject[xp][yp] == 0) {
-				if (random(0, f) == 0) {
-					AddMonster(xp, yp, random(0, 8), mtype, 1);
-				}
-			}
-		}
-	}
-}
-
-// Theme_Barrel initializes the barrel theme.
-//
-// Parameters:
-//    - t: theme number (index into themes array).
-void __fastcall Theme_Barrel(int t)
-{
-	int xp;
-	int yp;
-	int r;
-	char barrnd[4] = { 2, 6, 4, 8 };
-	char monstrnd[4] = { 5, 7, 3, 9 };
-
-	for (yp = 0; yp < 112; yp++) {
-		for (xp = 0; xp < 112; xp++) {
-			if (dung_map[xp][yp] == themes[t].ttval && !nSolidTable[dPiece[xp][yp]]) {
-				if (random(0, barrnd[leveltype - 1]) == 0) {
-					r = random(0, barrnd[leveltype - 1]) != 0;
-					r += OBJ_BARREL;
-					AddObject(r, xp, yp);
-				}
-			}
-		}
-	}
-	PlaceThemeMonsts(t, monstrnd[leveltype - 1]);
-}
-
-// Theme_Shrine initializes the shrine theme.
-//
-// Parameters:
-//    - t: theme number (index into themes array).
-void __fastcall Theme_Shrine(int t)
-{
-	char monstrnd[4] = { 6, 6, 3, 9 };
-
-	TFit_Shrine(t);
-	if (themeVar1 == 1) {
-		AddObject(OBJ_CANDLE2, themex - 1, themey);
-		AddObject(OBJ_SHRINER, themex, themey);
-		AddObject(OBJ_CANDLE2, themex + 1, themey);
-	} else {
-		AddObject(OBJ_CANDLE2, themex, themey - 1);
-		AddObject(OBJ_SHRINEL, themex, themey);
-		AddObject(OBJ_CANDLE2, themex, themey + 1);
-	}
-	PlaceThemeMonsts(t, monstrnd[leveltype - 1]);
-}
-
-// Theme_MonstPit initializes the monster pit theme.
-//
-// Parameters:
-//    - t: theme number (index into themes array).
-void __fastcall Theme_MonstPit(int t)
-{
-	int r;
-	int ixp;
-	int iyp;
-	char monstrnd[4] = { 6, 7, 3, 9 };
-
-	r = random(0, 100) + 1;
-	ixp = 0;
-	iyp = 0;
-	if (r > 0) {
-		while (TRUE) {
-			if (dung_map[ixp][iyp] == themes[t].ttval && !nSolidTable[dPiece[ixp][iyp]]) {
-				--r;
-			}
-			if (r <= 0) {
-				break;
-			}
-			ixp++;
-			if (ixp == 112) {
-				ixp = 0;
-				iyp++;
-				if (iyp == 112) {
-					iyp = 0;
-				}
-			}
-		}
-	}
-	CreateRndItem(ixp, iyp, TRUE, FALSE, TRUE);
-	ItemNoFlippy();
-	PlaceThemeMonsts(t, monstrnd[leveltype - 1]);
-}
-
-// Theme_SkelRoom initializes the skeleton room theme.
-//
-// Parameters:
-//    - t: theme number (index into themes array).
-void __fastcall Theme_SkelRoom(int t)
-{
-
-	int xp;
-	int yp;
-	char monstrnd[4] = { 6, 7, 3, 9 };
-
-	TFit_SkelRoom(t);
-	xp = themex;
-	yp = themey;
-	AddObject(OBJ_SKFIRE, xp, yp);
-	if (random(0, monstrnd[leveltype-1]) != 0) {
-		SpawnSkeleton(PreSpawnSkeleton(), xp-1, yp-1);
-	} else {
-		AddObject(OBJ_BANNERL, xp-1, yp-1);
-	}
-	SpawnSkeleton(PreSpawnSkeleton(), xp, yp-1);
-	if (random(0, monstrnd[leveltype-1]) != 0) {
-		SpawnSkeleton(PreSpawnSkeleton(), xp+1, yp-1);
-	} else {
-		AddObject(OBJ_BANNERR, xp+1, yp-1);
-	}
-	if (random(0, monstrnd[leveltype-1]) != 0) {
-		SpawnSkeleton(PreSpawnSkeleton(), xp-1, yp);
-	} else {
-		AddObject(OBJ_BANNERM, xp-1, yp);
-	}
-	if (random(0, monstrnd[leveltype-1]) != 0) {
-		SpawnSkeleton(PreSpawnSkeleton(), xp+1, yp);
-	} else {
-		AddObject(OBJ_BANNERM, xp+1, yp);
-	}
-	if (random(0, monstrnd[leveltype-1]) != 0) {
-		SpawnSkeleton(PreSpawnSkeleton(), xp-1, yp+1);
-	} else {
-		AddObject(OBJ_BANNERR, xp-1, yp+1);
-	}
-	SpawnSkeleton(PreSpawnSkeleton(), xp, yp+1);
-	if (random(0, monstrnd[leveltype-1]) != 0) {
-		SpawnSkeleton(PreSpawnSkeleton(), xp+1, yp+1);
-	} else {
-		AddObject(OBJ_BANNERL, xp+1, yp+1);
-	}
-	if (dObject[xp][yp-3] == 0) {
-		AddObject(OBJ_SKELBOOK, xp, yp-2);
-	}
-	if (dObject[xp][yp+3] == 0) {
-		AddObject(OBJ_SKELBOOK, xp, yp+2);
-	}
-
-}
-
-// Theme_Treasure initializes the treasure theme.
-//
-// Parameters:
-//    - t: theme number (index into themes array).
-void __fastcall Theme_Treasure(int t)
-{
-	int xp, yp;
-	int i;
-	char treasrnd[4] = { 4, 9, 7, 10 };
-	char monstrnd[4] = { 6, 8, 3, 7 };
-
-	GetRndSeed();
-	for (yp = 0; yp < 112; yp++) {
-		for (xp = 0; xp < 112; xp++) {
-			if (dung_map[xp][yp] == themes[t].ttval && !nSolidTable[dPiece[xp][yp]]) {
-				int rv = random(0, treasrnd[leveltype - 1]);
-				// BUGFIX: the `2*` in `2*random(0, treasrnd...) == 0` has no effect, should probably be `random(0, 2*treasrnd...) == 0`
-				if ((2*random(0, treasrnd[leveltype - 1])) == 0) {
-					CreateTypeItem(xp, yp, FALSE, ITYPE_GOLD, IMISC_NONE, FALSE, TRUE);
-					ItemNoFlippy();
-				}
-				if (rv == 0) {
-					CreateRndItem(xp, yp, FALSE, FALSE, TRUE);
-					ItemNoFlippy();
-				}
-				if (rv == 0 || rv >= treasrnd[leveltype-1] - 2) {
-					i = ItemNoFlippy();
-					if (rv >= treasrnd[leveltype-1] - 2 && leveltype != DTYPE_CATHEDRAL) {
-						item[i]._ivalue >>= 1;
-					}
-				}
-			}
-		}
-	}
-	PlaceThemeMonsts(t, monstrnd[leveltype - 1]);
-}
-
-// Theme_Library initializes the library theme.
-//
-// Parameters:
-//    - t: theme number (index into themes array).
-void __fastcall Theme_Library(int t)
-{
-	int xp;
-	int yp;
-	int oi;
-	char librnd[4] = { 1, 2, 2, 5 };
-	char monstrnd[4] = { 5, 7, 3, 9 };
-
-	TFit_Shrine(t);
-	if (themeVar1 == 1) {
-		AddObject(OBJ_BOOKCANDLE, themex-1, themey);
-		AddObject(OBJ_BOOKCASER, themex, themey);
-		AddObject(OBJ_BOOKCANDLE, themex+1, themey);
-	} else {
-		AddObject(OBJ_BOOKCANDLE, themex, themey-1);
-		AddObject(OBJ_BOOKCASEL, themex, themey);
-		AddObject(OBJ_BOOKCANDLE, themex, themey+1);
-	}
-	for (yp = 1; yp < 112-1; yp++) {
-		for (xp = 1; xp < 112-1; xp++) {
-			if (CheckThemeObj3(xp, yp, t, -1)) {
-				if (dMonster[xp][yp] == 0) {
-					if (random(0, librnd[leveltype - 1]) == 0) {
-						AddObject(OBJ_BOOKSTAND, xp, yp);
-						if (random(0, 2*librnd[leveltype - 1]) != 0) {
-							oi = dObject[xp][yp] - 1;
-							object[oi]._oSelFlag = 0;
-							object[oi]._oAnimFrame += 2;
-						}
-					}
-				}
-			}
-		}
-	}
-	if (!QuestStatus(QTYPE_ZHAR) || t != zharlib) {
-		PlaceThemeMonsts(t, monstrnd[leveltype - 1]);
-	}
-}
-
-// Theme_Torture initializes the torture theme.
-//
-// Parameters:
-//    - t: theme number (index into themes array).
-void __fastcall Theme_Torture(int t)
-{
-	int xp;
-	int yp;
-	char tortrnd[4] = { 6, 8, 3, 8 };
-	char monstrnd[4] = { 6, 8, 3, 9 };
-
-	for (yp = 1; yp < 112-1; yp++) {
-		for (xp = 1; xp < 112-1; xp++) {
-			if (dung_map[xp][yp] == themes[t].ttval && !nSolidTable[dPiece[xp][yp]]) {
-				if (CheckThemeObj3(xp, yp, t, -1)) {
-					if (random(0, tortrnd[leveltype - 1]) == 0) {
-						AddObject(OBJ_TNUDEM2, xp, yp);
-					}
-				}
-			}
-		}
-	}
-	PlaceThemeMonsts(t, monstrnd[leveltype - 1]);
-}
-
-// Theme_BloodFountain initializes the blood fountain theme.
-//
-// Parameters:
-//    - t: theme number (index into themes array).
-void __fastcall Theme_BloodFountain(int t)
-{
-	char monstrnd[4] = { 6, 8, 3, 9 };
-
-	TFit_Obj5(t);
-	AddObject(OBJ_BLOODFTN, themex, themey);
-	PlaceThemeMonsts(t, monstrnd[leveltype - 1]);
-}
-
-// Theme_Decap initializes the decapitated theme.
-//
-// Parameters:
-//    - t: theme number (index into themes array).
-void __fastcall Theme_Decap(int t)
-{
-	int xp;
-	int yp;
-	char decaprnd[4] = { 6, 8, 3, 8 };
-	char monstrnd[4] = { 6, 8, 3, 9 };
-
-	for (yp = 1; yp < 112-1; yp++) {
-		for (xp = 1; xp < 112-1; xp++) {
-			if (dung_map[xp][yp] == themes[t].ttval && !nSolidTable[dPiece[xp][yp]]) {
-				if (CheckThemeObj3(xp, yp, t, -1)) {
-					if (random(0, decaprnd[leveltype - 1]) == 0) {
-						AddObject(OBJ_DECAP, xp, yp);
-					}
-				}
-			}
-		}
-	}
-	PlaceThemeMonsts(t, monstrnd[leveltype - 1]);
-}
-
-// Theme_PurifyingFountain initializes the purifying fountain theme.
-//
-// Parameters:
-//    - t: theme number (index into themes array).
-void __fastcall Theme_PurifyingFountain(int t)
-{
-	char monstrnd[4] = { 6, 7, 3, 9 };
-
-	TFit_Obj5(t);
-	AddObject(OBJ_PURIFYINGFTN, themex, themey);
-	PlaceThemeMonsts(t, monstrnd[leveltype - 1]);
-}
-
-// Theme_ArmorStand initializes the armor stand theme.
-//
-// Parameters:
-//    - t: theme number (index into themes array).
-void __fastcall Theme_ArmorStand(int t)
-{
-	int xp;
-	int yp;
-	char armorrnd[4] = { 6, 8, 3, 8 };
-	char monstrnd[4] = { 6, 7, 3, 9 };
-
-	if (armorFlag) {
-		TFit_Obj3(t);
-		AddObject(OBJ_ARMORSTAND, themex, themey);
-	}
-	for (yp = 0; yp < 112; yp++) {
-		for (xp = 0; xp < 112; xp++) {
-			if (dung_map[xp][yp] == themes[t].ttval && !nSolidTable[dPiece[xp][yp]]) {
-				if (CheckThemeObj3(xp, yp, t, -1)) {
-					if (random(0, armorrnd[leveltype - 1]) == 0) {
-						AddObject(OBJ_ARMORSTANDN, xp, yp);
-					}
-				}
-			}
-<<<<<<< HEAD
-		}
-	}
-	PlaceThemeMonsts(t, monstrnd[leveltype - 1]);
-=======
-			v7 += 112;
-			++v2;
-			v3 += 112;
-		} while (v2 < 112);
-		++v9;
-		++v1;
-	} while ((signed int)v9 < (signed int)dPiece[1]);
-	PlaceThemeMonsts(ta, monstrnd[leveltype - 1]);
->>>>>>> c0fd7b65
-	armorFlag = FALSE;
-}
-
-// Theme_GoatShrine initializes the goat shrine theme.
-//
-// Parameters:
-//    - t: theme number (index into themes array).
-void __fastcall Theme_GoatShrine(int t)
-{
-	int xx;
-	int yy;
-
-	TFit_GoatShrine(t);
-	AddObject(OBJ_GOATSHRINE, themex, themey);
-	for (yy = themey - 1; yy <= themey + 1; yy++) {
-		for (xx = themex - 1; xx <= themex + 1; xx++) {
-			if (dung_map[xx][yy] == themes[t].ttval && !nSolidTable[dPiece[xx][yy]] && (xx != themex || yy != themey)) {
-				AddMonster(xx, yy, DIR_SW, themeVar1, 1);
-			}
-		}
-	}
-}
-
-// Theme_Cauldron initializes the cauldron theme.
-//
-// Parameters:
-//    - t: theme number (index into themes array).
-void __fastcall Theme_Cauldron(int t)
-{
-	char monstrnd[4] = { 6, 7, 3, 9 };
-
-	TFit_Obj5(t);
-	AddObject(OBJ_CAULDRON, themex, themey);
-	PlaceThemeMonsts(t, monstrnd[leveltype - 1]);
-}
-
-// Theme_MurkyFountain initializes the murky fountain theme.
-//
-// Parameters:
-//    - t: theme number (index into themes array).
-void __fastcall Theme_MurkyFountain(int t)
-{
-	char monstrnd[4] = { 6, 7, 3, 9 };
-
-	TFit_Obj5(t);
-	AddObject(OBJ_MURKYFTN, themex, themey);
-	PlaceThemeMonsts(t, monstrnd[leveltype - 1]);
-}
-
-// Theme_TearFountain initializes the tear fountain theme.
-//
-// Parameters:
-//    - t: theme number (index into themes array).
-void __fastcall Theme_TearFountain(int t)
-{
-	char monstrnd[4] = { 6, 7, 3, 9 };
-
-	TFit_Obj5(t);
-	AddObject(OBJ_TEARFTN, themex, themey);
-	PlaceThemeMonsts(t, monstrnd[leveltype - 1]);
-}
-
-// Theme_BrnCross initializes the burning cross theme.
-//
-// Parameters:
-//    - t: theme number (index into themes array).
-void __fastcall Theme_BrnCross(int t)
-{
-	int xp;
-	int yp;
-	char monstrnd[4] = { 6, 8, 3, 9 };
-	char bcrossrnd[4] = { 5, 7, 3, 8 };
-
-	for (yp = 0; yp < 112; yp++) {
-		for (xp = 0; xp < 112; xp++) {
-			if (dung_map[xp][yp] == themes[t].ttval && !nSolidTable[dPiece[xp][yp]]) {
-				if (CheckThemeObj3(xp, yp, t, -1)) {
-					if (random(0, bcrossrnd[leveltype - 1]) == 0) {
-						AddObject(OBJ_TBCROSS, xp, yp);
-					}
-				}
-			}
-		}
-	}
-	PlaceThemeMonsts(t, monstrnd[leveltype - 1]);
-	bCrossFlag = TRUE;
-}
-
-// Theme_WeaponRack initializes the weapon rack theme.
-//
-// Parameters:
-//    - t: theme number (index into themes array).
-void __fastcall Theme_WeaponRack(int t)
-{
-	int xp;
-	int yp;
-	char weaponrnd[4] = { 6, 8, 5, 8 };
-	char monstrnd[4] = { 6, 7, 3, 9 };
-
-	if (weaponFlag) {
-		TFit_Obj3(t);
-		AddObject(OBJ_WEAPONRACK, themex, themey);
-	}
-	for (yp = 0; yp < 112; yp++) {
-		for (xp = 0; xp < 112; xp++) {
-			if (dung_map[xp][yp] == themes[t].ttval && !nSolidTable[dPiece[xp][yp]]) {
-				if (CheckThemeObj3(xp, yp, t, -1)) {
-					if (random(0, weaponrnd[leveltype - 1]) == 0) {
-						AddObject(OBJ_WEAPONRACKN, xp, yp);
-					}
-				}
-			}
-		}
-	}
-	PlaceThemeMonsts(t, monstrnd[leveltype - 1]);
-	weaponFlag = FALSE;
-}
-
-// UpdateL4Trans sets each value of the transparency map to 1.
-void __cdecl UpdateL4Trans()
-{
-	int i;
-	int j;
-
-	for (j = 0; j < 112; j++) {
-		for (i = 0; i < 112; i++) {
-			if (dung_map[i][j]) {
-				dung_map[i][j] = 1;
-			}
-		}
-	}
-}
-
-// CreateThemeRooms adds thematic elements to rooms.
-void __cdecl CreateThemeRooms()
-{
-	int i;
-
-	if (currlevel == 16) {
-		return;
-	}
-	InitObjFlag = TRUE;
-	for (i = 0; i < numthemes; i++) {
-		themex = 0;
-		themey = 0;
-		switch (themes[i].ttype) {
-		case THEME_BARREL:
-			Theme_Barrel(i);
-			break;
-		case THEME_SHRINE:
-			Theme_Shrine(i);
-			break;
-		case THEME_MONSTPIT:
-			Theme_MonstPit(i);
-			break;
-		case THEME_SKELROOM:
-			Theme_SkelRoom(i);
-			break;
-		case THEME_TREASURE:
-			Theme_Treasure(i);
-			break;
-		case THEME_LIBRARY:
-			Theme_Library(i);
-			break;
-		case THEME_TORTURE:
-			Theme_Torture(i);
-			break;
-		case THEME_BLOODFOUNTAIN:
-			Theme_BloodFountain(i);
-			break;
-		case THEME_DECAPITATED:
-			Theme_Decap(i);
-			break;
-		case THEME_PURIFYINGFOUNTAIN:
-			Theme_PurifyingFountain(i);
-			break;
-		case THEME_ARMORSTAND:
-			Theme_ArmorStand(i);
-			break;
-		case THEME_GOATSHRINE:
-			Theme_GoatShrine(i);
-			break;
-		case THEME_CAULDRON:
-			Theme_Cauldron(i);
-			break;
-		case THEME_MURKYFOUNTAIN:
-			Theme_MurkyFountain(i);
-			break;
-		case THEME_TEARFOUNTAIN:
-			Theme_TearFountain(i);
-			break;
-		case THEME_BRNCROSS:
-			Theme_BrnCross(i);
-			break;
-		case THEME_WEAPONRACK:
-			Theme_WeaponRack(i);
-			break;
-		}
-	}
-	InitObjFlag = FALSE;
-	if (leveltype == DTYPE_HELL && themeCount > 0) {
-		UpdateL4Trans();
-	}
-}
+//HEADER_GOES_HERE
+
+#include "../types.h"
+
+int numthemes; // idb
+BOOL armorFlag;
+int ThemeGoodIn[4];
+BOOL weaponFlag;
+bool treasureFlag;  // weak
+bool mFountainFlag; // weak
+bool cauldronFlag;  // weak
+bool tFountainFlag; // weak
+int zharlib;
+int themex;         // idb
+int themey;         // idb
+int themeVar1;      // idb
+ThemeStruct themes[MAXTHEMES];
+bool pFountainFlag; // weak
+bool bFountainFlag; // weak
+BOOL bCrossFlag;
+
+int ThemeGood[4] = { THEME_GOATSHRINE, THEME_SHRINE, THEME_SKELROOM, THEME_LIBRARY };
+
+int trm5x[25] = {
+	-2, -1, 0, 1, 2,
+	-2, -1, 0, 1, 2,
+	-2, -1, 0, 1, 2,
+	-2, -1, 0, 1, 2,
+	-2, -1, 0, 1, 2
+};
+
+int trm5y[25] = {
+	-2, -2, -2, -2, -2,
+	-1, -1, -1, -1, -1,
+	0, 0, 0, 0, 0,
+	1, 1, 1, 1, 1,
+	2, 2, 2, 2, 2
+};
+
+int trm3x[9] = {
+	-1, 0, 1,
+	-1, 0, 1,
+	-1, 0, 1
+};
+
+int trm3y[9] = {
+	-1, -1, -1,
+	0, 0, 0,
+	1, 1, 1
+};
+
+bool __fastcall TFit_Shrine(int i)
+{
+	int v1;        // ecx
+	int v2;        // esi
+	int v3;        // eax
+	int v4;        // edx
+	signed int v6; // [esp+Ch] [ebp-8h]
+	int v7;        // [esp+10h] [ebp-4h]
+
+	v1 = themes[i].ttval;
+	v7 = 0;
+	v2 = 0;
+	v6 = 0;
+	while (1) {
+		v3 = v2 + 112 * v7;
+		if (dung_map[0][v3] != v1) { /* check */
+			goto LABEL_20;
+		}
+		v4 = dPiece[0][v3 - 1]; // *(_DWORD *)&dflags[39][4 * v3 + 36];
+		if (nTrapTable[v4]
+		    && !nSolidTable[dPiece[-1][v3]] // !nSolidTable[*(_DWORD *)&dflags[28][4 * v3 + 32]]
+		    && !nSolidTable[dPiece[1][v3]]
+		    && dung_map[-1][v3] == v1 // block_lvid[v3 + 1940] == v1
+		    && dung_map[1][v3] == v1
+		    && !dObject[-1][v3 - 1]
+		    && !dObject[0][v3 + 111]) {
+			v6 = 1;
+		}
+		if (v6) {
+			break;
+		}
+		if (!nTrapTable[dPiece[-1][v3]] // !nTrapTable[*(_DWORD *)&dflags[28][4 * v3 + 32]]
+		    || nSolidTable[v4]
+		    || nSolidTable[dPiece[0][v3 + 1]]
+		    || dung_map[0][v3 - 1] != v1 // *(&byte_5B78EB + v3) != v1
+		    || dung_map[0][v3 + 1] != v1
+		    || dObject[-1][v3 - 1]
+		    || dObject[-1][v3 + 1]) /* check */
+		{
+			goto LABEL_21;
+		}
+		v6 = 2;
+	LABEL_20:
+		if (v6) {
+			break;
+		}
+	LABEL_21:
+		if (++v7 == 112) {
+			++v2;
+			v7 = 0;
+			if (v2 == 112) {
+				return 0;
+			}
+		}
+	}
+	themey = v2;
+	themex = v7;
+	themeVar1 = v6;
+	return 1;
+}
+
+bool __fastcall TFit_Obj5(int t)
+{
+	int v2;         // ebx
+	int v3;         // esi
+	int v4;         // eax
+	int v5;         // edi
+	int v6;         // ecx
+	signed int v7;  // edx
+	int v8;         // ecx
+	int v10;        // [esp+Ch] [ebp-Ch]
+	int v11;        // [esp+10h] [ebp-8h]
+	signed int v12; // [esp+14h] [ebp-4h]
+
+	v2 = 0;
+	v3 = 0;
+	v4 = random(0, 5) + 1;
+	v10 = v4;
+	if (v4 <= 0) {
+	LABEL_19:
+		themex = v2;
+		themey = v3;
+		return 1;
+	}
+	v5 = themes[t].ttval;
+	v11 = v5;
+	while (1) {
+		v6 = v3 + 112 * v2;
+		if (dung_map[0][v6] == v5 && !nSolidTable[dPiece[0][v6]]) {
+			v12 = 1;
+			v7 = 0;
+			do {
+				if (v7 >= 25) {
+					break;
+				}
+				v8 = v3 + trm5y[v7] + 112 * (v2 + trm5x[v7]);
+				if (nSolidTable[dPiece[0][v8]]) {
+					v12 = 0;
+				}
+				v5 = v11;
+				if (dung_map[0][v8] != v11) {
+					v12 = 0;
+				}
+				++v7;
+			} while (v12);
+			if (v12) {
+				--v4;
+				goto LABEL_18;
+			}
+		}
+		if (++v2 != 112) {
+			goto LABEL_18;
+		}
+		v2 = 0;
+		if (++v3 != 112) {
+			goto LABEL_18;
+		}
+		if (v4 == v10) {
+			return 0;
+		}
+		v3 = 0;
+	LABEL_18:
+		if (v4 <= 0) {
+			goto LABEL_19;
+		}
+	}
+}
+
+bool __fastcall TFit_SkelRoom(int t)
+{
+	int i; // esi
+
+	if (leveltype != 1 && leveltype != 2) {
+		return 0;
+	}
+	i = 0;
+	if (nummtypes <= 0) {
+		return 0;
+	}
+
+	while (!IsSkel(Monsters[i].mtype)) {
+		++i;
+		if (i >= nummtypes) {
+			return 0;
+		}
+	}
+	themeVar1 = i;
+	return TFit_Obj5(t);
+}
+
+bool __fastcall TFit_GoatShrine(int t)
+{
+	int i; // esi
+
+	i = 0;
+	if (nummtypes <= 0) {
+		return 0;
+	}
+
+	while (!IsGoat(Monsters[i].mtype)) {
+		++i;
+		if (i >= nummtypes) {
+			return 0;
+		}
+	}
+	themeVar1 = i;
+	return TFit_Obj5(t);
+}
+
+BOOL __fastcall CheckThemeObj3(int xp, int yp, int t, int f)
+{
+	int i; // edi
+
+	i = 0;
+	while (1) {
+		if (xp + trm3x[i] < 0) {
+			break;
+		}
+		if (yp + trm3y[i] < 0) {
+			break;
+		}
+		if (nSolidTable[dPiece[xp + trm3x[i]][yp + trm3y[i]]]) {
+			break;
+		}
+		if (dung_map[xp + trm3x[i]][yp + trm3y[i]] != themes[t].ttval) {
+			break;
+		}
+		if (dObject[xp + trm3x[i]][yp + trm3y[i]]) {
+			break;
+		}
+		if (f != -1) {
+			if (!random(0, f)) {
+				break;
+			}
+		}
+		++i;
+		if (i >= 9) {
+			return 1;
+		}
+	}
+	return 0;
+}
+
+bool __fastcall TFit_Obj3(int t)
+{
+	int yp;         // edi
+	int xp;         // esi
+	char objrnd[4]; // [esp+Bh] [ebp-5h]
+
+	objrnd[0] = 4;
+	objrnd[1] = 4;
+	objrnd[2] = 3;
+	objrnd[3] = 5;
+	yp = 1;
+	while (2) {
+		xp = 1;
+		do {
+			if (CheckThemeObj3(xp, yp, t, objrnd[leveltype - 1])) {
+				themex = xp;
+				themey = yp;
+				return 1;
+			}
+			++xp;
+		} while (xp < 111);
+		if (++yp < 111) {
+			continue;
+		}
+		break;
+	}
+	return 0;
+}
+
+bool __fastcall CheckThemeReqs(int t)
+{
+	bool rv; // al
+	int v2;  // ecx
+	int v3;  // ecx
+	int v4;  // ecx
+	int v5;  // ecx
+	bool v6; // zf
+	int v7;  // ecx
+	int v8;  // ecx
+	int v9;  // ecx
+
+	rv = 1;
+	if (t <= 10) {
+		if (t != 10) {
+			v2 = t - 1;
+			if (v2) {
+				v3 = v2 - 2;
+				if (v3) {
+					v4 = v3 - 2;
+					if (v4) {
+						v5 = v4 - 2;
+						if (v5) {
+							if (v5 != 2) {
+								return rv;
+							}
+							v6 = pFountainFlag == 0;
+						} else {
+							v6 = bFountainFlag == 0;
+						}
+					LABEL_21:
+						if (!v6) {
+							return rv;
+						}
+						return 0;
+					}
+				}
+			}
+			if (leveltype != 3) {
+				v6 = leveltype == DTYPE_HELL;
+				goto LABEL_21;
+			}
+			return 0;
+		}
+	LABEL_16:
+		v6 = leveltype == DTYPE_CATHEDRAL;
+		goto LABEL_21;
+	}
+	v7 = t - 12;
+	if (v7) {
+		v8 = v7 - 1;
+		if (!v8) {
+			v6 = mFountainFlag == 0;
+			goto LABEL_21;
+		}
+		v9 = v8 - 1;
+		if (!v9) {
+			v6 = tFountainFlag == 0;
+			goto LABEL_21;
+		}
+		if (v9 != 2) {
+			return rv;
+		}
+		goto LABEL_16;
+	}
+	if (leveltype == DTYPE_HELL) {
+		v6 = cauldronFlag == 0;
+		goto LABEL_21;
+	}
+	return 0;
+}
+// 6AAA58: using guessed type int mFountainFlag;
+// 6AAA5C: using guessed type int cauldronFlag;
+// 6AAA60: using guessed type int tFountainFlag;
+// 6AAC08: using guessed type int pFountainFlag;
+// 6AAC0C: using guessed type int bFountainFlag;
+
+bool __fastcall SpecialThemeFit(int i, int t)
+{
+	bool rv; // eax
+
+	rv = CheckThemeReqs(t);
+	switch (t) {
+	case THEME_SHRINE:
+	case THEME_LIBRARY:
+		if (rv) {
+			rv = TFit_Shrine(i);
+		}
+		break;
+	case THEME_SKELROOM:
+		if (rv) {
+			rv = TFit_SkelRoom(i);
+		}
+		break;
+	case THEME_TREASURE:
+		rv = treasureFlag;
+		if (treasureFlag) {
+			treasureFlag = 0;
+		}
+		break;
+	case THEME_TORTURE:
+	case THEME_DECAPITATED:
+	case THEME_ARMORSTAND:
+	case THEME_BRNCROSS:
+	case THEME_WEAPONRACK:
+		if (rv) {
+			rv = TFit_Obj3(i);
+		}
+		break;
+	case THEME_BLOODFOUNTAIN:
+		if (rv) {
+			rv = TFit_Obj5(i);
+			if (rv) {
+				bFountainFlag = 0;
+			}
+		}
+		break;
+	case THEME_PURIFYINGFOUNTAIN:
+		if (rv) {
+			rv = TFit_Obj5(i);
+			if (rv) {
+				pFountainFlag = 0;
+			}
+		}
+		break;
+	case THEME_GOATSHRINE:
+		if (rv) {
+			rv = TFit_GoatShrine(i);
+		}
+		break;
+	case THEME_CAULDRON:
+		if (rv) {
+			rv = TFit_Obj5(i);
+			if (rv) {
+				cauldronFlag = 0;
+			}
+		}
+		break;
+	case THEME_MURKYFOUNTAIN:
+		if (rv) {
+			rv = TFit_Obj5(i);
+			if (rv) {
+				mFountainFlag = 0;
+			}
+		}
+		break;
+	case THEME_TEARFOUNTAIN:
+		if (rv) {
+			rv = TFit_Obj5(i);
+			if (rv) {
+				tFountainFlag = 0;
+			}
+		}
+		break;
+	default:
+		return rv;
+	}
+	return rv;
+}
+// 6AAA54: using guessed type int treasureFlag;
+// 6AAA58: using guessed type int mFountainFlag;
+// 6AAA5C: using guessed type int cauldronFlag;
+// 6AAA60: using guessed type int tFountainFlag;
+// 6AAC08: using guessed type int pFountainFlag;
+// 6AAC0C: using guessed type int bFountainFlag;
+
+bool __fastcall CheckThemeRoom(int tv)
+{
+	int v1;         // esi
+	int *v2;        // edx
+	signed int v3;  // edi
+	signed int v4;  // esi
+	signed int v5;  // edx
+	signed int v6;  // eax
+	int v7;         // edi
+	int *v8;        // esi
+	char *v9;       // eax
+	int *v10;       // edx
+	signed int v12; // [esp+Ch] [ebp-8h]
+
+	v1 = 0;
+	if (trigflag[4] <= 0) {
+	LABEL_5:
+		v3 = 0;
+		v4 = 0;
+		do {
+			v5 = 0;
+			v6 = v4;
+			do {
+				if (dung_map[0][v6] == tv) {
+					if (dFlags[0][v6] & DFLAG_POPULATED) {
+						return 0;
+					}
+					++v3;
+				}
+				++v5;
+				v6 += 112;
+			} while (v5 < 112);
+			++v4;
+		} while (v4 < 112);
+		if (leveltype != 1 || v3 >= 9 && v3 <= 100) {
+			v7 = 0;
+			v8 = &dPiece[-1][111];
+		LABEL_16:
+			v12 = 0;
+			v9 = &dung_map[-1][v7 + 111];
+			v10 = v8;
+			while (v9[1] != tv
+			    || nSolidTable[v10[1]]
+			    || (*(v9 - 111) == tv || nSolidTable[*(v10 - 111)]) /* check */
+			        && (v9[113] == tv || nSolidTable[v10[113]])
+			        && (*v9 == tv || nSolidTable[*v10])
+			        && (v9[2] == tv || nSolidTable[v10[2]])) {
+				++v12;
+				v10 += 112;
+				v9 += 112;
+				if (v12 >= 112) {
+					++v8;
+					++v7;
+					if ((signed int)v8 < (signed int)&dPiece[0][111]) {
+						goto LABEL_16;
+					}
+					return 1;
+				}
+			}
+		}
+	} else {
+		v2 = &trigs[0]._ty;
+		while (dung_map[*(v2 - 1)][*v2] != tv) {
+			++v1;
+			v2 += 4;
+			if (v1 >= trigflag[4]) {
+				goto LABEL_5;
+			}
+		}
+	}
+	return 0;
+}
+
+void __cdecl InitThemes()
+{
+	int v0;  // esi
+	char v1; // bl
+	int v2;  // edi
+	//int v3; // eax
+	int i; // ebx
+	//int v6; // eax
+	int v8; // esi
+	int v9; // ecx
+	int j;  // eax
+	//int v11; // eax
+	int *v13; // edi
+	int v14;  // esi
+	int *v15; // ebx
+	//int v16; // eax
+	int v17; // eax
+	int k;   // esi
+	int l;   // ebx
+	//int v20; // eax
+
+	zharlib = -1;
+	v0 = 0;
+	bCrossFlag = FALSE;
+	numthemes = 0;
+	armorFlag = TRUE;
+	bFountainFlag = 1;
+	cauldronFlag = 1;
+	mFountainFlag = 1;
+	pFountainFlag = 1;
+	tFountainFlag = 1;
+	treasureFlag = 1;
+	weaponFlag = TRUE;
+	if (currlevel != 16) {
+		v1 = leveltype;
+		if (leveltype == DTYPE_CATHEDRAL) {
+			ThemeGoodIn[0] = 0;
+			ThemeGoodIn[1] = 0;
+			ThemeGoodIn[2] = 0;
+			ThemeGoodIn[3] = 0;
+			v2 = 0;
+			do {
+				if (v0 >= MAXTHEMES) {
+					break;
+				}
+				//_LOBYTE(v3) = CheckThemeRoom(v2);
+				if (CheckThemeRoom(v2)) {
+					themes[v0].ttval = v2;
+					for (i = ThemeGood[random(0, 4)];; i = random(0, 17)) {
+						//_LOBYTE(v6) = SpecialThemeFit(numthemes, i);
+						if (SpecialThemeFit(numthemes, i)) {
+							break;
+						}
+					}
+					v8 = numthemes;
+					themes[numthemes].ttype = i;
+					v1 = leveltype;
+					v0 = v8 + 1;
+					numthemes = v0;
+				}
+				++v2;
+			} while (v2 < 256);
+		}
+		if (v1 == 2 || v1 == 3 || v1 == 4) {
+			v9 = themeCount;
+			for (j = 0; j < v9; ++j)
+				themes[j].ttype = -1;
+			//_LOBYTE(v11) = QuestStatus(QTYPE_ZHAR);
+			v13 = &themeLoc[0].ttval;
+			if (QuestStatus(QTYPE_ZHAR)) {
+				v14 = 0;
+				if (themeCount > 0) {
+					v15 = &themeLoc[0].ttval;
+					while (1) {
+						themes[v14].ttval = *v15;
+						//_LOBYTE(v16) = SpecialThemeFit(v14, 5);
+						if (SpecialThemeFit(v14, 5)) {
+							break;
+						}
+						++v14;
+						v15 += 5;
+						if (v14 >= themeCount) {
+							goto LABEL_23;
+						}
+					}
+					themes[v14].ttype = 5;
+					zharlib = v14;
+				}
+			}
+		LABEL_23:
+			v17 = themeCount;
+			for (k = 0; k < themeCount; v13 += 5) {
+				if (themes[k].ttype == -1) {
+					themes[k].ttval = *v13;
+					for (l = ThemeGood[random(0, 4)];; l = random(0, 17)) {
+						//_LOBYTE(v20) = SpecialThemeFit(k, l);
+						if (SpecialThemeFit(k, l)) {
+							break;
+						}
+					}
+					themes[k].ttype = l;
+				}
+				v17 = themeCount;
+				++k;
+			}
+			numthemes += v17;
+		}
+	}
+}
+// 6AAA54: using guessed type int treasureFlag;
+// 6AAA58: using guessed type int mFountainFlag;
+// 6AAA5C: using guessed type int cauldronFlag;
+// 6AAA60: using guessed type int tFountainFlag;
+// 6AAC08: using guessed type int pFountainFlag;
+// 6AAC0C: using guessed type int bFountainFlag;
+
+// HoldThemeRooms marks theme rooms as populated.
+void __cdecl HoldThemeRooms()
+{
+	int i;
+	int x;
+	int y;
+
+	if (currlevel != 16) {
+		if (leveltype == DTYPE_CATHEDRAL) {
+			for (i = 0; i < numthemes; i++) {
+				for (y = 0; y < 112; y++) {
+					for (x = 0; x < 112; x++) {
+						if (dung_map[x][y] == themes[i].ttval) {
+							dFlags[x][y] |= DFLAG_POPULATED;
+						}
+					}
+				}
+			}
+		} else {
+			DRLG_HoldThemeRooms();
+		}
+	}
+}
+
+// PlaceThemeMonsts places theme monsters with the specified frequency.
+//
+// Parameters:
+//    - t: theme number (index into themes array).
+//    - f: frequency (1/f likelihood of adding monster).
+void __fastcall PlaceThemeMonsts(int t, int f)
+{
+	int xp;
+	int yp;
+	int mtype;
+	int scattertypes[111];
+	int numscattypes;
+	int i;
+
+	numscattypes = 0;
+	for (i = 0; i < nummtypes; i++) {
+		if (Monsters[i].mPlaceFlags & 1) {
+			scattertypes[numscattypes] = i;
+			numscattypes++;
+		}
+	}
+	mtype = scattertypes[random(0, numscattypes)];
+	for (yp = 0; yp < 112; yp++) {
+		for (xp = 0; xp < 112; xp++) {
+			if (dung_map[xp][yp] == themes[t].ttval && !nSolidTable[dPiece[xp][yp]] && dItem[xp][yp] == 0 && dObject[xp][yp] == 0) {
+				if (random(0, f) == 0) {
+					AddMonster(xp, yp, random(0, 8), mtype, 1);
+				}
+			}
+		}
+	}
+}
+
+// Theme_Barrel initializes the barrel theme.
+//
+// Parameters:
+//    - t: theme number (index into themes array).
+void __fastcall Theme_Barrel(int t)
+{
+	int xp;
+	int yp;
+	int r;
+	char barrnd[4] = { 2, 6, 4, 8 };
+	char monstrnd[4] = { 5, 7, 3, 9 };
+
+	for (yp = 0; yp < 112; yp++) {
+		for (xp = 0; xp < 112; xp++) {
+			if (dung_map[xp][yp] == themes[t].ttval && !nSolidTable[dPiece[xp][yp]]) {
+				if (random(0, barrnd[leveltype - 1]) == 0) {
+					r = random(0, barrnd[leveltype - 1]) != 0;
+					r += OBJ_BARREL;
+					AddObject(r, xp, yp);
+				}
+			}
+		}
+	}
+	PlaceThemeMonsts(t, monstrnd[leveltype - 1]);
+}
+
+// Theme_Shrine initializes the shrine theme.
+//
+// Parameters:
+//    - t: theme number (index into themes array).
+void __fastcall Theme_Shrine(int t)
+{
+	char monstrnd[4] = { 6, 6, 3, 9 };
+
+	TFit_Shrine(t);
+	if (themeVar1 == 1) {
+		AddObject(OBJ_CANDLE2, themex - 1, themey);
+		AddObject(OBJ_SHRINER, themex, themey);
+		AddObject(OBJ_CANDLE2, themex + 1, themey);
+	} else {
+		AddObject(OBJ_CANDLE2, themex, themey - 1);
+		AddObject(OBJ_SHRINEL, themex, themey);
+		AddObject(OBJ_CANDLE2, themex, themey + 1);
+	}
+	PlaceThemeMonsts(t, monstrnd[leveltype - 1]);
+}
+
+// Theme_MonstPit initializes the monster pit theme.
+//
+// Parameters:
+//    - t: theme number (index into themes array).
+void __fastcall Theme_MonstPit(int t)
+{
+	int r;
+	int ixp;
+	int iyp;
+	char monstrnd[4] = { 6, 7, 3, 9 };
+
+	r = random(0, 100) + 1;
+	ixp = 0;
+	iyp = 0;
+	if (r > 0) {
+		while (TRUE) {
+			if (dung_map[ixp][iyp] == themes[t].ttval && !nSolidTable[dPiece[ixp][iyp]]) {
+				--r;
+			}
+			if (r <= 0) {
+				break;
+			}
+			ixp++;
+			if (ixp == 112) {
+				ixp = 0;
+				iyp++;
+				if (iyp == 112) {
+					iyp = 0;
+				}
+			}
+		}
+	}
+	CreateRndItem(ixp, iyp, TRUE, FALSE, TRUE);
+	ItemNoFlippy();
+	PlaceThemeMonsts(t, monstrnd[leveltype - 1]);
+}
+
+// Theme_SkelRoom initializes the skeleton room theme.
+//
+// Parameters:
+//    - t: theme number (index into themes array).
+void __fastcall Theme_SkelRoom(int t)
+{
+
+	int xp;
+	int yp;
+	char monstrnd[4] = { 6, 7, 3, 9 };
+
+	TFit_SkelRoom(t);
+	xp = themex;
+	yp = themey;
+	AddObject(OBJ_SKFIRE, xp, yp);
+	if (random(0, monstrnd[leveltype-1]) != 0) {
+		SpawnSkeleton(PreSpawnSkeleton(), xp-1, yp-1);
+	} else {
+		AddObject(OBJ_BANNERL, xp-1, yp-1);
+	}
+	SpawnSkeleton(PreSpawnSkeleton(), xp, yp-1);
+	if (random(0, monstrnd[leveltype-1]) != 0) {
+		SpawnSkeleton(PreSpawnSkeleton(), xp+1, yp-1);
+	} else {
+		AddObject(OBJ_BANNERR, xp+1, yp-1);
+	}
+	if (random(0, monstrnd[leveltype-1]) != 0) {
+		SpawnSkeleton(PreSpawnSkeleton(), xp-1, yp);
+	} else {
+		AddObject(OBJ_BANNERM, xp-1, yp);
+	}
+	if (random(0, monstrnd[leveltype-1]) != 0) {
+		SpawnSkeleton(PreSpawnSkeleton(), xp+1, yp);
+	} else {
+		AddObject(OBJ_BANNERM, xp+1, yp);
+	}
+	if (random(0, monstrnd[leveltype-1]) != 0) {
+		SpawnSkeleton(PreSpawnSkeleton(), xp-1, yp+1);
+	} else {
+		AddObject(OBJ_BANNERR, xp-1, yp+1);
+	}
+	SpawnSkeleton(PreSpawnSkeleton(), xp, yp+1);
+	if (random(0, monstrnd[leveltype-1]) != 0) {
+		SpawnSkeleton(PreSpawnSkeleton(), xp+1, yp+1);
+	} else {
+		AddObject(OBJ_BANNERL, xp+1, yp+1);
+	}
+	if (dObject[xp][yp-3] == 0) {
+		AddObject(OBJ_SKELBOOK, xp, yp-2);
+	}
+	if (dObject[xp][yp+3] == 0) {
+		AddObject(OBJ_SKELBOOK, xp, yp+2);
+	}
+
+}
+
+// Theme_Treasure initializes the treasure theme.
+//
+// Parameters:
+//    - t: theme number (index into themes array).
+void __fastcall Theme_Treasure(int t)
+{
+	int xp, yp;
+	int i;
+	char treasrnd[4] = { 4, 9, 7, 10 };
+	char monstrnd[4] = { 6, 8, 3, 7 };
+
+	GetRndSeed();
+	for (yp = 0; yp < 112; yp++) {
+		for (xp = 0; xp < 112; xp++) {
+			if (dung_map[xp][yp] == themes[t].ttval && !nSolidTable[dPiece[xp][yp]]) {
+				int rv = random(0, treasrnd[leveltype - 1]);
+				// BUGFIX: the `2*` in `2*random(0, treasrnd...) == 0` has no effect, should probably be `random(0, 2*treasrnd...) == 0`
+				if ((2*random(0, treasrnd[leveltype - 1])) == 0) {
+					CreateTypeItem(xp, yp, FALSE, ITYPE_GOLD, IMISC_NONE, FALSE, TRUE);
+					ItemNoFlippy();
+				}
+				if (rv == 0) {
+					CreateRndItem(xp, yp, FALSE, FALSE, TRUE);
+					ItemNoFlippy();
+				}
+				if (rv == 0 || rv >= treasrnd[leveltype-1] - 2) {
+					i = ItemNoFlippy();
+					if (rv >= treasrnd[leveltype-1] - 2 && leveltype != DTYPE_CATHEDRAL) {
+						item[i]._ivalue >>= 1;
+					}
+				}
+			}
+		}
+	}
+	PlaceThemeMonsts(t, monstrnd[leveltype - 1]);
+}
+
+// Theme_Library initializes the library theme.
+//
+// Parameters:
+//    - t: theme number (index into themes array).
+void __fastcall Theme_Library(int t)
+{
+	int xp;
+	int yp;
+	int oi;
+	char librnd[4] = { 1, 2, 2, 5 };
+	char monstrnd[4] = { 5, 7, 3, 9 };
+
+	TFit_Shrine(t);
+	if (themeVar1 == 1) {
+		AddObject(OBJ_BOOKCANDLE, themex-1, themey);
+		AddObject(OBJ_BOOKCASER, themex, themey);
+		AddObject(OBJ_BOOKCANDLE, themex+1, themey);
+	} else {
+		AddObject(OBJ_BOOKCANDLE, themex, themey-1);
+		AddObject(OBJ_BOOKCASEL, themex, themey);
+		AddObject(OBJ_BOOKCANDLE, themex, themey+1);
+	}
+	for (yp = 1; yp < 112-1; yp++) {
+		for (xp = 1; xp < 112-1; xp++) {
+			if (CheckThemeObj3(xp, yp, t, -1)) {
+				if (dMonster[xp][yp] == 0) {
+					if (random(0, librnd[leveltype - 1]) == 0) {
+						AddObject(OBJ_BOOKSTAND, xp, yp);
+						if (random(0, 2*librnd[leveltype - 1]) != 0) {
+							oi = dObject[xp][yp] - 1;
+							object[oi]._oSelFlag = 0;
+							object[oi]._oAnimFrame += 2;
+						}
+					}
+				}
+			}
+		}
+	}
+	if (!QuestStatus(QTYPE_ZHAR) || t != zharlib) {
+		PlaceThemeMonsts(t, monstrnd[leveltype - 1]);
+	}
+}
+
+// Theme_Torture initializes the torture theme.
+//
+// Parameters:
+//    - t: theme number (index into themes array).
+void __fastcall Theme_Torture(int t)
+{
+	int xp;
+	int yp;
+	char tortrnd[4] = { 6, 8, 3, 8 };
+	char monstrnd[4] = { 6, 8, 3, 9 };
+
+	for (yp = 1; yp < 112-1; yp++) {
+		for (xp = 1; xp < 112-1; xp++) {
+			if (dung_map[xp][yp] == themes[t].ttval && !nSolidTable[dPiece[xp][yp]]) {
+				if (CheckThemeObj3(xp, yp, t, -1)) {
+					if (random(0, tortrnd[leveltype - 1]) == 0) {
+						AddObject(OBJ_TNUDEM2, xp, yp);
+					}
+				}
+			}
+		}
+	}
+	PlaceThemeMonsts(t, monstrnd[leveltype - 1]);
+}
+
+// Theme_BloodFountain initializes the blood fountain theme.
+//
+// Parameters:
+//    - t: theme number (index into themes array).
+void __fastcall Theme_BloodFountain(int t)
+{
+	char monstrnd[4] = { 6, 8, 3, 9 };
+
+	TFit_Obj5(t);
+	AddObject(OBJ_BLOODFTN, themex, themey);
+	PlaceThemeMonsts(t, monstrnd[leveltype - 1]);
+}
+
+// Theme_Decap initializes the decapitated theme.
+//
+// Parameters:
+//    - t: theme number (index into themes array).
+void __fastcall Theme_Decap(int t)
+{
+	int xp;
+	int yp;
+	char decaprnd[4] = { 6, 8, 3, 8 };
+	char monstrnd[4] = { 6, 8, 3, 9 };
+
+	for (yp = 1; yp < 112-1; yp++) {
+		for (xp = 1; xp < 112-1; xp++) {
+			if (dung_map[xp][yp] == themes[t].ttval && !nSolidTable[dPiece[xp][yp]]) {
+				if (CheckThemeObj3(xp, yp, t, -1)) {
+					if (random(0, decaprnd[leveltype - 1]) == 0) {
+						AddObject(OBJ_DECAP, xp, yp);
+					}
+				}
+			}
+		}
+	}
+	PlaceThemeMonsts(t, monstrnd[leveltype - 1]);
+}
+
+// Theme_PurifyingFountain initializes the purifying fountain theme.
+//
+// Parameters:
+//    - t: theme number (index into themes array).
+void __fastcall Theme_PurifyingFountain(int t)
+{
+	char monstrnd[4] = { 6, 7, 3, 9 };
+
+	TFit_Obj5(t);
+	AddObject(OBJ_PURIFYINGFTN, themex, themey);
+	PlaceThemeMonsts(t, monstrnd[leveltype - 1]);
+}
+
+// Theme_ArmorStand initializes the armor stand theme.
+//
+// Parameters:
+//    - t: theme number (index into themes array).
+void __fastcall Theme_ArmorStand(int t)
+{
+	int xp;
+	int yp;
+	char armorrnd[4] = { 6, 8, 3, 8 };
+	char monstrnd[4] = { 6, 7, 3, 9 };
+
+	if (armorFlag) {
+		TFit_Obj3(t);
+		AddObject(OBJ_ARMORSTAND, themex, themey);
+	}
+	for (yp = 0; yp < 112; yp++) {
+		for (xp = 0; xp < 112; xp++) {
+			if (dung_map[xp][yp] == themes[t].ttval && !nSolidTable[dPiece[xp][yp]]) {
+				if (CheckThemeObj3(xp, yp, t, -1)) {
+					if (random(0, armorrnd[leveltype - 1]) == 0) {
+						AddObject(OBJ_ARMORSTANDN, xp, yp);
+					}
+				}
+			}
+		}
+	}
+	PlaceThemeMonsts(t, monstrnd[leveltype - 1]);
+	armorFlag = FALSE;
+}
+
+// Theme_GoatShrine initializes the goat shrine theme.
+//
+// Parameters:
+//    - t: theme number (index into themes array).
+void __fastcall Theme_GoatShrine(int t)
+{
+	int xx;
+	int yy;
+
+	TFit_GoatShrine(t);
+	AddObject(OBJ_GOATSHRINE, themex, themey);
+	for (yy = themey - 1; yy <= themey + 1; yy++) {
+		for (xx = themex - 1; xx <= themex + 1; xx++) {
+			if (dung_map[xx][yy] == themes[t].ttval && !nSolidTable[dPiece[xx][yy]] && (xx != themex || yy != themey)) {
+				AddMonster(xx, yy, DIR_SW, themeVar1, 1);
+			}
+		}
+	}
+}
+
+// Theme_Cauldron initializes the cauldron theme.
+//
+// Parameters:
+//    - t: theme number (index into themes array).
+void __fastcall Theme_Cauldron(int t)
+{
+	char monstrnd[4] = { 6, 7, 3, 9 };
+
+	TFit_Obj5(t);
+	AddObject(OBJ_CAULDRON, themex, themey);
+	PlaceThemeMonsts(t, monstrnd[leveltype - 1]);
+}
+
+// Theme_MurkyFountain initializes the murky fountain theme.
+//
+// Parameters:
+//    - t: theme number (index into themes array).
+void __fastcall Theme_MurkyFountain(int t)
+{
+	char monstrnd[4] = { 6, 7, 3, 9 };
+
+	TFit_Obj5(t);
+	AddObject(OBJ_MURKYFTN, themex, themey);
+	PlaceThemeMonsts(t, monstrnd[leveltype - 1]);
+}
+
+// Theme_TearFountain initializes the tear fountain theme.
+//
+// Parameters:
+//    - t: theme number (index into themes array).
+void __fastcall Theme_TearFountain(int t)
+{
+	char monstrnd[4] = { 6, 7, 3, 9 };
+
+	TFit_Obj5(t);
+	AddObject(OBJ_TEARFTN, themex, themey);
+	PlaceThemeMonsts(t, monstrnd[leveltype - 1]);
+}
+
+// Theme_BrnCross initializes the burning cross theme.
+//
+// Parameters:
+//    - t: theme number (index into themes array).
+void __fastcall Theme_BrnCross(int t)
+{
+	int xp;
+	int yp;
+	char monstrnd[4] = { 6, 8, 3, 9 };
+	char bcrossrnd[4] = { 5, 7, 3, 8 };
+
+	for (yp = 0; yp < 112; yp++) {
+		for (xp = 0; xp < 112; xp++) {
+			if (dung_map[xp][yp] == themes[t].ttval && !nSolidTable[dPiece[xp][yp]]) {
+				if (CheckThemeObj3(xp, yp, t, -1)) {
+					if (random(0, bcrossrnd[leveltype - 1]) == 0) {
+						AddObject(OBJ_TBCROSS, xp, yp);
+					}
+				}
+			}
+		}
+	}
+	PlaceThemeMonsts(t, monstrnd[leveltype - 1]);
+	bCrossFlag = TRUE;
+}
+
+// Theme_WeaponRack initializes the weapon rack theme.
+//
+// Parameters:
+//    - t: theme number (index into themes array).
+void __fastcall Theme_WeaponRack(int t)
+{
+	int xp;
+	int yp;
+	char weaponrnd[4] = { 6, 8, 5, 8 };
+	char monstrnd[4] = { 6, 7, 3, 9 };
+
+	if (weaponFlag) {
+		TFit_Obj3(t);
+		AddObject(OBJ_WEAPONRACK, themex, themey);
+	}
+	for (yp = 0; yp < 112; yp++) {
+		for (xp = 0; xp < 112; xp++) {
+			if (dung_map[xp][yp] == themes[t].ttval && !nSolidTable[dPiece[xp][yp]]) {
+				if (CheckThemeObj3(xp, yp, t, -1)) {
+					if (random(0, weaponrnd[leveltype - 1]) == 0) {
+						AddObject(OBJ_WEAPONRACKN, xp, yp);
+					}
+				}
+			}
+		}
+	}
+	PlaceThemeMonsts(t, monstrnd[leveltype - 1]);
+	weaponFlag = FALSE;
+}
+
+// UpdateL4Trans sets each value of the transparency map to 1.
+void __cdecl UpdateL4Trans()
+{
+	int i;
+	int j;
+
+	for (j = 0; j < 112; j++) {
+		for (i = 0; i < 112; i++) {
+			if (dung_map[i][j]) {
+				dung_map[i][j] = 1;
+			}
+		}
+	}
+}
+
+// CreateThemeRooms adds thematic elements to rooms.
+void __cdecl CreateThemeRooms()
+{
+	int i;
+
+	if (currlevel == 16) {
+		return;
+	}
+	InitObjFlag = TRUE;
+	for (i = 0; i < numthemes; i++) {
+		themex = 0;
+		themey = 0;
+		switch (themes[i].ttype) {
+		case THEME_BARREL:
+			Theme_Barrel(i);
+			break;
+		case THEME_SHRINE:
+			Theme_Shrine(i);
+			break;
+		case THEME_MONSTPIT:
+			Theme_MonstPit(i);
+			break;
+		case THEME_SKELROOM:
+			Theme_SkelRoom(i);
+			break;
+		case THEME_TREASURE:
+			Theme_Treasure(i);
+			break;
+		case THEME_LIBRARY:
+			Theme_Library(i);
+			break;
+		case THEME_TORTURE:
+			Theme_Torture(i);
+			break;
+		case THEME_BLOODFOUNTAIN:
+			Theme_BloodFountain(i);
+			break;
+		case THEME_DECAPITATED:
+			Theme_Decap(i);
+			break;
+		case THEME_PURIFYINGFOUNTAIN:
+			Theme_PurifyingFountain(i);
+			break;
+		case THEME_ARMORSTAND:
+			Theme_ArmorStand(i);
+			break;
+		case THEME_GOATSHRINE:
+			Theme_GoatShrine(i);
+			break;
+		case THEME_CAULDRON:
+			Theme_Cauldron(i);
+			break;
+		case THEME_MURKYFOUNTAIN:
+			Theme_MurkyFountain(i);
+			break;
+		case THEME_TEARFOUNTAIN:
+			Theme_TearFountain(i);
+			break;
+		case THEME_BRNCROSS:
+			Theme_BrnCross(i);
+			break;
+		case THEME_WEAPONRACK:
+			Theme_WeaponRack(i);
+			break;
+		}
+	}
+	InitObjFlag = FALSE;
+	if (leveltype == DTYPE_HELL && themeCount > 0) {
+		UpdateL4Trans();
+	}
+}