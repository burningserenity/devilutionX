/**
 * @file effects.cpp
 *
 * Implementation of functions for loading and playing sounds.
 */
#include "all.h"
#include "../3rdParty/Storm/Source/storm.h"
#include <SDL_mixer.h>

DEVILUTION_BEGIN_NAMESPACE

int sfxdelay;
int sfxdnum;
/** A handle to the current sound effect playing. */
HANDLE sghStream;
/** Specifies the sound file and the playback state of the current sound effect. */
TSFX *sgpStreamSFX;

/**
 * Monster sound type prefix
 * a: Attack
 * h: Hit
 * d: Death
 * s: Special
 */
const char MonstSndChar[] = { 'a', 'h', 'd', 's' };

/* data */
/** List of all sounds, except monsters and music */
TSFX sgSFX[] = {
	// clang-format off
	// bFlags,                   pszName,                       pSnd
	{ sfx_MISC,                  "Sfx\\Misc\\Walk1.wav",        NULL },
	{ sfx_MISC,                  "Sfx\\Misc\\Walk2.wav",        NULL },
	{ sfx_MISC,                  "Sfx\\Misc\\Walk3.wav",        NULL },
	{ sfx_MISC,                  "Sfx\\Misc\\Walk4.wav",        NULL },
	{ sfx_MISC,                  "Sfx\\Misc\\BFire.wav",        NULL },
	{ sfx_MISC,                  "Sfx\\Misc\\Fmag.wav",         NULL },
	{ sfx_MISC,                  "Sfx\\Misc\\Tmag.wav",         NULL },
	{ sfx_MISC,                  "Sfx\\Misc\\Lghit.wav",        NULL },
	{ sfx_MISC,                  "Sfx\\Misc\\Lghit1.wav",       NULL },
	{ sfx_MISC,                  "Sfx\\Misc\\Swing.wav",        NULL },
	{ sfx_MISC,                  "Sfx\\Misc\\Swing2.wav",       NULL },
	{ sfx_MISC,                  "Sfx\\Misc\\Dead.wav",         NULL },
	{ sfx_MISC | sfx_HELLFIRE,   "Sfx\\Misc\\Sting1.wav",       NULL },
	{ sfx_MISC | sfx_HELLFIRE,   "Sfx\\Misc\\FBallBow.wav",     NULL },
	{ sfx_STREAM,                "Sfx\\Misc\\Questdon.wav",     NULL },
	{ sfx_MISC,                  "Sfx\\Items\\Armrfkd.wav",     NULL },
	{ sfx_MISC,                  "Sfx\\Items\\Barlfire.wav",    NULL },
	{ sfx_MISC,                  "Sfx\\Items\\Barrel.wav",      NULL },
	{ sfx_MISC | sfx_HELLFIRE,   "Sfx\\Items\\PodPop8.wav",     NULL },
	{ sfx_MISC | sfx_HELLFIRE,   "Sfx\\Items\\PodPop5.wav",     NULL },
	{ sfx_MISC | sfx_HELLFIRE,   "Sfx\\Items\\UrnPop3.wav",     NULL },
	{ sfx_MISC | sfx_HELLFIRE,   "Sfx\\Items\\UrnPop2.wav",     NULL },
	{ sfx_MISC,                  "Sfx\\Items\\Bhit.wav",        NULL },
	{ sfx_MISC,                  "Sfx\\Items\\Bhit1.wav",       NULL },
	{ sfx_MISC,                  "Sfx\\Items\\Chest.wav",       NULL },
	{ sfx_MISC,                  "Sfx\\Items\\Doorclos.wav",    NULL },
	{ sfx_MISC,                  "Sfx\\Items\\Dooropen.wav",    NULL },
	{ sfx_MISC,                  "Sfx\\Items\\Flipanvl.wav",    NULL },
	{ sfx_MISC,                  "Sfx\\Items\\Flipaxe.wav",     NULL },
	{ sfx_MISC,                  "Sfx\\Items\\Flipblst.wav",    NULL },
	{ sfx_MISC,                  "Sfx\\Items\\Flipbody.wav",    NULL },
	{ sfx_MISC,                  "Sfx\\Items\\Flipbook.wav",    NULL },
	{ sfx_MISC,                  "Sfx\\Items\\Flipbow.wav",     NULL },
	{ sfx_MISC,                  "Sfx\\Items\\Flipcap.wav",     NULL },
	{ sfx_MISC,                  "Sfx\\Items\\Flipharm.wav",    NULL },
	{ sfx_MISC,                  "Sfx\\Items\\Fliplarm.wav",    NULL },
	{ sfx_MISC,                  "Sfx\\Items\\Flipmag.wav",     NULL },
	{ sfx_MISC,                  "Sfx\\Items\\Flipmag1.wav",    NULL },
	{ sfx_MISC,                  "Sfx\\Items\\Flipmush.wav",    NULL },
	{ sfx_MISC,                  "Sfx\\Items\\Flippot.wav",     NULL },
	{ sfx_MISC,                  "Sfx\\Items\\Flipring.wav",    NULL },
	{ sfx_MISC,                  "Sfx\\Items\\Fliprock.wav",    NULL },
	{ sfx_MISC,                  "Sfx\\Items\\Flipscrl.wav",    NULL },
	{ sfx_MISC,                  "Sfx\\Items\\Flipshld.wav",    NULL },
	{ sfx_MISC,                  "Sfx\\Items\\Flipsign.wav",    NULL },
	{ sfx_MISC,                  "Sfx\\Items\\Flipstaf.wav",    NULL },
	{ sfx_MISC,                  "Sfx\\Items\\Flipswor.wav",    NULL },
	{ sfx_MISC,                  "Sfx\\Items\\Gold.wav",        NULL },
	{ sfx_MISC,                  "Sfx\\Items\\Hlmtfkd.wav",     NULL },
	{ sfx_MISC,                  "Sfx\\Items\\Invanvl.wav",     NULL },
	{ sfx_MISC,                  "Sfx\\Items\\Invaxe.wav",      NULL },
	{ sfx_MISC,                  "Sfx\\Items\\Invblst.wav",     NULL },
	{ sfx_MISC,                  "Sfx\\Items\\Invbody.wav",     NULL },
	{ sfx_MISC,                  "Sfx\\Items\\Invbook.wav",     NULL },
	{ sfx_MISC,                  "Sfx\\Items\\Invbow.wav",      NULL },
	{ sfx_MISC,                  "Sfx\\Items\\Invcap.wav",      NULL },
	{ sfx_MISC,                  "Sfx\\Items\\Invgrab.wav",     NULL },
	{ sfx_MISC,                  "Sfx\\Items\\Invharm.wav",     NULL },
	{ sfx_MISC,                  "Sfx\\Items\\Invlarm.wav",     NULL },
	{ sfx_MISC,                  "Sfx\\Items\\Invmush.wav",     NULL },
	{ sfx_MISC,                  "Sfx\\Items\\Invpot.wav",      NULL },
	{ sfx_MISC,                  "Sfx\\Items\\Invring.wav",     NULL },
	{ sfx_MISC,                  "Sfx\\Items\\Invrock.wav",     NULL },
	{ sfx_MISC,                  "Sfx\\Items\\Invscrol.wav",    NULL },
	{ sfx_MISC,                  "Sfx\\Items\\Invshiel.wav",    NULL },
	{ sfx_MISC,                  "Sfx\\Items\\Invsign.wav",     NULL },
	{ sfx_MISC,                  "Sfx\\Items\\Invstaf.wav",     NULL },
	{ sfx_MISC,                  "Sfx\\Items\\Invsword.wav",    NULL },
	{ sfx_MISC,                  "Sfx\\Items\\Lever.wav",       NULL },
	{ sfx_MISC,                  "Sfx\\Items\\Magic.wav",       NULL },
	{ sfx_MISC,                  "Sfx\\Items\\Magic1.wav",      NULL },
	{ sfx_MISC,                  "Sfx\\Items\\Readbook.wav",    NULL },
	{ sfx_MISC,                  "Sfx\\Items\\Sarc.wav",        NULL },
	{ sfx_MISC,                  "Sfx\\Items\\Shielfkd.wav",    NULL },
	{ sfx_MISC,                  "Sfx\\Items\\Swrdfkd.wav",     NULL },
	{ sfx_UI,                    "Sfx\\Items\\Titlemov.wav",    NULL },
	{ sfx_UI,                    "Sfx\\Items\\Titlslct.wav",    NULL },
	{ sfx_UI,                    "Sfx\\Misc\\blank.wav",        NULL },
	{ sfx_MISC,                  "Sfx\\Items\\Trap.wav",        NULL },
	{ sfx_MISC,                  "Sfx\\Misc\\Cast1.wav",        NULL },
	{ sfx_MISC,                  "Sfx\\Misc\\Cast10.wav",       NULL },
	{ sfx_MISC,                  "Sfx\\Misc\\Cast12.wav",       NULL },
	{ sfx_MISC,                  "Sfx\\Misc\\Cast2.wav",        NULL },
	{ sfx_MISC,                  "Sfx\\Misc\\Cast3.wav",        NULL },
	{ sfx_MISC,                  "Sfx\\Misc\\Cast4.wav",        NULL },
	{ sfx_MISC,                  "Sfx\\Misc\\Cast5.wav",        NULL },
	{ sfx_MISC,                  "Sfx\\Misc\\Cast6.wav",        NULL },
	{ sfx_MISC,                  "Sfx\\Misc\\Cast7.wav",        NULL },
	{ sfx_MISC,                  "Sfx\\Misc\\Cast8.wav",        NULL },
	{ sfx_MISC,                  "Sfx\\Misc\\Cast9.wav",        NULL },
	{ sfx_MISC,                  "Sfx\\Misc\\Healing.wav",      NULL },
	{ sfx_MISC,                  "Sfx\\Misc\\Repair.wav",       NULL },
	{ sfx_MISC,                  "Sfx\\Misc\\Acids1.wav",       NULL },
	{ sfx_MISC,                  "Sfx\\Misc\\Acids2.wav",       NULL },
	{ sfx_MISC,                  "Sfx\\Misc\\Apoc.wav",         NULL },
	{ sfx_MISC,                  "Sfx\\Misc\\Arrowall.wav",     NULL },
	{ sfx_MISC,                  "Sfx\\Misc\\Bldboil.wav",      NULL },
	{ sfx_MISC,                  "Sfx\\Misc\\Blodstar.wav",     NULL },
	{ sfx_MISC,                  "Sfx\\Misc\\Blsimpt.wav",      NULL },
	{ sfx_MISC,                  "Sfx\\Misc\\Bonesp.wav",       NULL },
	{ sfx_MISC,                  "Sfx\\Misc\\Bsimpct.wav",      NULL },
	{ sfx_MISC,                  "Sfx\\Misc\\Caldron.wav",      NULL },
	{ sfx_MISC,                  "Sfx\\Misc\\Cbolt.wav",        NULL },
	{ sfx_MISC,                  "Sfx\\Misc\\Chltning.wav",     NULL },
	{ sfx_MISC,                  "Sfx\\Misc\\DSerp.wav",        NULL },
	{ sfx_MISC,                  "Sfx\\Misc\\Elecimp1.wav",     NULL },
	{ sfx_MISC,                  "Sfx\\Misc\\Elementl.wav",     NULL },
	{ sfx_MISC,                  "Sfx\\Misc\\Ethereal.wav",     NULL },
	{ sfx_MISC,                  "Sfx\\Misc\\Fball.wav",        NULL },
	{ sfx_MISC,                  "Sfx\\Misc\\Fbolt1.wav",       NULL },
	{ sfx_MISC,                  "Sfx\\Misc\\Fbolt2.wav",       NULL },
	{ sfx_MISC,                  "Sfx\\Misc\\Firimp1.wav",      NULL },
	{ sfx_MISC,                  "Sfx\\Misc\\Firimp2.wav",      NULL },
	{ sfx_MISC,                  "Sfx\\Misc\\Flamwave.wav",     NULL },
	{ sfx_MISC,                  "Sfx\\Misc\\Flash.wav",        NULL },
	{ sfx_MISC,                  "Sfx\\Misc\\Fountain.wav",     NULL },
	{ sfx_MISC,                  "Sfx\\Misc\\Golum.wav",        NULL },
	{ sfx_MISC,                  "Sfx\\Misc\\Golumded.wav",     NULL },
	{ sfx_MISC,                  "Sfx\\Misc\\Gshrine.wav",      NULL },
	{ sfx_MISC,                  "Sfx\\Misc\\Guard.wav",        NULL },
	{ sfx_MISC,                  "Sfx\\Misc\\Grdlanch.wav",     NULL },
	{ sfx_MISC,                  "Sfx\\Misc\\Holybolt.wav",     NULL },
	{ sfx_MISC,                  "Sfx\\Misc\\Hyper.wav",        NULL },
	{ sfx_MISC,                  "Sfx\\Misc\\Infravis.wav",     NULL },
	{ sfx_MISC,                  "Sfx\\Misc\\Invisibl.wav",     NULL },
	{ sfx_MISC,                  "Sfx\\Misc\\Invpot.wav",       NULL },
	{ sfx_MISC,                  "Sfx\\Misc\\Lning1.wav",       NULL },
	{ sfx_MISC,                  "Sfx\\Misc\\Ltning.wav",       NULL },
	{ sfx_MISC,                  "Sfx\\Misc\\Mshield.wav",      NULL },
	{ sfx_MISC | sfx_HELLFIRE,   "Sfx\\Misc\\NestXpld.wav",     NULL },
	{ sfx_MISC,                  "Sfx\\Misc\\Nova.wav",         NULL },
	{ sfx_MISC,                  "Sfx\\Misc\\Portal.wav",       NULL },
	{ sfx_MISC,                  "Sfx\\Misc\\Puddle.wav",       NULL },
	{ sfx_MISC,                  "Sfx\\Misc\\Resur.wav",        NULL },
	{ sfx_MISC,                  "Sfx\\Misc\\Scurse.wav",       NULL },
	{ sfx_MISC,                  "Sfx\\Misc\\Scurimp.wav",      NULL },
	{ sfx_MISC,                  "Sfx\\Misc\\Sentinel.wav",     NULL },
	{ sfx_MISC,                  "Sfx\\Misc\\Shatter.wav",      NULL },
	{ sfx_MISC,                  "Sfx\\Misc\\Soulfire.wav",     NULL },
	{ sfx_MISC,                  "Sfx\\Misc\\Spoutlop.wav",     NULL },
	{ sfx_MISC,                  "Sfx\\Misc\\Spoutstr.wav",     NULL },
	{ sfx_MISC,                  "Sfx\\Misc\\Storm.wav",        NULL },
	{ sfx_MISC,                  "Sfx\\Misc\\Trapdis.wav",      NULL },
	{ sfx_MISC,                  "Sfx\\Misc\\Teleport.wav",     NULL },
	{ sfx_MISC,                  "Sfx\\Misc\\Vtheft.wav",       NULL },
	{ sfx_MISC,                  "Sfx\\Misc\\Wallloop.wav",     NULL },
	{ sfx_MISC,                  "Sfx\\Misc\\Wallstrt.wav",     NULL },
	{ sfx_MISC | sfx_HELLFIRE,   "Sfx\\Misc\\LMag.wav",         NULL },
	{ sfx_STREAM,                "Sfx\\Towners\\Bmaid01.wav",   NULL },
	{ sfx_STREAM,                "Sfx\\Towners\\Bmaid02.wav",   NULL },
	{ sfx_STREAM,                "Sfx\\Towners\\Bmaid03.wav",   NULL },
	{ sfx_STREAM,                "Sfx\\Towners\\Bmaid04.wav",   NULL },
	{ sfx_STREAM,                "Sfx\\Towners\\Bmaid05.wav",   NULL },
	{ sfx_STREAM,                "Sfx\\Towners\\Bmaid06.wav",   NULL },
	{ sfx_STREAM,                "Sfx\\Towners\\Bmaid07.wav",   NULL },
	{ sfx_STREAM,                "Sfx\\Towners\\Bmaid08.wav",   NULL },
	{ sfx_STREAM,                "Sfx\\Towners\\Bmaid09.wav",   NULL },
	{ sfx_STREAM,                "Sfx\\Towners\\Bmaid10.wav",   NULL },
	{ sfx_STREAM,                "Sfx\\Towners\\Bmaid11.wav",   NULL },
	{ sfx_STREAM,                "Sfx\\Towners\\Bmaid12.wav",   NULL },
	{ sfx_STREAM,                "Sfx\\Towners\\Bmaid13.wav",   NULL },
	{ sfx_STREAM,                "Sfx\\Towners\\Bmaid14.wav",   NULL },
	{ sfx_STREAM,                "Sfx\\Towners\\Bmaid15.wav",   NULL },
	{ sfx_STREAM,                "Sfx\\Towners\\Bmaid16.wav",   NULL },
	{ sfx_STREAM,                "Sfx\\Towners\\Bmaid17.wav",   NULL },
	{ sfx_STREAM,                "Sfx\\Towners\\Bmaid18.wav",   NULL },
	{ sfx_STREAM,                "Sfx\\Towners\\Bmaid19.wav",   NULL },
	{ sfx_STREAM,                "Sfx\\Towners\\Bmaid20.wav",   NULL },
	{ sfx_STREAM,                "Sfx\\Towners\\Bmaid21.wav",   NULL },
	{ sfx_STREAM,                "Sfx\\Towners\\Bmaid22.wav",   NULL },
	{ sfx_STREAM,                "Sfx\\Towners\\Bmaid23.wav",   NULL },
	{ sfx_STREAM,                "Sfx\\Towners\\Bmaid24.wav",   NULL },
	{ sfx_STREAM,                "Sfx\\Towners\\Bmaid25.wav",   NULL },
	{ sfx_STREAM,                "Sfx\\Towners\\Bmaid26.wav",   NULL },
	{ sfx_STREAM,                "Sfx\\Towners\\Bmaid27.wav",   NULL },
	{ sfx_STREAM,                "Sfx\\Towners\\Bmaid28.wav",   NULL },
	{ sfx_STREAM,                "Sfx\\Towners\\Bmaid29.wav",   NULL },
	{ sfx_STREAM,                "Sfx\\Towners\\Bmaid30.wav",   NULL },
	{ sfx_STREAM,                "Sfx\\Towners\\Bmaid31.wav",   NULL },
	{ sfx_STREAM,                "Sfx\\Towners\\Bmaid32.wav",   NULL },
	{ sfx_STREAM,                "Sfx\\Towners\\Bmaid33.wav",   NULL },
	{ sfx_STREAM,                "Sfx\\Towners\\Bmaid34.wav",   NULL },
	{ sfx_STREAM,                "Sfx\\Towners\\Bmaid35.wav",   NULL },
	{ sfx_STREAM,                "Sfx\\Towners\\Bmaid36.wav",   NULL },
	{ sfx_STREAM,                "Sfx\\Towners\\Bmaid37.wav",   NULL },
	{ sfx_STREAM,                "Sfx\\Towners\\Bmaid38.wav",   NULL },
	{ sfx_STREAM,                "Sfx\\Towners\\Bmaid39.wav",   NULL },
	{ sfx_STREAM,                "Sfx\\Towners\\Bmaid40.wav",   NULL },
	{ sfx_STREAM,                "Sfx\\Towners\\Bsmith01.wav",  NULL },
	{ sfx_STREAM,                "Sfx\\Towners\\Bsmith02.wav",  NULL },
	{ sfx_STREAM,                "Sfx\\Towners\\Bsmith03.wav",  NULL },
	{ sfx_STREAM,                "Sfx\\Towners\\Bsmith04.wav",  NULL },
	{ sfx_STREAM,                "Sfx\\Towners\\Bsmith05.wav",  NULL },
	{ sfx_STREAM,                "Sfx\\Towners\\Bsmith06.wav",  NULL },
	{ sfx_STREAM,                "Sfx\\Towners\\Bsmith07.wav",  NULL },
	{ sfx_STREAM,                "Sfx\\Towners\\Bsmith08.wav",  NULL },
	{ sfx_STREAM,                "Sfx\\Towners\\Bsmith09.wav",  NULL },
	{ sfx_STREAM,                "Sfx\\Towners\\Bsmith10.wav",  NULL },
	{ sfx_STREAM,                "Sfx\\Towners\\Bsmith11.wav",  NULL },
	{ sfx_STREAM,                "Sfx\\Towners\\Bsmith12.wav",  NULL },
	{ sfx_STREAM,                "Sfx\\Towners\\Bsmith13.wav",  NULL },
	{ sfx_STREAM,                "Sfx\\Towners\\Bsmith14.wav",  NULL },
	{ sfx_STREAM,                "Sfx\\Towners\\Bsmith15.wav",  NULL },
	{ sfx_STREAM,                "Sfx\\Towners\\Bsmith16.wav",  NULL },
	{ sfx_STREAM,                "Sfx\\Towners\\Bsmith17.wav",  NULL },
	{ sfx_STREAM,                "Sfx\\Towners\\Bsmith18.wav",  NULL },
	{ sfx_STREAM,                "Sfx\\Towners\\Bsmith19.wav",  NULL },
	{ sfx_STREAM,                "Sfx\\Towners\\Bsmith20.wav",  NULL },
	{ sfx_STREAM,                "Sfx\\Towners\\Bsmith21.wav",  NULL },
	{ sfx_STREAM,                "Sfx\\Towners\\Bsmith22.wav",  NULL },
	{ sfx_STREAM,                "Sfx\\Towners\\Bsmith23.wav",  NULL },
	{ sfx_STREAM,                "Sfx\\Towners\\Bsmith24.wav",  NULL },
	{ sfx_STREAM,                "Sfx\\Towners\\Bsmith25.wav",  NULL },
	{ sfx_STREAM,                "Sfx\\Towners\\Bsmith26.wav",  NULL },
	{ sfx_STREAM,                "Sfx\\Towners\\Bsmith27.wav",  NULL },
	{ sfx_STREAM,                "Sfx\\Towners\\Bsmith28.wav",  NULL },
	{ sfx_STREAM,                "Sfx\\Towners\\Bsmith29.wav",  NULL },
	{ sfx_STREAM,                "Sfx\\Towners\\Bsmith30.wav",  NULL },
	{ sfx_STREAM,                "Sfx\\Towners\\Bsmith31.wav",  NULL },
	{ sfx_STREAM,                "Sfx\\Towners\\Bsmith32.wav",  NULL },
	{ sfx_STREAM,                "Sfx\\Towners\\Bsmith33.wav",  NULL },
	{ sfx_STREAM,                "Sfx\\Towners\\Bsmith34.wav",  NULL },
	{ sfx_STREAM,                "Sfx\\Towners\\Bsmith35.wav",  NULL },
	{ sfx_STREAM,                "Sfx\\Towners\\Bsmith36.wav",  NULL },
	{ sfx_STREAM,                "Sfx\\Towners\\Bsmith37.wav",  NULL },
	{ sfx_STREAM,                "Sfx\\Towners\\Bsmith38.wav",  NULL },
	{ sfx_STREAM,                "Sfx\\Towners\\Bsmith39.wav",  NULL },
	{ sfx_STREAM,                "Sfx\\Towners\\Bsmith40.wav",  NULL },
	{ sfx_STREAM,                "Sfx\\Towners\\Bsmith41.wav",  NULL },
	{ sfx_STREAM,                "Sfx\\Towners\\Bsmith42.wav",  NULL },
	{ sfx_STREAM,                "Sfx\\Towners\\Bsmith43.wav",  NULL },
	{ sfx_STREAM,                "Sfx\\Towners\\Bsmith44.wav",  NULL },
	{ sfx_STREAM,                "Sfx\\Towners\\Bsmith45.wav",  NULL },
	{ sfx_STREAM,                "Sfx\\Towners\\Bsmith46.wav",  NULL },
	{ sfx_STREAM,                "Sfx\\Towners\\Bsmith47.wav",  NULL },
	{ sfx_STREAM,                "Sfx\\Towners\\Bsmith48.wav",  NULL },
	{ sfx_STREAM,                "Sfx\\Towners\\Bsmith49.wav",  NULL },
	{ sfx_STREAM,                "Sfx\\Towners\\Bsmith50.wav",  NULL },
	{ sfx_STREAM,                "Sfx\\Towners\\Bsmith51.wav",  NULL },
	{ sfx_STREAM,                "Sfx\\Towners\\Bsmith52.wav",  NULL },
	{ sfx_STREAM,                "Sfx\\Towners\\Bsmith53.wav",  NULL },
	{ sfx_STREAM,                "Sfx\\Towners\\Bsmith54.wav",  NULL },
	{ sfx_STREAM,                "Sfx\\Towners\\Bsmith55.wav",  NULL },
	{ sfx_STREAM,                "Sfx\\Towners\\Bsmith56.wav",  NULL },
	{ sfx_MISC,                  "Sfx\\Towners\\Cow1.wav",      NULL },
	{ sfx_MISC,                  "Sfx\\Towners\\Cow2.wav",      NULL },
	{ sfx_MISC | sfx_HELLFIRE,   "Sfx\\Towners\\Cow7.wav",      NULL },
	{ sfx_MISC | sfx_HELLFIRE,   "Sfx\\Towners\\Cow8.wav",      NULL },
	{ sfx_STREAM,                "Sfx\\Towners\\Deadguy2.wav",  NULL },
	{ sfx_STREAM,                "Sfx\\Towners\\Drunk01.wav",   NULL },
	{ sfx_STREAM,                "Sfx\\Towners\\Drunk02.wav",   NULL },
	{ sfx_STREAM,                "Sfx\\Towners\\Drunk03.wav",   NULL },
	{ sfx_STREAM,                "Sfx\\Towners\\Drunk04.wav",   NULL },
	{ sfx_STREAM,                "Sfx\\Towners\\Drunk05.wav",   NULL },
	{ sfx_STREAM,                "Sfx\\Towners\\Drunk06.wav",   NULL },
	{ sfx_STREAM,                "Sfx\\Towners\\Drunk07.wav",   NULL },
	{ sfx_STREAM,                "Sfx\\Towners\\Drunk08.wav",   NULL },
	{ sfx_STREAM,                "Sfx\\Towners\\Drunk09.wav",   NULL },
	{ sfx_STREAM,                "Sfx\\Towners\\Drunk10.wav",   NULL },
	{ sfx_STREAM,                "Sfx\\Towners\\Drunk11.wav",   NULL },
	{ sfx_STREAM,                "Sfx\\Towners\\Drunk12.wav",   NULL },
	{ sfx_STREAM,                "Sfx\\Towners\\Drunk13.wav",   NULL },
	{ sfx_STREAM,                "Sfx\\Towners\\Drunk14.wav",   NULL },
	{ sfx_STREAM,                "Sfx\\Towners\\Drunk15.wav",   NULL },
	{ sfx_STREAM,                "Sfx\\Towners\\Drunk16.wav",   NULL },
	{ sfx_STREAM,                "Sfx\\Towners\\Drunk17.wav",   NULL },
	{ sfx_STREAM,                "Sfx\\Towners\\Drunk18.wav",   NULL },
	{ sfx_STREAM,                "Sfx\\Towners\\Drunk19.wav",   NULL },
	{ sfx_STREAM,                "Sfx\\Towners\\Drunk20.wav",   NULL },
	{ sfx_STREAM,                "Sfx\\Towners\\Drunk21.wav",   NULL },
	{ sfx_STREAM,                "Sfx\\Towners\\Drunk22.wav",   NULL },
	{ sfx_STREAM,                "Sfx\\Towners\\Drunk23.wav",   NULL },
	{ sfx_STREAM,                "Sfx\\Towners\\Drunk24.wav",   NULL },
	{ sfx_STREAM,                "Sfx\\Towners\\Drunk25.wav",   NULL },
	{ sfx_STREAM,                "Sfx\\Towners\\Drunk26.wav",   NULL },
	{ sfx_STREAM,                "Sfx\\Towners\\Drunk27.wav",   NULL },
	{ sfx_STREAM,                "Sfx\\Towners\\Drunk28.wav",   NULL },
	{ sfx_STREAM,                "Sfx\\Towners\\Drunk29.wav",   NULL },
	{ sfx_STREAM,                "Sfx\\Towners\\Drunk30.wav",   NULL },
	{ sfx_STREAM,                "Sfx\\Towners\\Drunk31.wav",   NULL },
	{ sfx_STREAM,                "Sfx\\Towners\\Drunk32.wav",   NULL },
	{ sfx_STREAM,                "Sfx\\Towners\\Drunk33.wav",   NULL },
	{ sfx_STREAM,                "Sfx\\Towners\\Drunk34.wav",   NULL },
	{ sfx_STREAM,                "Sfx\\Towners\\Drunk35.wav",   NULL },
	{ sfx_STREAM,                "Sfx\\Towners\\Healer01.wav",  NULL },
	{ sfx_STREAM,                "Sfx\\Towners\\Healer02.wav",  NULL },
	{ sfx_STREAM,                "Sfx\\Towners\\Healer03.wav",  NULL },
	{ sfx_STREAM,                "Sfx\\Towners\\Healer04.wav",  NULL },
	{ sfx_STREAM,                "Sfx\\Towners\\Healer05.wav",  NULL },
	{ sfx_STREAM,                "Sfx\\Towners\\Healer06.wav",  NULL },
	{ sfx_STREAM,                "Sfx\\Towners\\Healer07.wav",  NULL },
	{ sfx_STREAM,                "Sfx\\Towners\\Healer08.wav",  NULL },
	{ sfx_STREAM,                "Sfx\\Towners\\Healer09.wav",  NULL },
	{ sfx_STREAM,                "Sfx\\Towners\\Healer10.wav",  NULL },
	{ sfx_STREAM,                "Sfx\\Towners\\Healer11.wav",  NULL },
	{ sfx_STREAM,                "Sfx\\Towners\\Healer12.wav",  NULL },
	{ sfx_STREAM,                "Sfx\\Towners\\Healer13.wav",  NULL },
	{ sfx_STREAM,                "Sfx\\Towners\\Healer14.wav",  NULL },
	{ sfx_STREAM,                "Sfx\\Towners\\Healer15.wav",  NULL },
	{ sfx_STREAM,                "Sfx\\Towners\\Healer16.wav",  NULL },
	{ sfx_STREAM,                "Sfx\\Towners\\Healer17.wav",  NULL },
	{ sfx_STREAM,                "Sfx\\Towners\\Healer18.wav",  NULL },
	{ sfx_STREAM,                "Sfx\\Towners\\Healer19.wav",  NULL },
	{ sfx_STREAM,                "Sfx\\Towners\\Healer20.wav",  NULL },
	{ sfx_STREAM,                "Sfx\\Towners\\Healer21.wav",  NULL },
	{ sfx_STREAM,                "Sfx\\Towners\\Healer22.wav",  NULL },
	{ sfx_STREAM,                "Sfx\\Towners\\Healer23.wav",  NULL },
	{ sfx_STREAM,                "Sfx\\Towners\\Healer24.wav",  NULL },
	{ sfx_STREAM,                "Sfx\\Towners\\Healer25.wav",  NULL },
	{ sfx_STREAM,                "Sfx\\Towners\\Healer26.wav",  NULL },
	{ sfx_STREAM,                "Sfx\\Towners\\Healer27.wav",  NULL },
	{ sfx_STREAM,                "Sfx\\Towners\\Healer28.wav",  NULL },
	{ sfx_STREAM,                "Sfx\\Towners\\Healer29.wav",  NULL },
	{ sfx_STREAM,                "Sfx\\Towners\\Healer30.wav",  NULL },
	{ sfx_STREAM,                "Sfx\\Towners\\Healer31.wav",  NULL },
	{ sfx_STREAM,                "Sfx\\Towners\\Healer32.wav",  NULL },
	{ sfx_STREAM,                "Sfx\\Towners\\Healer33.wav",  NULL },
	{ sfx_STREAM,                "Sfx\\Towners\\Healer34.wav",  NULL },
	{ sfx_STREAM,                "Sfx\\Towners\\Healer35.wav",  NULL },
	{ sfx_STREAM,                "Sfx\\Towners\\Healer36.wav",  NULL },
	{ sfx_STREAM,                "Sfx\\Towners\\Healer37.wav",  NULL },
	{ sfx_STREAM,                "Sfx\\Towners\\Healer38.wav",  NULL },
	{ sfx_STREAM,                "Sfx\\Towners\\Healer39.wav",  NULL },
	{ sfx_STREAM,                "Sfx\\Towners\\Healer40.wav",  NULL },
	{ sfx_STREAM,                "Sfx\\Towners\\Healer41.wav",  NULL },
	{ sfx_STREAM,                "Sfx\\Towners\\Healer42.wav",  NULL },
	{ sfx_STREAM,                "Sfx\\Towners\\Healer43.wav",  NULL },
	{ sfx_STREAM,                "Sfx\\Towners\\Healer44.wav",  NULL },
	{ sfx_STREAM,                "Sfx\\Towners\\Healer45.wav",  NULL },
	{ sfx_STREAM,                "Sfx\\Towners\\Healer46.wav",  NULL },
	{ sfx_STREAM,                "Sfx\\Towners\\Healer47.wav",  NULL },
	{ sfx_STREAM,                "Sfx\\Towners\\Pegboy01.wav",  NULL },
	{ sfx_STREAM,                "Sfx\\Towners\\Pegboy02.wav",  NULL },
	{ sfx_STREAM,                "Sfx\\Towners\\Pegboy03.wav",  NULL },
	{ sfx_STREAM,                "Sfx\\Towners\\Pegboy04.wav",  NULL },
	{ sfx_STREAM,                "Sfx\\Towners\\Pegboy05.wav",  NULL },
	{ sfx_STREAM,                "Sfx\\Towners\\Pegboy06.wav",  NULL },
	{ sfx_STREAM,                "Sfx\\Towners\\Pegboy07.wav",  NULL },
	{ sfx_STREAM,                "Sfx\\Towners\\Pegboy08.wav",  NULL },
	{ sfx_STREAM,                "Sfx\\Towners\\Pegboy09.wav",  NULL },
	{ sfx_STREAM,                "Sfx\\Towners\\Pegboy10.wav",  NULL },
	{ sfx_STREAM,                "Sfx\\Towners\\Pegboy11.wav",  NULL },
	{ sfx_STREAM,                "Sfx\\Towners\\Pegboy12.wav",  NULL },
	{ sfx_STREAM,                "Sfx\\Towners\\Pegboy13.wav",  NULL },
	{ sfx_STREAM,                "Sfx\\Towners\\Pegboy14.wav",  NULL },
	{ sfx_STREAM,                "Sfx\\Towners\\Pegboy15.wav",  NULL },
	{ sfx_STREAM,                "Sfx\\Towners\\Pegboy16.wav",  NULL },
	{ sfx_STREAM,                "Sfx\\Towners\\Pegboy17.wav",  NULL },
	{ sfx_STREAM,                "Sfx\\Towners\\Pegboy18.wav",  NULL },
	{ sfx_STREAM,                "Sfx\\Towners\\Pegboy19.wav",  NULL },
	{ sfx_STREAM,                "Sfx\\Towners\\Pegboy20.wav",  NULL },
	{ sfx_STREAM,                "Sfx\\Towners\\Pegboy21.wav",  NULL },
	{ sfx_STREAM,                "Sfx\\Towners\\Pegboy22.wav",  NULL },
	{ sfx_STREAM,                "Sfx\\Towners\\Pegboy23.wav",  NULL },
	{ sfx_STREAM,                "Sfx\\Towners\\Pegboy24.wav",  NULL },
	{ sfx_STREAM,                "Sfx\\Towners\\Pegboy25.wav",  NULL },
	{ sfx_STREAM,                "Sfx\\Towners\\Pegboy26.wav",  NULL },
	{ sfx_STREAM,                "Sfx\\Towners\\Pegboy27.wav",  NULL },
	{ sfx_STREAM,                "Sfx\\Towners\\Pegboy28.wav",  NULL },
	{ sfx_STREAM,                "Sfx\\Towners\\Pegboy29.wav",  NULL },
	{ sfx_STREAM,                "Sfx\\Towners\\Pegboy30.wav",  NULL },
	{ sfx_STREAM,                "Sfx\\Towners\\Pegboy31.wav",  NULL },
	{ sfx_STREAM,                "Sfx\\Towners\\Pegboy32.wav",  NULL },
	{ sfx_STREAM,                "Sfx\\Towners\\Pegboy33.wav",  NULL },
	{ sfx_STREAM,                "Sfx\\Towners\\Pegboy34.wav",  NULL },
	{ sfx_STREAM,                "Sfx\\Towners\\Pegboy35.wav",  NULL },
	{ sfx_STREAM,                "Sfx\\Towners\\Pegboy36.wav",  NULL },
	{ sfx_STREAM,                "Sfx\\Towners\\Pegboy37.wav",  NULL },
	{ sfx_STREAM,                "Sfx\\Towners\\Pegboy38.wav",  NULL },
	{ sfx_STREAM,                "Sfx\\Towners\\Pegboy39.wav",  NULL },
	{ sfx_STREAM,                "Sfx\\Towners\\Pegboy40.wav",  NULL },
	{ sfx_STREAM,                "Sfx\\Towners\\Pegboy41.wav",  NULL },
	{ sfx_STREAM,                "Sfx\\Towners\\Pegboy42.wav",  NULL },
	{ sfx_STREAM,                "Sfx\\Towners\\Pegboy43.wav",  NULL },
	{ sfx_STREAM,                "Sfx\\Towners\\Priest00.wav",  NULL },
	{ sfx_STREAM,                "Sfx\\Towners\\Priest01.wav",  NULL },
	{ sfx_STREAM,                "Sfx\\Towners\\Priest02.wav",  NULL },
	{ sfx_STREAM,                "Sfx\\Towners\\Priest03.wav",  NULL },
	{ sfx_STREAM,                "Sfx\\Towners\\Priest04.wav",  NULL },
	{ sfx_STREAM,                "Sfx\\Towners\\Priest05.wav",  NULL },
	{ sfx_STREAM,                "Sfx\\Towners\\Priest06.wav",  NULL },
	{ sfx_STREAM,                "Sfx\\Towners\\Priest07.wav",  NULL },
	{ sfx_STREAM,                "Sfx\\Towners\\Storyt00.wav",  NULL },
	{ sfx_STREAM,                "Sfx\\Towners\\Storyt01.wav",  NULL },
	{ sfx_STREAM,                "Sfx\\Towners\\Storyt02.wav",  NULL },
	{ sfx_STREAM,                "Sfx\\Towners\\Storyt03.wav",  NULL },
	{ sfx_STREAM,                "Sfx\\Towners\\Storyt04.wav",  NULL },
	{ sfx_STREAM,                "Sfx\\Towners\\Storyt05.wav",  NULL },
	{ sfx_STREAM,                "Sfx\\Towners\\Storyt06.wav",  NULL },
	{ sfx_STREAM,                "Sfx\\Towners\\Storyt07.wav",  NULL },
	{ sfx_STREAM,                "Sfx\\Towners\\Storyt08.wav",  NULL },
	{ sfx_STREAM,                "Sfx\\Towners\\Storyt09.wav",  NULL },
	{ sfx_STREAM,                "Sfx\\Towners\\Storyt10.wav",  NULL },
	{ sfx_STREAM,                "Sfx\\Towners\\Storyt11.wav",  NULL },
	{ sfx_STREAM,                "Sfx\\Towners\\Storyt12.wav",  NULL },
	{ sfx_STREAM,                "Sfx\\Towners\\Storyt13.wav",  NULL },
	{ sfx_STREAM,                "Sfx\\Towners\\Storyt14.wav",  NULL },
	{ sfx_STREAM,                "Sfx\\Towners\\Storyt15.wav",  NULL },
	{ sfx_STREAM,                "Sfx\\Towners\\Storyt16.wav",  NULL },
	{ sfx_STREAM,                "Sfx\\Towners\\Storyt17.wav",  NULL },
	{ sfx_STREAM,                "Sfx\\Towners\\Storyt18.wav",  NULL },
	{ sfx_STREAM,                "Sfx\\Towners\\Storyt19.wav",  NULL },
	{ sfx_STREAM,                "Sfx\\Towners\\Storyt20.wav",  NULL },
	{ sfx_STREAM,                "Sfx\\Towners\\Storyt21.wav",  NULL },
	{ sfx_STREAM,                "Sfx\\Towners\\Storyt22.wav",  NULL },
	{ sfx_STREAM,                "Sfx\\Towners\\Storyt23.wav",  NULL },
	{ sfx_STREAM,                "Sfx\\Towners\\Storyt24.wav",  NULL },
	{ sfx_STREAM,                "Sfx\\Towners\\Storyt25.wav",  NULL },
	{ sfx_STREAM,                "Sfx\\Towners\\Storyt26.wav",  NULL },
	{ sfx_STREAM,                "Sfx\\Towners\\Storyt27.wav",  NULL },
	{ sfx_STREAM,                "Sfx\\Towners\\Storyt28.wav",  NULL },
	{ sfx_STREAM,                "Sfx\\Towners\\Storyt29.wav",  NULL },
	{ sfx_STREAM,                "Sfx\\Towners\\Storyt30.wav",  NULL },
	{ sfx_STREAM,                "Sfx\\Towners\\Storyt31.wav",  NULL },
	{ sfx_STREAM,                "Sfx\\Towners\\Storyt32.wav",  NULL },
	{ sfx_STREAM,                "Sfx\\Towners\\Storyt33.wav",  NULL },
	{ sfx_STREAM,                "Sfx\\Towners\\Storyt34.wav",  NULL },
	{ sfx_STREAM,                "Sfx\\Towners\\Storyt35.wav",  NULL },
	{ sfx_STREAM,                "Sfx\\Towners\\Storyt36.wav",  NULL },
	{ sfx_STREAM,                "Sfx\\Towners\\Storyt37.wav",  NULL },
	{ sfx_STREAM,                "Sfx\\Towners\\Storyt38.wav",  NULL },
	{ sfx_STREAM,                "Sfx\\Towners\\Tavown00.wav",  NULL },
	{ sfx_STREAM,                "Sfx\\Towners\\Tavown01.wav",  NULL },
	{ sfx_STREAM,                "Sfx\\Towners\\Tavown02.wav",  NULL },
	{ sfx_STREAM,                "Sfx\\Towners\\Tavown03.wav",  NULL },
	{ sfx_STREAM,                "Sfx\\Towners\\Tavown04.wav",  NULL },
	{ sfx_STREAM,                "Sfx\\Towners\\Tavown05.wav",  NULL },
	{ sfx_STREAM,                "Sfx\\Towners\\Tavown06.wav",  NULL },
	{ sfx_STREAM,                "Sfx\\Towners\\Tavown07.wav",  NULL },
	{ sfx_STREAM,                "Sfx\\Towners\\Tavown08.wav",  NULL },
	{ sfx_STREAM,                "Sfx\\Towners\\Tavown09.wav",  NULL },
	{ sfx_STREAM,                "Sfx\\Towners\\Tavown10.wav",  NULL },
	{ sfx_STREAM,                "Sfx\\Towners\\Tavown11.wav",  NULL },
	{ sfx_STREAM,                "Sfx\\Towners\\Tavown12.wav",  NULL },
	{ sfx_STREAM,                "Sfx\\Towners\\Tavown13.wav",  NULL },
	{ sfx_STREAM,                "Sfx\\Towners\\Tavown14.wav",  NULL },
	{ sfx_STREAM,                "Sfx\\Towners\\Tavown15.wav",  NULL },
	{ sfx_STREAM,                "Sfx\\Towners\\Tavown16.wav",  NULL },
	{ sfx_STREAM,                "Sfx\\Towners\\Tavown17.wav",  NULL },
	{ sfx_STREAM,                "Sfx\\Towners\\Tavown18.wav",  NULL },
	{ sfx_STREAM,                "Sfx\\Towners\\Tavown19.wav",  NULL },
	{ sfx_STREAM,                "Sfx\\Towners\\Tavown20.wav",  NULL },
	{ sfx_STREAM,                "Sfx\\Towners\\Tavown21.wav",  NULL },
	{ sfx_STREAM,                "Sfx\\Towners\\Tavown22.wav",  NULL },
	{ sfx_STREAM,                "Sfx\\Towners\\Tavown23.wav",  NULL },
	{ sfx_STREAM,                "Sfx\\Towners\\Tavown24.wav",  NULL },
	{ sfx_STREAM,                "Sfx\\Towners\\Tavown25.wav",  NULL },
	{ sfx_STREAM,                "Sfx\\Towners\\Tavown26.wav",  NULL },
	{ sfx_STREAM,                "Sfx\\Towners\\Tavown27.wav",  NULL },
	{ sfx_STREAM,                "Sfx\\Towners\\Tavown28.wav",  NULL },
	{ sfx_STREAM,                "Sfx\\Towners\\Tavown29.wav",  NULL },
	{ sfx_STREAM,                "Sfx\\Towners\\Tavown30.wav",  NULL },
	{ sfx_STREAM,                "Sfx\\Towners\\Tavown31.wav",  NULL },
	{ sfx_STREAM,                "Sfx\\Towners\\Tavown32.wav",  NULL },
	{ sfx_STREAM,                "Sfx\\Towners\\Tavown33.wav",  NULL },
	{ sfx_STREAM,                "Sfx\\Towners\\Tavown34.wav",  NULL },
	{ sfx_STREAM,                "Sfx\\Towners\\Tavown35.wav",  NULL },
	{ sfx_STREAM,                "Sfx\\Towners\\Tavown36.wav",  NULL },
	{ sfx_STREAM,                "Sfx\\Towners\\Tavown37.wav",  NULL },
	{ sfx_STREAM,                "Sfx\\Towners\\Tavown38.wav",  NULL },
	{ sfx_STREAM,                "Sfx\\Towners\\Tavown39.wav",  NULL },
	{ sfx_STREAM,                "Sfx\\Towners\\Tavown40.wav",  NULL },
	{ sfx_STREAM,                "Sfx\\Towners\\Tavown41.wav",  NULL },
	{ sfx_STREAM,                "Sfx\\Towners\\Tavown42.wav",  NULL },
	{ sfx_STREAM,                "Sfx\\Towners\\Tavown43.wav",  NULL },
	{ sfx_STREAM,                "Sfx\\Towners\\Tavown44.wav",  NULL },
	{ sfx_STREAM,                "Sfx\\Towners\\Tavown45.wav",  NULL },
	{ sfx_STREAM,                "Sfx\\Towners\\Witch01.wav",   NULL },
	{ sfx_STREAM,                "Sfx\\Towners\\Witch02.wav",   NULL },
	{ sfx_STREAM,                "Sfx\\Towners\\Witch03.wav",   NULL },
	{ sfx_STREAM,                "Sfx\\Towners\\Witch04.wav",   NULL },
	{ sfx_STREAM,                "Sfx\\Towners\\Witch05.wav",   NULL },
	{ sfx_STREAM,                "Sfx\\Towners\\Witch06.wav",   NULL },
	{ sfx_STREAM,                "Sfx\\Towners\\Witch07.wav",   NULL },
	{ sfx_STREAM,                "Sfx\\Towners\\Witch08.wav",   NULL },
	{ sfx_STREAM,                "Sfx\\Towners\\Witch09.wav",   NULL },
	{ sfx_STREAM,                "Sfx\\Towners\\Witch10.wav",   NULL },
	{ sfx_STREAM,                "Sfx\\Towners\\Witch11.wav",   NULL },
	{ sfx_STREAM,                "Sfx\\Towners\\Witch12.wav",   NULL },
	{ sfx_STREAM,                "Sfx\\Towners\\Witch13.wav",   NULL },
	{ sfx_STREAM,                "Sfx\\Towners\\Witch14.wav",   NULL },
	{ sfx_STREAM,                "Sfx\\Towners\\Witch15.wav",   NULL },
	{ sfx_STREAM,                "Sfx\\Towners\\Witch16.wav",   NULL },
	{ sfx_STREAM,                "Sfx\\Towners\\Witch17.wav",   NULL },
	{ sfx_STREAM,                "Sfx\\Towners\\Witch18.wav",   NULL },
	{ sfx_STREAM,                "Sfx\\Towners\\Witch19.wav",   NULL },
	{ sfx_STREAM,                "Sfx\\Towners\\Witch20.wav",   NULL },
	{ sfx_STREAM,                "Sfx\\Towners\\Witch21.wav",   NULL },
	{ sfx_STREAM,                "Sfx\\Towners\\Witch22.wav",   NULL },
	{ sfx_STREAM,                "Sfx\\Towners\\Witch23.wav",   NULL },
	{ sfx_STREAM,                "Sfx\\Towners\\Witch24.wav",   NULL },
	{ sfx_STREAM,                "Sfx\\Towners\\Witch25.wav",   NULL },
	{ sfx_STREAM,                "Sfx\\Towners\\Witch26.wav",   NULL },
	{ sfx_STREAM,                "Sfx\\Towners\\Witch27.wav",   NULL },
	{ sfx_STREAM,                "Sfx\\Towners\\Witch28.wav",   NULL },
	{ sfx_STREAM,                "Sfx\\Towners\\Witch29.wav",   NULL },
	{ sfx_STREAM,                "Sfx\\Towners\\Witch30.wav",   NULL },
	{ sfx_STREAM,                "Sfx\\Towners\\Witch31.wav",   NULL },
	{ sfx_STREAM,                "Sfx\\Towners\\Witch32.wav",   NULL },
	{ sfx_STREAM,                "Sfx\\Towners\\Witch33.wav",   NULL },
	{ sfx_STREAM,                "Sfx\\Towners\\Witch34.wav",   NULL },
	{ sfx_STREAM,                "Sfx\\Towners\\Witch35.wav",   NULL },
	{ sfx_STREAM,                "Sfx\\Towners\\Witch36.wav",   NULL },
	{ sfx_STREAM,                "Sfx\\Towners\\Witch37.wav",   NULL },
	{ sfx_STREAM,                "Sfx\\Towners\\Witch38.wav",   NULL },
	{ sfx_STREAM,                "Sfx\\Towners\\Witch39.wav",   NULL },
	{ sfx_STREAM,                "Sfx\\Towners\\Witch40.wav",   NULL },
	{ sfx_STREAM,                "Sfx\\Towners\\Witch41.wav",   NULL },
	{ sfx_STREAM,                "Sfx\\Towners\\Witch42.wav",   NULL },
	{ sfx_STREAM,                "Sfx\\Towners\\Witch43.wav",   NULL },
	{ sfx_STREAM,                "Sfx\\Towners\\Witch44.wav",   NULL },
	{ sfx_STREAM,                "Sfx\\Towners\\Witch45.wav",   NULL },
	{ sfx_STREAM,                "Sfx\\Towners\\Witch46.wav",   NULL },
	{ sfx_STREAM,                "Sfx\\Towners\\Witch47.wav",   NULL },
	{ sfx_STREAM,                "Sfx\\Towners\\Witch48.wav",   NULL },
	{ sfx_STREAM,                "Sfx\\Towners\\Witch49.wav",   NULL },
	{ sfx_STREAM,                "Sfx\\Towners\\Witch50.wav",   NULL },
	{ sfx_STREAM,                "Sfx\\Towners\\Wound01.wav",   NULL },
	{ sfx_STREAM | sfx_SORCEROR, "Sfx\\Sorceror\\Mage01.wav",   NULL },
	{ sfx_STREAM | sfx_SORCEROR, "Sfx\\Sorceror\\Mage02.wav",   NULL },
	{ sfx_STREAM | sfx_SORCEROR, "Sfx\\Sorceror\\Mage03.wav",   NULL },
	{ sfx_STREAM | sfx_SORCEROR, "Sfx\\Sorceror\\Mage04.wav",   NULL },
	{ sfx_STREAM | sfx_SORCEROR, "Sfx\\Sorceror\\Mage05.wav",   NULL },
	{ sfx_STREAM | sfx_SORCEROR, "Sfx\\Sorceror\\Mage06.wav",   NULL },
	{ sfx_STREAM | sfx_SORCEROR, "Sfx\\Sorceror\\Mage07.wav",   NULL },
	{ sfx_STREAM | sfx_SORCEROR, "Sfx\\Sorceror\\Mage08.wav",   NULL },
	{ sfx_STREAM | sfx_SORCEROR, "Sfx\\Sorceror\\Mage09.wav",   NULL },
	{ sfx_STREAM | sfx_SORCEROR, "Sfx\\Sorceror\\Mage10.wav",   NULL },
	{ sfx_STREAM | sfx_SORCEROR, "Sfx\\Sorceror\\Mage11.wav",   NULL },
	{ sfx_STREAM | sfx_SORCEROR, "Sfx\\Sorceror\\Mage12.wav",   NULL },
	{ sfx_SORCEROR,              "Sfx\\Sorceror\\Mage13.wav",   NULL },
	{ sfx_SORCEROR,              "Sfx\\Sorceror\\Mage14.wav",   NULL },
	{ sfx_SORCEROR,              "Sfx\\Sorceror\\Mage15.wav",   NULL },
	{ sfx_SORCEROR,              "Sfx\\Sorceror\\Mage16.wav",   NULL },
	{ sfx_SORCEROR,              "Sfx\\Sorceror\\Mage17.wav",   NULL },
	{ sfx_SORCEROR,              "Sfx\\Sorceror\\Mage18.wav",   NULL },
	{ sfx_SORCEROR,              "Sfx\\Sorceror\\Mage19.wav",   NULL },
	{ sfx_SORCEROR,              "Sfx\\Sorceror\\Mage20.wav",   NULL },
	{ sfx_SORCEROR,              "Sfx\\Sorceror\\Mage21.wav",   NULL },
	{ sfx_SORCEROR,              "Sfx\\Sorceror\\Mage22.wav",   NULL },
	{ sfx_SORCEROR,              "Sfx\\Sorceror\\Mage23.wav",   NULL },
	{ sfx_SORCEROR,              "Sfx\\Sorceror\\Mage24.wav",   NULL },
	{ sfx_SORCEROR,              "Sfx\\Sorceror\\Mage25.wav",   NULL },
	{ sfx_SORCEROR,              "Sfx\\Sorceror\\Mage26.wav",   NULL },
	{ sfx_SORCEROR,              "Sfx\\Sorceror\\Mage27.wav",   NULL },
	{ sfx_SORCEROR,              "Sfx\\Sorceror\\Mage28.wav",   NULL },
	{ sfx_SORCEROR,              "Sfx\\Sorceror\\Mage29.wav",   NULL },
	{ sfx_SORCEROR,              "Sfx\\Sorceror\\Mage30.wav",   NULL },
	{ sfx_SORCEROR,              "Sfx\\Sorceror\\Mage31.wav",   NULL },
	{ sfx_SORCEROR,              "Sfx\\Sorceror\\Mage32.wav",   NULL },
	{ sfx_SORCEROR,              "Sfx\\Sorceror\\Mage33.wav",   NULL },
	{ sfx_SORCEROR,              "Sfx\\Sorceror\\Mage34.wav",   NULL },
	{ sfx_SORCEROR,              "Sfx\\Sorceror\\Mage35.wav",   NULL },
	{ sfx_SORCEROR,              "Sfx\\Sorceror\\Mage36.wav",   NULL },
	{ sfx_SORCEROR,              "Sfx\\Sorceror\\Mage37.wav",   NULL },
	{ sfx_SORCEROR,              "Sfx\\Sorceror\\Mage38.wav",   NULL },
	{ sfx_SORCEROR,              "Sfx\\Sorceror\\Mage39.wav",   NULL },
	{ sfx_SORCEROR,              "Sfx\\Sorceror\\Mage40.wav",   NULL },
	{ sfx_SORCEROR,              "Sfx\\Sorceror\\Mage41.wav",   NULL },
	{ sfx_SORCEROR,              "Sfx\\Sorceror\\Mage42.wav",   NULL },
	{ sfx_SORCEROR,              "Sfx\\Sorceror\\Mage43.wav",   NULL },
	{ sfx_SORCEROR,              "Sfx\\Sorceror\\Mage44.wav",   NULL },
	{ sfx_SORCEROR,              "Sfx\\Sorceror\\Mage45.wav",   NULL },
	{ sfx_SORCEROR,              "Sfx\\Sorceror\\Mage46.wav",   NULL },
	{ sfx_SORCEROR,              "Sfx\\Sorceror\\Mage47.wav",   NULL },
	{ sfx_SORCEROR,              "Sfx\\Sorceror\\Mage48.wav",   NULL },
	{ sfx_SORCEROR,              "Sfx\\Sorceror\\Mage49.wav",   NULL },
	{ sfx_SORCEROR,              "Sfx\\Sorceror\\Mage50.wav",   NULL },
	{ sfx_STREAM | sfx_SORCEROR, "Sfx\\Sorceror\\Mage51.wav",   NULL },
	{ sfx_STREAM | sfx_SORCEROR, "Sfx\\Sorceror\\Mage52.wav",   NULL },
	{ sfx_STREAM | sfx_SORCEROR, "Sfx\\Sorceror\\Mage53.wav",   NULL },
	{ sfx_STREAM | sfx_SORCEROR, "Sfx\\Sorceror\\Mage54.wav",   NULL },
	{ sfx_STREAM | sfx_SORCEROR, "Sfx\\Sorceror\\Mage55.wav",   NULL },
	{ sfx_STREAM | sfx_SORCEROR, "Sfx\\Sorceror\\Mage56.wav",   NULL },
	{ sfx_SORCEROR,              "Sfx\\Sorceror\\Mage57.wav",   NULL },
	{ sfx_STREAM | sfx_SORCEROR, "Sfx\\Sorceror\\Mage58.wav",   NULL },
	{ sfx_STREAM | sfx_SORCEROR, "Sfx\\Sorceror\\Mage59.wav",   NULL },
	{ sfx_STREAM | sfx_SORCEROR, "Sfx\\Sorceror\\Mage60.wav",   NULL },
	{ sfx_STREAM | sfx_SORCEROR, "Sfx\\Sorceror\\Mage61.wav",   NULL },
	{ sfx_STREAM | sfx_SORCEROR, "Sfx\\Sorceror\\Mage62.wav",   NULL },
	{ sfx_STREAM | sfx_SORCEROR, "Sfx\\Sorceror\\Mage63.wav",   NULL },
	{ sfx_SORCEROR,              "Sfx\\Sorceror\\Mage64.wav",   NULL },
	{ sfx_SORCEROR,              "Sfx\\Sorceror\\Mage65.wav",   NULL },
	{ sfx_SORCEROR,              "Sfx\\Sorceror\\Mage66.wav",   NULL },
	{ sfx_SORCEROR,              "Sfx\\Sorceror\\Mage67.wav",   NULL },
	{ sfx_SORCEROR,              "Sfx\\Sorceror\\Mage68.wav",   NULL },
	{ sfx_SORCEROR,              "Sfx\\Sorceror\\Mage69.wav",   NULL },
	{ sfx_SORCEROR,              "Sfx\\Sorceror\\Mage69b.wav",  NULL },
	{ sfx_SORCEROR,              "Sfx\\Sorceror\\Mage70.wav",   NULL },
	{ sfx_SORCEROR,              "Sfx\\Sorceror\\Mage71.wav",   NULL },
	{ sfx_SORCEROR,              "Sfx\\Sorceror\\Mage72.wav",   NULL },
	{ sfx_SORCEROR,              "Sfx\\Sorceror\\Mage73.wav",   NULL },
	{ sfx_SORCEROR,              "Sfx\\Sorceror\\Mage74.wav",   NULL },
	{ sfx_SORCEROR,              "Sfx\\Sorceror\\Mage75.wav",   NULL },
	{ sfx_SORCEROR,              "Sfx\\Sorceror\\Mage76.wav",   NULL },
	{ sfx_SORCEROR,              "Sfx\\Sorceror\\Mage77.wav",   NULL },
	{ sfx_SORCEROR,              "Sfx\\Sorceror\\Mage78.wav",   NULL },
	{ sfx_SORCEROR,              "Sfx\\Sorceror\\Mage79.wav",   NULL },
	{ sfx_STREAM | sfx_SORCEROR, "Sfx\\Sorceror\\Mage80.wav",   NULL },
	{ sfx_STREAM | sfx_SORCEROR, "Sfx\\Sorceror\\Mage81.wav",   NULL },
	{ sfx_STREAM | sfx_SORCEROR, "Sfx\\Sorceror\\Mage82.wav",   NULL },
	{ sfx_STREAM | sfx_SORCEROR, "Sfx\\Sorceror\\Mage83.wav",   NULL },
	{ sfx_STREAM | sfx_SORCEROR, "Sfx\\Sorceror\\Mage84.wav",   NULL },
	{ sfx_STREAM | sfx_SORCEROR, "Sfx\\Sorceror\\Mage85.wav",   NULL },
	{ sfx_STREAM | sfx_SORCEROR, "Sfx\\Sorceror\\Mage86.wav",   NULL },
	{ sfx_STREAM | sfx_SORCEROR, "Sfx\\Sorceror\\Mage87.wav",   NULL },
	{ sfx_STREAM | sfx_SORCEROR, "Sfx\\Sorceror\\Mage88.wav",   NULL },
	{ sfx_STREAM | sfx_SORCEROR, "Sfx\\Sorceror\\Mage89.wav",   NULL },
	{ sfx_STREAM | sfx_SORCEROR, "Sfx\\Sorceror\\Mage90.wav",   NULL },
	{ sfx_STREAM | sfx_SORCEROR, "Sfx\\Sorceror\\Mage91.wav",   NULL },
	{ sfx_STREAM | sfx_SORCEROR, "Sfx\\Sorceror\\Mage92.wav",   NULL },
	{ sfx_STREAM | sfx_SORCEROR, "Sfx\\Sorceror\\Mage93.wav",   NULL },
	{ sfx_STREAM | sfx_SORCEROR, "Sfx\\Sorceror\\Mage94.wav",   NULL },
	{ sfx_STREAM | sfx_SORCEROR, "Sfx\\Sorceror\\Mage95.wav",   NULL },
	{ sfx_STREAM | sfx_SORCEROR, "Sfx\\Sorceror\\Mage96.wav",   NULL },
	{ sfx_STREAM | sfx_SORCEROR, "Sfx\\Sorceror\\Mage97.wav",   NULL },
	{ sfx_STREAM | sfx_SORCEROR, "Sfx\\Sorceror\\Mage98.wav",   NULL },
	{ sfx_STREAM | sfx_SORCEROR, "Sfx\\Sorceror\\Mage99.wav",   NULL },
	{ sfx_STREAM | sfx_SORCEROR, "Sfx\\Sorceror\\Mage100.wav",  NULL },
	{ sfx_STREAM | sfx_SORCEROR, "Sfx\\Sorceror\\Mage101.wav",  NULL },
	{ sfx_STREAM | sfx_SORCEROR, "Sfx\\Sorceror\\Mage102.wav",  NULL },
	{ sfx_STREAM | sfx_ROGUE,    "Sfx\\Rogue\\Rogue01.wav",     NULL },
	{ sfx_STREAM | sfx_ROGUE,    "Sfx\\Rogue\\Rogue02.wav",     NULL },
	{ sfx_STREAM | sfx_ROGUE,    "Sfx\\Rogue\\Rogue03.wav",     NULL },
	{ sfx_STREAM | sfx_ROGUE,    "Sfx\\Rogue\\Rogue04.wav",     NULL },
	{ sfx_STREAM | sfx_ROGUE,    "Sfx\\Rogue\\Rogue05.wav",     NULL },
	{ sfx_STREAM | sfx_ROGUE,    "Sfx\\Rogue\\Rogue06.wav",     NULL },
	{ sfx_STREAM | sfx_ROGUE,    "Sfx\\Rogue\\Rogue07.wav",     NULL },
	{ sfx_STREAM | sfx_ROGUE,    "Sfx\\Rogue\\Rogue08.wav",     NULL },
	{ sfx_STREAM | sfx_ROGUE,    "Sfx\\Rogue\\Rogue09.wav",     NULL },
	{ sfx_STREAM | sfx_ROGUE,    "Sfx\\Rogue\\Rogue10.wav",     NULL },
	{ sfx_STREAM | sfx_ROGUE,    "Sfx\\Rogue\\Rogue11.wav",     NULL },
	{ sfx_STREAM | sfx_ROGUE,    "Sfx\\Rogue\\Rogue12.wav",     NULL },
	{ sfx_ROGUE,                 "Sfx\\Rogue\\Rogue13.wav",     NULL },
	{ sfx_ROGUE,                 "Sfx\\Rogue\\Rogue14.wav",     NULL },
	{ sfx_ROGUE,                 "Sfx\\Rogue\\Rogue15.wav",     NULL },
	{ sfx_ROGUE,                 "Sfx\\Rogue\\Rogue16.wav",     NULL },
	{ sfx_ROGUE,                 "Sfx\\Rogue\\Rogue17.wav",     NULL },
	{ sfx_ROGUE,                 "Sfx\\Rogue\\Rogue18.wav",     NULL },
	{ sfx_ROGUE,                 "Sfx\\Rogue\\Rogue19.wav",     NULL },
	{ sfx_ROGUE,                 "Sfx\\Rogue\\Rogue20.wav",     NULL },
	{ sfx_ROGUE,                 "Sfx\\Rogue\\Rogue21.wav",     NULL },
	{ sfx_ROGUE,                 "Sfx\\Rogue\\Rogue22.wav",     NULL },
	{ sfx_ROGUE,                 "Sfx\\Rogue\\Rogue23.wav",     NULL },
	{ sfx_ROGUE,                 "Sfx\\Rogue\\Rogue24.wav",     NULL },
	{ sfx_ROGUE,                 "Sfx\\Rogue\\Rogue25.wav",     NULL },
	{ sfx_ROGUE,                 "Sfx\\Rogue\\Rogue26.wav",     NULL },
	{ sfx_ROGUE,                 "Sfx\\Rogue\\Rogue27.wav",     NULL },
	{ sfx_ROGUE,                 "Sfx\\Rogue\\Rogue28.wav",     NULL },
	{ sfx_ROGUE,                 "Sfx\\Rogue\\Rogue29.wav",     NULL },
	{ sfx_ROGUE,                 "Sfx\\Rogue\\Rogue30.wav",     NULL },
	{ sfx_ROGUE,                 "Sfx\\Rogue\\Rogue31.wav",     NULL },
	{ sfx_ROGUE,                 "Sfx\\Rogue\\Rogue32.wav",     NULL },
	{ sfx_ROGUE,                 "Sfx\\Rogue\\Rogue33.wav",     NULL },
	{ sfx_ROGUE,                 "Sfx\\Rogue\\Rogue34.wav",     NULL },
	{ sfx_ROGUE,                 "Sfx\\Rogue\\Rogue35.wav",     NULL },
	{ sfx_ROGUE,                 "Sfx\\Rogue\\Rogue36.wav",     NULL },
	{ sfx_ROGUE,                 "Sfx\\Rogue\\Rogue37.wav",     NULL },
	{ sfx_ROGUE,                 "Sfx\\Rogue\\Rogue38.wav",     NULL },
	{ sfx_ROGUE,                 "Sfx\\Rogue\\Rogue39.wav",     NULL },
	{ sfx_ROGUE,                 "Sfx\\Rogue\\Rogue40.wav",     NULL },
	{ sfx_ROGUE,                 "Sfx\\Rogue\\Rogue41.wav",     NULL },
	{ sfx_ROGUE,                 "Sfx\\Rogue\\Rogue42.wav",     NULL },
	{ sfx_ROGUE,                 "Sfx\\Rogue\\Rogue43.wav",     NULL },
	{ sfx_ROGUE,                 "Sfx\\Rogue\\Rogue44.wav",     NULL },
	{ sfx_ROGUE,                 "Sfx\\Rogue\\Rogue45.wav",     NULL },
	{ sfx_ROGUE,                 "Sfx\\Rogue\\Rogue46.wav",     NULL },
	{ sfx_ROGUE,                 "Sfx\\Rogue\\Rogue47.wav",     NULL },
	{ sfx_ROGUE,                 "Sfx\\Rogue\\Rogue48.wav",     NULL },
	{ sfx_ROGUE,                 "Sfx\\Rogue\\Rogue49.wav",     NULL },
	{ sfx_ROGUE,                 "Sfx\\Rogue\\Rogue50.wav",     NULL },
	{ sfx_STREAM | sfx_ROGUE,    "Sfx\\Rogue\\Rogue51.wav",     NULL },
	{ sfx_STREAM | sfx_ROGUE,    "Sfx\\Rogue\\Rogue52.wav",     NULL },
	{ sfx_STREAM | sfx_ROGUE,    "Sfx\\Rogue\\Rogue53.wav",     NULL },
	{ sfx_STREAM | sfx_ROGUE,    "Sfx\\Rogue\\Rogue54.wav",     NULL },
	{ sfx_STREAM | sfx_ROGUE,    "Sfx\\Rogue\\Rogue55.wav",     NULL },
	{ sfx_STREAM | sfx_ROGUE,    "Sfx\\Rogue\\Rogue56.wav",     NULL },
	{ sfx_ROGUE,                 "Sfx\\Rogue\\Rogue57.wav",     NULL },
	{ sfx_STREAM | sfx_ROGUE,    "Sfx\\Rogue\\Rogue58.wav",     NULL },
	{ sfx_STREAM | sfx_ROGUE,    "Sfx\\Rogue\\Rogue59.wav",     NULL },
	{ sfx_STREAM | sfx_ROGUE,    "Sfx\\Rogue\\Rogue60.wav",     NULL },
	{ sfx_STREAM | sfx_ROGUE,    "Sfx\\Rogue\\Rogue61.wav",     NULL },
	{ sfx_STREAM | sfx_ROGUE,    "Sfx\\Rogue\\Rogue62.wav",     NULL },
	{ sfx_STREAM | sfx_ROGUE,    "Sfx\\Rogue\\Rogue63.wav",     NULL },
	{ sfx_ROGUE,                 "Sfx\\Rogue\\Rogue64.wav",     NULL },
	{ sfx_ROGUE,                 "Sfx\\Rogue\\Rogue65.wav",     NULL },
	{ sfx_ROGUE,                 "Sfx\\Rogue\\Rogue66.wav",     NULL },
	{ sfx_ROGUE,                 "Sfx\\Rogue\\Rogue67.wav",     NULL },
	{ sfx_ROGUE,                 "Sfx\\Rogue\\Rogue68.wav",     NULL },
	{ sfx_ROGUE,                 "Sfx\\Rogue\\Rogue69.wav",     NULL },
	{ sfx_ROGUE,                 "Sfx\\Rogue\\Rogue69b.wav",    NULL },
	{ sfx_ROGUE,                 "Sfx\\Rogue\\Rogue70.wav",     NULL },
	{ sfx_ROGUE,                 "Sfx\\Rogue\\Rogue71.wav",     NULL },
	{ sfx_ROGUE,                 "Sfx\\Rogue\\Rogue72.wav",     NULL },
	{ sfx_ROGUE,                 "Sfx\\Rogue\\Rogue73.wav",     NULL },
	{ sfx_ROGUE,                 "Sfx\\Rogue\\Rogue74.wav",     NULL },
	{ sfx_ROGUE,                 "Sfx\\Rogue\\Rogue75.wav",     NULL },
	{ sfx_ROGUE,                 "Sfx\\Rogue\\Rogue76.wav",     NULL },
	{ sfx_ROGUE,                 "Sfx\\Rogue\\Rogue77.wav",     NULL },
	{ sfx_ROGUE,                 "Sfx\\Rogue\\Rogue78.wav",     NULL },
	{ sfx_ROGUE,                 "Sfx\\Rogue\\Rogue79.wav",     NULL },
	{ sfx_STREAM | sfx_ROGUE,    "Sfx\\Rogue\\Rogue80.wav",     NULL },
	{ sfx_STREAM | sfx_ROGUE,    "Sfx\\Rogue\\Rogue81.wav",     NULL },
	{ sfx_STREAM | sfx_ROGUE,    "Sfx\\Rogue\\Rogue82.wav",     NULL },
	{ sfx_STREAM | sfx_ROGUE,    "Sfx\\Rogue\\Rogue83.wav",     NULL },
	{ sfx_STREAM | sfx_ROGUE,    "Sfx\\Rogue\\Rogue84.wav",     NULL },
	{ sfx_STREAM | sfx_ROGUE,    "Sfx\\Rogue\\Rogue85.wav",     NULL },
	{ sfx_STREAM | sfx_ROGUE,    "Sfx\\Rogue\\Rogue86.wav",     NULL },
	{ sfx_STREAM | sfx_ROGUE,    "Sfx\\Rogue\\Rogue87.wav",     NULL },
	{ sfx_STREAM | sfx_ROGUE,    "Sfx\\Rogue\\Rogue88.wav",     NULL },
	{ sfx_STREAM | sfx_ROGUE,    "Sfx\\Rogue\\Rogue89.wav",     NULL },
	{ sfx_STREAM | sfx_ROGUE,    "Sfx\\Rogue\\Rogue90.wav",     NULL },
	{ sfx_STREAM | sfx_ROGUE,    "Sfx\\Rogue\\Rogue91.wav",     NULL },
	{ sfx_STREAM | sfx_ROGUE,    "Sfx\\Rogue\\Rogue92.wav",     NULL },
	{ sfx_STREAM | sfx_ROGUE,    "Sfx\\Rogue\\Rogue93.wav",     NULL },
	{ sfx_STREAM | sfx_ROGUE,    "Sfx\\Rogue\\Rogue94.wav",     NULL },
	{ sfx_STREAM | sfx_ROGUE,    "Sfx\\Rogue\\Rogue95.wav",     NULL },
	{ sfx_STREAM | sfx_ROGUE,    "Sfx\\Rogue\\Rogue96.wav",     NULL },
	{ sfx_STREAM | sfx_ROGUE,    "Sfx\\Rogue\\Rogue97.wav",     NULL },
	{ sfx_STREAM | sfx_ROGUE,    "Sfx\\Rogue\\Rogue98.wav",     NULL },
	{ sfx_STREAM | sfx_ROGUE,    "Sfx\\Rogue\\Rogue99.wav",     NULL },
	{ sfx_STREAM | sfx_ROGUE,    "Sfx\\Rogue\\Rogue100.wav",    NULL },
	{ sfx_STREAM | sfx_ROGUE,    "Sfx\\Rogue\\Rogue101.wav",    NULL },
	{ sfx_STREAM | sfx_ROGUE,    "Sfx\\Rogue\\Rogue102.wav",    NULL },
	{ sfx_STREAM | sfx_WARRIOR,  "Sfx\\Warrior\\Warior01.wav",  NULL },
	{ sfx_STREAM | sfx_WARRIOR,  "Sfx\\Warrior\\Warior02.wav",  NULL },
	{ sfx_STREAM | sfx_WARRIOR,  "Sfx\\Warrior\\Warior03.wav",  NULL },
	{ sfx_STREAM | sfx_WARRIOR,  "Sfx\\Warrior\\Warior04.wav",  NULL },
	{ sfx_STREAM | sfx_WARRIOR,  "Sfx\\Warrior\\Warior05.wav",  NULL },
	{ sfx_STREAM | sfx_WARRIOR,  "Sfx\\Warrior\\Warior06.wav",  NULL },
	{ sfx_STREAM | sfx_WARRIOR,  "Sfx\\Warrior\\Warior07.wav",  NULL },
	{ sfx_STREAM | sfx_WARRIOR,  "Sfx\\Warrior\\Warior08.wav",  NULL },
	{ sfx_STREAM | sfx_WARRIOR,  "Sfx\\Warrior\\Warior09.wav",  NULL },
	{ sfx_STREAM | sfx_WARRIOR,  "Sfx\\Warrior\\Warior10.wav",  NULL },
	{ sfx_STREAM | sfx_WARRIOR,  "Sfx\\Warrior\\Warior11.wav",  NULL },
	{ sfx_STREAM | sfx_WARRIOR,  "Sfx\\Warrior\\Warior12.wav",  NULL },
	{ sfx_WARRIOR,               "Sfx\\Warrior\\Warior13.wav",  NULL },
	{ sfx_WARRIOR,               "Sfx\\Warrior\\Warior14.wav",  NULL },
	{ sfx_WARRIOR,               "Sfx\\Warrior\\Wario14b.wav",  NULL },
	{ sfx_WARRIOR,               "Sfx\\Warrior\\Wario14c.wav",  NULL },
	{ sfx_WARRIOR,               "Sfx\\Warrior\\Warior15.wav",  NULL },
	{ sfx_WARRIOR,               "Sfx\\Warrior\\Wario15b.wav",  NULL },
	{ sfx_WARRIOR,               "Sfx\\Warrior\\Wario15c.wav",  NULL },
	{ sfx_WARRIOR,               "Sfx\\Warrior\\Warior16.wav",  NULL },
	{ sfx_WARRIOR,               "Sfx\\Warrior\\Wario16b.wav",  NULL },
	{ sfx_WARRIOR,               "Sfx\\Warrior\\Wario16c.wav",  NULL },
	{ sfx_WARRIOR,               "Sfx\\Warrior\\Warior17.wav",  NULL },
	{ sfx_WARRIOR,               "Sfx\\Warrior\\Warior18.wav",  NULL },
	{ sfx_WARRIOR,               "Sfx\\Warrior\\Warior19.wav",  NULL },
	{ sfx_WARRIOR,               "Sfx\\Warrior\\Warior20.wav",  NULL },
	{ sfx_WARRIOR,               "Sfx\\Warrior\\Warior21.wav",  NULL },
	{ sfx_WARRIOR,               "Sfx\\Warrior\\Warior22.wav",  NULL },
	{ sfx_WARRIOR,               "Sfx\\Warrior\\Warior23.wav",  NULL },
	{ sfx_WARRIOR,               "Sfx\\Warrior\\Warior24.wav",  NULL },
	{ sfx_WARRIOR,               "Sfx\\Warrior\\Warior25.wav",  NULL },
	{ sfx_WARRIOR,               "Sfx\\Warrior\\Warior26.wav",  NULL },
	{ sfx_WARRIOR,               "Sfx\\Warrior\\Warior27.wav",  NULL },
	{ sfx_WARRIOR,               "Sfx\\Warrior\\Warior28.wav",  NULL },
	{ sfx_WARRIOR,               "Sfx\\Warrior\\Warior29.wav",  NULL },
	{ sfx_WARRIOR,               "Sfx\\Warrior\\Warior30.wav",  NULL },
	{ sfx_WARRIOR,               "Sfx\\Warrior\\Warior31.wav",  NULL },
	{ sfx_WARRIOR,               "Sfx\\Warrior\\Warior32.wav",  NULL },
	{ sfx_WARRIOR,               "Sfx\\Warrior\\Warior33.wav",  NULL },
	{ sfx_WARRIOR,               "Sfx\\Warrior\\Warior34.wav",  NULL },
	{ sfx_WARRIOR,               "Sfx\\Warrior\\Warior35.wav",  NULL },
	{ sfx_WARRIOR,               "Sfx\\Warrior\\Warior36.wav",  NULL },
	{ sfx_WARRIOR,               "Sfx\\Warrior\\Warior37.wav",  NULL },
	{ sfx_WARRIOR,               "Sfx\\Warrior\\Warior38.wav",  NULL },
	{ sfx_WARRIOR,               "Sfx\\Warrior\\Warior39.wav",  NULL },
	{ sfx_WARRIOR,               "Sfx\\Warrior\\Warior40.wav",  NULL },
	{ sfx_WARRIOR,               "Sfx\\Warrior\\Warior41.wav",  NULL },
	{ sfx_WARRIOR,               "Sfx\\Warrior\\Warior42.wav",  NULL },
	{ sfx_WARRIOR,               "Sfx\\Warrior\\Warior43.wav",  NULL },
	{ sfx_WARRIOR,               "Sfx\\Warrior\\Warior44.wav",  NULL },
	{ sfx_WARRIOR,               "Sfx\\Warrior\\Warior45.wav",  NULL },
	{ sfx_WARRIOR,               "Sfx\\Warrior\\Warior46.wav",  NULL },
	{ sfx_WARRIOR,               "Sfx\\Warrior\\Warior47.wav",  NULL },
	{ sfx_WARRIOR,               "Sfx\\Warrior\\Warior48.wav",  NULL },
	{ sfx_WARRIOR,               "Sfx\\Warrior\\Warior49.wav",  NULL },
	{ sfx_WARRIOR,               "Sfx\\Warrior\\Warior50.wav",  NULL },
	{ sfx_STREAM | sfx_WARRIOR,  "Sfx\\Warrior\\Warior51.wav",  NULL },
	{ sfx_STREAM | sfx_WARRIOR,  "Sfx\\Warrior\\Warior52.wav",  NULL },
	{ sfx_STREAM | sfx_WARRIOR,  "Sfx\\Warrior\\Warior53.wav",  NULL },
	{ sfx_STREAM | sfx_WARRIOR,  "Sfx\\Warrior\\Warior54.wav",  NULL },
	{ sfx_STREAM | sfx_WARRIOR,  "Sfx\\Warrior\\Warior55.wav",  NULL },
	{ sfx_STREAM | sfx_WARRIOR,  "Sfx\\Warrior\\Warior56.wav",  NULL },
	{ sfx_WARRIOR,               "Sfx\\Warrior\\Warior57.wav",  NULL },
	{ sfx_STREAM | sfx_WARRIOR,  "Sfx\\Warrior\\Warior58.wav",  NULL },
	{ sfx_STREAM | sfx_WARRIOR,  "Sfx\\Warrior\\Warior59.wav",  NULL },
	{ sfx_STREAM | sfx_WARRIOR,  "Sfx\\Warrior\\Warior60.wav",  NULL },
	{ sfx_STREAM | sfx_WARRIOR,  "Sfx\\Warrior\\Warior61.wav",  NULL },
	{ sfx_STREAM | sfx_WARRIOR,  "Sfx\\Warrior\\Warior62.wav",  NULL },
	{ sfx_STREAM | sfx_WARRIOR,  "Sfx\\Warrior\\Warior63.wav",  NULL },
	{ sfx_WARRIOR,               "Sfx\\Warrior\\Warior64.wav",  NULL },
	{ sfx_WARRIOR,               "Sfx\\Warrior\\Warior65.wav",  NULL },
	{ sfx_WARRIOR,               "Sfx\\Warrior\\Warior66.wav",  NULL },
	{ sfx_WARRIOR,               "Sfx\\Warrior\\Warior67.wav",  NULL },
	{ sfx_WARRIOR,               "Sfx\\Warrior\\Warior68.wav",  NULL },
	{ sfx_WARRIOR,               "Sfx\\Warrior\\Warior69.wav",  NULL },
	{ sfx_WARRIOR,               "Sfx\\Warrior\\Wario69b.wav",  NULL },
	{ sfx_WARRIOR,               "Sfx\\Warrior\\Warior70.wav",  NULL },
	{ sfx_WARRIOR,               "Sfx\\Warrior\\Warior71.wav",  NULL },
	{ sfx_WARRIOR,               "Sfx\\Warrior\\Warior72.wav",  NULL },
	{ sfx_WARRIOR,               "Sfx\\Warrior\\Warior73.wav",  NULL },
	{ sfx_WARRIOR,               "Sfx\\Warrior\\Warior74.wav",  NULL },
	{ sfx_WARRIOR,               "Sfx\\Warrior\\Warior75.wav",  NULL },
	{ sfx_WARRIOR,               "Sfx\\Warrior\\Warior76.wav",  NULL },
	{ sfx_WARRIOR,               "Sfx\\Warrior\\Warior77.wav",  NULL },
	{ sfx_WARRIOR,               "Sfx\\Warrior\\Warior78.wav",  NULL },
	{ sfx_WARRIOR,               "Sfx\\Warrior\\Warior79.wav",  NULL },
	{ sfx_STREAM | sfx_WARRIOR,  "Sfx\\Warrior\\Warior80.wav",  NULL },
	{ sfx_STREAM | sfx_WARRIOR,  "Sfx\\Warrior\\Warior81.wav",  NULL },
	{ sfx_STREAM | sfx_WARRIOR,  "Sfx\\Warrior\\Warior82.wav",  NULL },
	{ sfx_STREAM | sfx_WARRIOR,  "Sfx\\Warrior\\Warior83.wav",  NULL },
	{ sfx_STREAM | sfx_WARRIOR,  "Sfx\\Warrior\\Warior84.wav",  NULL },
	{ sfx_STREAM | sfx_WARRIOR,  "Sfx\\Warrior\\Warior85.wav",  NULL },
	{ sfx_STREAM | sfx_WARRIOR,  "Sfx\\Warrior\\Warior86.wav",  NULL },
	{ sfx_STREAM | sfx_WARRIOR,  "Sfx\\Warrior\\Warior87.wav",  NULL },
	{ sfx_STREAM | sfx_WARRIOR,  "Sfx\\Warrior\\Warior88.wav",  NULL },
	{ sfx_STREAM | sfx_WARRIOR,  "Sfx\\Warrior\\Warior89.wav",  NULL },
	{ sfx_STREAM | sfx_WARRIOR,  "Sfx\\Warrior\\Warior90.wav",  NULL },
	{ sfx_STREAM | sfx_WARRIOR,  "Sfx\\Warrior\\Warior91.wav",  NULL },
	{ sfx_STREAM | sfx_WARRIOR,  "Sfx\\Warrior\\Warior92.wav",  NULL },
	{ sfx_STREAM | sfx_WARRIOR,  "Sfx\\Warrior\\Warior93.wav",  NULL },
	{ sfx_STREAM | sfx_WARRIOR,  "Sfx\\Warrior\\Warior94.wav",  NULL },
	{ sfx_STREAM | sfx_WARRIOR,  "Sfx\\Warrior\\Warior95.wav",  NULL },
	{ sfx_STREAM | sfx_WARRIOR,  "Sfx\\Warrior\\Wario95b.wav",  NULL },
	{ sfx_STREAM | sfx_WARRIOR,  "Sfx\\Warrior\\Wario95c.wav",  NULL },
	{ sfx_STREAM | sfx_WARRIOR,  "Sfx\\Warrior\\Wario95d.wav",  NULL },
	{ sfx_STREAM | sfx_WARRIOR,  "Sfx\\Warrior\\Wario95e.wav",  NULL },
	{ sfx_STREAM | sfx_WARRIOR,  "Sfx\\Warrior\\Wario95f.wav",  NULL },
	{ sfx_STREAM | sfx_WARRIOR,  "Sfx\\Warrior\\Wario96b.wav",  NULL },
	{ sfx_STREAM | sfx_WARRIOR,  "Sfx\\Warrior\\Wario97.wav",   NULL },
	{ sfx_STREAM | sfx_WARRIOR,  "Sfx\\Warrior\\Wario98.wav",   NULL },
	{ sfx_STREAM | sfx_WARRIOR,  "Sfx\\Warrior\\Warior99.wav",  NULL },
	{ sfx_STREAM | sfx_WARRIOR,  "Sfx\\Warrior\\Wario100.wav",  NULL },
	{ sfx_STREAM | sfx_WARRIOR,  "Sfx\\Warrior\\Wario101.wav",  NULL },
	{ sfx_STREAM | sfx_WARRIOR,  "Sfx\\Warrior\\Wario102.wav",  NULL },
	{ sfx_STREAM | sfx_MONK,     "Sfx\\Monk\\Monk01.wav",       NULL },
	{ sfx_STREAM | sfx_MONK,     "Sfx\\Misc\\blank.wav",        NULL },
	{ sfx_STREAM | sfx_MONK,     "Sfx\\Misc\\blank.wav",        NULL },
	{ sfx_STREAM | sfx_MONK,     "Sfx\\Misc\\blank.wav",        NULL },
	{ sfx_STREAM | sfx_MONK,     "Sfx\\Misc\\blank.wav",        NULL },
	{ sfx_STREAM | sfx_MONK,     "Sfx\\Misc\\blank.wav",        NULL },
	{ sfx_STREAM | sfx_MONK,     "Sfx\\Misc\\blank.wav",        NULL },
	{ sfx_STREAM | sfx_MONK,     "Sfx\\Monk\\Monk08.wav",       NULL },
	{ sfx_STREAM | sfx_MONK,     "Sfx\\Monk\\Monk09.wav",       NULL },
	{ sfx_STREAM | sfx_MONK,     "Sfx\\Monk\\Monk10.wav",       NULL },
	{ sfx_STREAM | sfx_MONK,     "Sfx\\Monk\\Monk11.wav",       NULL },
	{ sfx_STREAM | sfx_MONK,     "Sfx\\Monk\\Monk12.wav",       NULL },
	{ sfx_MONK,                  "Sfx\\Monk\\Monk13.wav",       NULL },
	{ sfx_MONK,                  "Sfx\\Monk\\Monk14.wav",       NULL },
	{ sfx_MONK,                  "Sfx\\Monk\\Monk15.wav",       NULL },
	{ sfx_MONK,                  "Sfx\\Monk\\Monk16.wav",       NULL },
	{ sfx_MONK,                  "Sfx\\Misc\\blank.wav",        NULL },
	{ sfx_MONK,                  "Sfx\\Misc\\blank.wav",        NULL },
	{ sfx_MONK,                  "Sfx\\Misc\\blank.wav",        NULL },
	{ sfx_MONK,                  "Sfx\\Misc\\blank.wav",        NULL },
	{ sfx_MONK,                  "Sfx\\Misc\\blank.wav",        NULL },
	{ sfx_MONK,                  "Sfx\\Misc\\blank.wav",        NULL },
	{ sfx_MONK,                  "Sfx\\Misc\\blank.wav",        NULL },
	{ sfx_MONK,                  "Sfx\\Monk\\Monk24.wav",       NULL },
	{ sfx_MONK,                  "Sfx\\Misc\\blank.wav",        NULL },
	{ sfx_MONK,                  "Sfx\\Misc\\blank.wav",        NULL },
	{ sfx_MONK,                  "Sfx\\Monk\\Monk27.wav",       NULL },
	{ sfx_MONK,                  "Sfx\\Misc\\blank.wav",        NULL },
	{ sfx_MONK,                  "Sfx\\Monk\\Monk29.wav",       NULL },
	{ sfx_MONK,                  "Sfx\\Misc\\blank.wav",        NULL },
	{ sfx_MONK,                  "Sfx\\Misc\\blank.wav",        NULL },
	{ sfx_MONK,                  "Sfx\\Misc\\blank.wav",        NULL },
	{ sfx_MONK,                  "Sfx\\Misc\\blank.wav",        NULL },
	{ sfx_MONK,                  "Sfx\\Monk\\Monk34.wav",       NULL },
	{ sfx_MONK,                  "Sfx\\Monk\\Monk35.wav",       NULL },
	{ sfx_MONK,                  "Sfx\\Misc\\blank.wav",        NULL },
	{ sfx_MONK,                  "Sfx\\Misc\\blank.wav",        NULL },
	{ sfx_MONK,                  "Sfx\\Misc\\blank.wav",        NULL },
	{ sfx_MONK,                  "Sfx\\Misc\\blank.wav",        NULL },
	{ sfx_MONK,                  "Sfx\\Misc\\blank.wav",        NULL },
	{ sfx_MONK,                  "Sfx\\Misc\\blank.wav",        NULL },
	{ sfx_MONK,                  "Sfx\\Misc\\blank.wav",        NULL },
	{ sfx_MONK,                  "Sfx\\Monk\\Monk43.wav",       NULL },
	{ sfx_MONK,                  "Sfx\\Misc\\blank.wav",        NULL },
	{ sfx_MONK,                  "Sfx\\Misc\\blank.wav",        NULL },
	{ sfx_MONK,                  "Sfx\\Monk\\Monk46.wav",       NULL },
	{ sfx_MONK,                  "Sfx\\Misc\\blank.wav",        NULL },
	{ sfx_MONK,                  "Sfx\\Misc\\blank.wav",        NULL },
	{ sfx_MONK,                  "Sfx\\Monk\\Monk49.wav",       NULL },
	{ sfx_MONK,                  "Sfx\\Monk\\Monk50.wav",       NULL },
	{ sfx_STREAM | sfx_MONK,     "Sfx\\Misc\\blank.wav",        NULL },
	{ sfx_STREAM | sfx_MONK,     "Sfx\\Monk\\Monk52.wav",       NULL },
	{ sfx_STREAM | sfx_MONK,     "Sfx\\Misc\\blank.wav",        NULL },
	{ sfx_STREAM | sfx_MONK,     "Sfx\\Monk\\Monk54.wav",       NULL },
	{ sfx_STREAM | sfx_MONK,     "Sfx\\Monk\\Monk55.wav",       NULL },
	{ sfx_STREAM | sfx_MONK,     "Sfx\\Monk\\Monk56.wav",       NULL },
	{ sfx_MONK,                  "Sfx\\Misc\\blank.wav",        NULL },
	{ sfx_STREAM | sfx_MONK,     "Sfx\\Misc\\blank.wav",        NULL },
	{ sfx_STREAM | sfx_MONK,     "Sfx\\Misc\\blank.wav",        NULL },
	{ sfx_STREAM | sfx_MONK,     "Sfx\\Misc\\blank.wav",        NULL },
	{ sfx_STREAM | sfx_MONK,     "Sfx\\Monk\\Monk61.wav",       NULL },
	{ sfx_STREAM | sfx_MONK,     "Sfx\\Monk\\Monk62.wav",       NULL },
	{ sfx_STREAM | sfx_MONK,     "Sfx\\Misc\\blank.wav",        NULL },
	{ sfx_MONK,                  "Sfx\\Misc\\blank.wav",        NULL },
	{ sfx_MONK,                  "Sfx\\Misc\\blank.wav",        NULL },
	{ sfx_MONK,                  "Sfx\\Misc\\blank.wav",        NULL },
	{ sfx_MONK,                  "Sfx\\Misc\\blank.wav",        NULL },
	{ sfx_MONK,                  "Sfx\\Monk\\Monk68.wav",       NULL },
	{ sfx_MONK,                  "Sfx\\Monk\\Monk69.wav",       NULL },
	{ sfx_MONK,                  "Sfx\\Monk\\Monk69b.wav",      NULL },
	{ sfx_MONK,                  "Sfx\\Monk\\Monk70.wav",       NULL },
	{ sfx_MONK,                  "Sfx\\Monk\\Monk71.wav",       NULL },
	{ sfx_MONK,                  "Sfx\\Misc\\blank.wav",        NULL },
	{ sfx_MONK,                  "Sfx\\Misc\\blank.wav",        NULL },
	{ sfx_MONK,                  "Sfx\\Misc\\blank.wav",        NULL },
	{ sfx_MONK,                  "Sfx\\Misc\\blank.wav",        NULL },
	{ sfx_MONK,                  "Sfx\\Misc\\blank.wav",        NULL },
	{ sfx_MONK,                  "Sfx\\Misc\\blank.wav",        NULL },
	{ sfx_MONK,                  "Sfx\\Misc\\blank.wav",        NULL },
	{ sfx_MONK,                  "Sfx\\Monk\\Monk79.wav",       NULL },
	{ sfx_STREAM | sfx_MONK,     "Sfx\\Monk\\Monk80.wav",       NULL },
	{ sfx_STREAM | sfx_MONK,     "Sfx\\Misc\\blank.wav",        NULL },
	{ sfx_STREAM | sfx_MONK,     "Sfx\\Monk\\Monk82.wav",       NULL },
	{ sfx_STREAM | sfx_MONK,     "Sfx\\Monk\\Monk83.wav",       NULL },
	{ sfx_STREAM | sfx_MONK,     "Sfx\\Misc\\blank.wav",        NULL },
	{ sfx_STREAM | sfx_MONK,     "Sfx\\Misc\\blank.wav",        NULL },
	{ sfx_STREAM | sfx_MONK,     "Sfx\\Misc\\blank.wav",        NULL },
	{ sfx_STREAM | sfx_MONK,     "Sfx\\Monk\\Monk87.wav",       NULL },
	{ sfx_STREAM | sfx_MONK,     "Sfx\\Monk\\Monk88.wav",       NULL },
	{ sfx_STREAM | sfx_MONK,     "Sfx\\Monk\\Monk89.wav",       NULL },
	{ sfx_STREAM | sfx_MONK,     "Sfx\\Misc\\blank.wav",        NULL },
	{ sfx_STREAM | sfx_MONK,     "Sfx\\Monk\\Monk91.wav",       NULL },
	{ sfx_STREAM | sfx_MONK,     "Sfx\\Monk\\Monk92.wav",       NULL },
	{ sfx_STREAM | sfx_MONK,     "Sfx\\Misc\\blank.wav",        NULL },
	{ sfx_STREAM | sfx_MONK,     "Sfx\\Monk\\Monk94.wav",       NULL },
	{ sfx_STREAM | sfx_MONK,     "Sfx\\Monk\\Monk95.wav",       NULL },
	{ sfx_STREAM | sfx_MONK,     "Sfx\\Monk\\Monk96.wav",       NULL },
	{ sfx_STREAM | sfx_MONK,     "Sfx\\Monk\\Monk97.wav",       NULL },
	{ sfx_STREAM | sfx_MONK,     "Sfx\\Monk\\Monk98.wav",       NULL },
	{ sfx_STREAM | sfx_MONK,     "Sfx\\Monk\\Monk99.wav",       NULL },
	{ sfx_STREAM | sfx_MONK,     "Sfx\\Misc\\blank.wav",        NULL },
	{ sfx_STREAM | sfx_MONK,     "Sfx\\Misc\\blank.wav",        NULL },
	{ sfx_STREAM | sfx_MONK,     "Sfx\\Misc\\blank.wav",        NULL },
	{ sfx_STREAM,                "Sfx\\Narrator\\Nar01.wav",    NULL },
	{ sfx_STREAM,                "Sfx\\Narrator\\Nar02.wav",    NULL },
	{ sfx_STREAM,                "Sfx\\Narrator\\Nar03.wav",    NULL },
	{ sfx_STREAM,                "Sfx\\Narrator\\Nar04.wav",    NULL },
	{ sfx_STREAM,                "Sfx\\Narrator\\Nar05.wav",    NULL },
	{ sfx_STREAM,                "Sfx\\Narrator\\Nar06.wav",    NULL },
	{ sfx_STREAM,                "Sfx\\Narrator\\Nar07.wav",    NULL },
	{ sfx_STREAM,                "Sfx\\Narrator\\Nar08.wav",    NULL },
	{ sfx_STREAM,                "Sfx\\Narrator\\Nar09.wav",    NULL },
	{ sfx_STREAM,                "Sfx\\Misc\\Lvl16int.wav",     NULL },
	{ sfx_STREAM,                "Sfx\\Monsters\\Butcher.wav",  NULL },
	{ sfx_STREAM,                "Sfx\\Monsters\\Garbud01.wav", NULL },
	{ sfx_STREAM,                "Sfx\\Monsters\\Garbud02.wav", NULL },
	{ sfx_STREAM,                "Sfx\\Monsters\\Garbud03.wav", NULL },
	{ sfx_STREAM,                "Sfx\\Monsters\\Garbud04.wav", NULL },
	{ sfx_STREAM,                "Sfx\\Monsters\\Izual01.wav",  NULL },
	{ sfx_STREAM,                "Sfx\\Monsters\\Lach01.wav",   NULL },
	{ sfx_STREAM,                "Sfx\\Monsters\\Lach02.wav",   NULL },
	{ sfx_STREAM,                "Sfx\\Monsters\\Lach03.wav",   NULL },
	{ sfx_STREAM,                "Sfx\\Monsters\\Laz01.wav",    NULL },
	{ sfx_STREAM,                "Sfx\\Monsters\\Laz02.wav",    NULL },
	{ sfx_STREAM,                "Sfx\\Monsters\\Sking01.wav",  NULL },
	{ sfx_STREAM,                "Sfx\\Monsters\\Snot01.wav",   NULL },
	{ sfx_STREAM,                "Sfx\\Monsters\\Snot02.wav",   NULL },
	{ sfx_STREAM,                "Sfx\\Monsters\\Snot03.wav",   NULL },
	{ sfx_STREAM,                "Sfx\\Monsters\\Warlrd01.wav", NULL },
	{ sfx_STREAM,                "Sfx\\Monsters\\Wlock01.wav",  NULL },
	{ sfx_STREAM,                "Sfx\\Monsters\\Zhar01.wav",   NULL },
	{ sfx_STREAM,                "Sfx\\Monsters\\Zhar02.wav",   NULL },
	{ sfx_STREAM,                "Sfx\\Monsters\\DiabloD.wav",  NULL },
	{ sfx_STREAM,                "Sfx\\Hellfire\\Farmer1.wav",  NULL },
	{ sfx_STREAM,                "Sfx\\Hellfire\\Farmer2.wav",  NULL },
	{ sfx_STREAM,                "Sfx\\Hellfire\\Farmer2A.wav", NULL },
	{ sfx_STREAM,                "Sfx\\Hellfire\\Farmer3.wav",  NULL },
	{ sfx_STREAM,                "Sfx\\Hellfire\\Farmer4.wav",  NULL },
	{ sfx_STREAM,                "Sfx\\Hellfire\\Farmer5.wav",  NULL },
	{ sfx_STREAM,                "Sfx\\Hellfire\\Farmer6.wav",  NULL },
	{ sfx_STREAM,                "Sfx\\Hellfire\\Farmer7.wav",  NULL },
	{ sfx_STREAM,                "Sfx\\Hellfire\\Farmer8.wav",  NULL },
	{ sfx_STREAM,                "Sfx\\Hellfire\\Farmer9.wav",  NULL },
	{ sfx_STREAM,                "Sfx\\Hellfire\\TEDDYBR1.wav", NULL },
	{ sfx_STREAM,                "Sfx\\Hellfire\\TEDDYBR2.wav", NULL },
	{ sfx_STREAM,                "Sfx\\Hellfire\\TEDDYBR3.wav", NULL },
	{ sfx_STREAM,                "Sfx\\Hellfire\\TEDDYBR4.wav", NULL },
	{ sfx_STREAM,                "Sfx\\Hellfire\\DEFILER1.wav", NULL },
	{ sfx_STREAM,                "Sfx\\Hellfire\\DEFILER2.wav", NULL },
	{ sfx_STREAM,                "Sfx\\Hellfire\\DEFILER3.wav", NULL },
	{ sfx_STREAM,                "Sfx\\Hellfire\\DEFILER4.wav", NULL },
	{ sfx_STREAM,                "Sfx\\Hellfire\\DEFILER8.wav", NULL },
	{ sfx_STREAM,                "Sfx\\Hellfire\\DEFILER6.wav", NULL },
	{ sfx_STREAM,                "Sfx\\Hellfire\\DEFILER7.wav", NULL },
	{ sfx_STREAM,                "Sfx\\Hellfire\\NAKRUL1.wav",  NULL },
	{ sfx_STREAM,                "Sfx\\Hellfire\\NAKRUL2.wav",  NULL },
	{ sfx_STREAM,                "Sfx\\Hellfire\\NAKRUL3.wav",  NULL },
	{ sfx_STREAM,                "Sfx\\Hellfire\\NAKRUL4.wav",  NULL },
	{ sfx_STREAM,                "Sfx\\Hellfire\\NAKRUL5.wav",  NULL },
	{ sfx_STREAM,                "Sfx\\Hellfire\\NAKRUL6.wav",  NULL },
	{ sfx_STREAM,                "Sfx\\Hellfire\\NARATR3.wav",  NULL },
	{ sfx_STREAM,                "Sfx\\Hellfire\\COWSUT1.wav",  NULL },
	{ sfx_STREAM,                "Sfx\\Hellfire\\COWSUT2.wav",  NULL },
	{ sfx_STREAM,                "Sfx\\Hellfire\\COWSUT3.wav",  NULL },
	{ sfx_STREAM,                "Sfx\\Hellfire\\COWSUT4.wav",  NULL },
	{ sfx_STREAM,                "Sfx\\Hellfire\\COWSUT4A.wav", NULL },
	{ sfx_STREAM,                "Sfx\\Hellfire\\COWSUT5.wav",  NULL },
	{ sfx_STREAM,                "Sfx\\Hellfire\\COWSUT6.wav",  NULL },
	{ sfx_STREAM,                "Sfx\\Hellfire\\COWSUT7.wav",  NULL },
	{ sfx_STREAM,                "Sfx\\Hellfire\\COWSUT8.wav",  NULL },
	{ sfx_STREAM,                "Sfx\\Hellfire\\COWSUT9.wav",  NULL },
	{ sfx_STREAM,                "Sfx\\Hellfire\\COWSUT10.wav", NULL },
	{ sfx_STREAM,                "Sfx\\Hellfire\\COWSUT11.wav", NULL },
	{ sfx_STREAM,                "Sfx\\Hellfire\\COWSUT12.wav", NULL },
	{ sfx_STREAM,                "Sfx\\Hellfire\\Skljrn1.wav",  NULL },
	{ sfx_STREAM,                "Sfx\\Hellfire\\Naratr6.wav",  NULL },
	{ sfx_STREAM,                "Sfx\\Hellfire\\Naratr7.wav",  NULL },
	{ sfx_STREAM,                "Sfx\\Hellfire\\Naratr8.wav",  NULL },
	{ sfx_STREAM,                "Sfx\\Hellfire\\Naratr5.wav",  NULL },
	{ sfx_STREAM,                "Sfx\\Hellfire\\Naratr9.wav",  NULL },
	{ sfx_STREAM,                "Sfx\\Hellfire\\Naratr4.wav",  NULL },
	{ sfx_STREAM,                "Sfx\\Hellfire\\TRADER1.wav",  NULL },
	{ sfx_MISC | sfx_HELLFIRE,   "Sfx\\Items\\Cropen.wav",      NULL },
	{ sfx_MISC | sfx_HELLFIRE,   "Sfx\\Items\\Crclos.wav",      NULL },
	// clang-format on
};

BOOL effect_is_playing(int nSFX)
{
	TSFX *sfx = &sgSFX[nSFX];
	if (sfx->pSnd)
		return snd_playing(sfx->pSnd);

	if (sfx->bFlags & sfx_STREAM)
		return sfx == sgpStreamSFX;

	return FALSE;
}

void stream_stop()
{
	if (sghStream) {
		SFileDdaEnd(sghStream);
		SFileCloseFile(sghStream);
		SFileFreeChunk();
		sghStream = NULL;
		sgpStreamSFX = NULL;
	}
}

static void stream_play(TSFX *pSFX, int lVolume, int lPan)
{
	BOOL success;

	assert(pSFX);
	assert(pSFX->bFlags & sfx_STREAM);
	stream_stop();
	lVolume += sound_get_or_set_sound_volume(1);
	if (lVolume >= VOLUME_MIN) {
		if (lVolume > VOLUME_MAX)
			lVolume = VOLUME_MAX;
#ifdef _DEBUG
		SFileEnableDirectAccess(FALSE);
#endif
		success = SFileOpenFile(pSFX->pszName, &sghStream);
#ifdef _DEBUG
		SFileEnableDirectAccess(TRUE);
#endif
		if (!success) {
			sghStream = NULL;
		} else {
			if (!SFileDdaBeginEx(sghStream, 0x40000, 0, 0, lVolume, lPan, 0))
				stream_stop();
			else
				sgpStreamSFX = pSFX;
		}
	}
}

static void stream_update()
{
	DWORD current, end;

	if (sghStream != NULL && SFileDdaGetPos(sghStream, &current, &end) && current >= end) {
		stream_stop();
	}
}

static void sfx_stop()
{
	int i;
	TSFX *snd;

	snd = &sgSFX[0];
	for (i = 0; i < sizeof(sgSFX) / sizeof(TSFX); i++) {
		if (snd->pSnd)
			snd_stop_snd(snd->pSnd);
		snd++;
	}
}

void InitMonsterSND(int monst)
{
	TSnd *pSnd;
	char name[MAX_PATH];
	char *path;
	int mtype, i, j;

	if (!gbSndInited) {
		return;
	}

	mtype = Monsters[monst].mtype;
	for (i = 0; i < 4; i++) {
		if (MonstSndChar[i] != 's' || monsterdata[mtype].snd_special) {
			for (j = 0; j < 2; j++) {
				sprintf(name, monsterdata[mtype].sndfile, MonstSndChar[i], j + 1);
				path = (char *)DiabloAllocPtr(strlen(name) + 1);
				strcpy(path, name);
				pSnd = sound_file_load(path);
				Monsters[monst].Snds[i][j] = pSnd;
				if (!pSnd)
					mem_free_dbg(path);
			}
		}
	}
}

void FreeMonsterSnd()
{
	int mtype, i, j, k;
	const char *file;
	TSnd *pSnd;

	for (i = 0; i < nummtypes; i++) {
		mtype = Monsters[i].mtype;
		for (j = 0; j < 4; ++j) {
			for (k = 0; k < 2; ++k) {
				pSnd = Monsters[i].Snds[j][k];
				if (pSnd) {
					Monsters[i].Snds[j][k] = NULL;
					file = pSnd->sound_path;
					pSnd->sound_path = NULL;
					sound_file_cleanup(pSnd);

					// pSnd->sound_path is malloc'd (but only for monsters).
					mem_free_dbg(const_cast<char *>(file));
				}
			}
		}
	}
}

static BOOL calc_snd_position(int x, int y, int *plVolume, int *plPan)
{
	int pan, volume;

	x -= plr[myplr]._px;
	y -= plr[myplr]._py;

	pan = (x - y) * 256;
	*plPan = pan;

	if (abs(pan) > 6400)
		return FALSE;

	volume = abs(x) > abs(y) ? abs(x) : abs(y);
	volume *= 64;
	*plVolume = volume;

	if (volume >= 6400)
		return FALSE;

	*plVolume = -volume;

	return TRUE;
}

static void PlaySFX_priv(TSFX *pSFX, BOOL loc, int x, int y)
{
	int lPan, lVolume;

	if (plr[myplr].pLvlLoad && gbMaxPlayers != 1) {
		return;
	}
	if (!gbSndInited || !gbSoundOn || gbBufferMsgs) {
		return;
	}

	if (!(pSFX->bFlags & (sfx_STREAM | sfx_MISC)) && pSFX->pSnd != 0 && snd_playing(pSFX->pSnd)) {
		return;
	}

	lPan = 0;
	lVolume = 0;
	if (loc && !calc_snd_position(x, y, &lVolume, &lPan)) {
		return;
	}

	if (pSFX->bFlags & sfx_STREAM) {
		stream_play(pSFX, lVolume, lPan);
		return;
	}

	if (!pSFX->pSnd)
		pSFX->pSnd = sound_file_load(pSFX->pszName);

	if (pSFX->pSnd)
		snd_play_snd(pSFX->pSnd, lVolume, lPan);
}

void PlayEffect(int i, int mode)
{
	int sndIdx, mi, lVolume, lPan;
	TSnd *snd;

<<<<<<< HEAD
	assert(pSFX);
	assert(pSFX->bFlags & sfx_STREAM);
	stream_stop();
	lVolume += sound_get_or_set_sound_volume(1);
	if (lVolume >= VOLUME_MIN) {
		if (lVolume > VOLUME_MAX)
			lVolume = VOLUME_MAX;
		success = SFileOpenFile(pSFX->pszName, &sghStream);
		if (!success) {
			sghStream = NULL;
		} else {
			if (!SFileDdaBeginEx(sghStream, 0x40000, 0, 0, lVolume, lPan, 0))
				stream_stop();
			else
				sgpStreamSFX = pSFX;
		}
=======
	if (plr[myplr].pLvlLoad) {
		return;
	}

	sndIdx = random_(164, 2);
	if (!gbSndInited || !gbSoundOn || gbBufferMsgs) {
		return;
	}

	mi = monster[i]._mMTidx;
	snd = Monsters[mi].Snds[mode][sndIdx];
	if (!snd || snd_playing(snd)) {
		return;
>>>>>>> c3380d31
	}

	if (!calc_snd_position(monster[i]._mx, monster[i]._my, &lVolume, &lPan))
		return;

	snd_play_snd(snd, lVolume, lPan);
}

static int RndSFX(int psfx)
{
	int nRand;

	if (psfx == PS_WARR69)
		nRand = 2;
	else if (psfx == PS_WARR14)
		nRand = 3;
	else if (psfx == PS_WARR15)
		nRand = 3;
	else if (psfx == PS_WARR16)
		nRand = 3;
	else if (psfx == PS_MAGE69)
		nRand = 2;
	else if (psfx == PS_ROGUE69)
		nRand = 2;
#ifdef HELLFIRE
	else if (psfx == PS_MONK69)
		nRand = 2;
#endif
	else if (psfx == PS_SWING)
		nRand = 2;
	else if (psfx == LS_ACID)
		nRand = 2;
	else if (psfx == IS_FMAG)
		nRand = 2;
	else if (psfx == IS_MAGIC)
		nRand = 2;
	else if (psfx == IS_BHIT)
		nRand = 2;
	else if (psfx == PS_WARR2)
		nRand = 3;
	else
		return psfx;
	return psfx + random_(165, nRand);
}

void PlaySFX(int psfx)
{
	psfx = RndSFX(psfx);
	PlaySFX_priv(&sgSFX[psfx], FALSE, 0, 0);
}

void PlaySfxLoc(int psfx, int x, int y)
{
	TSnd *pSnd;

	psfx = RndSFX(psfx);

	if (psfx >= 0 && psfx <= 3) {
		pSnd = sgSFX[psfx].pSnd;
		if (pSnd)
			pSnd->start_tc = 0;
	}

	PlaySFX_priv(&sgSFX[psfx], TRUE, x, y);
}

void sound_stop()
{
<<<<<<< HEAD
	Mix_HaltChannel(-1);
=======
	int i, j, k;

	snd_update(TRUE);
	stream_stop();
	sfx_stop();

	for (i = 0; i < nummtypes; i++) {
		for (j = 0; j < 4; j++) {
			for (k = 0; k < 2; k++) {
				snd_stop_snd(Monsters[i].Snds[j][k]);
			}
		}
	}
>>>>>>> c3380d31
}

void sound_update()
{
	if (!gbSndInited) {
		return;
	}

	stream_update();
}

void effects_cleanup_sfx()
{
	DWORD i;

	sound_stop();

	for (i = 0; i < sizeof(sgSFX) / sizeof(TSFX); i++) {
		if (sgSFX[i].pSnd) {
			sound_file_cleanup(sgSFX[i].pSnd);
			sgSFX[i].pSnd = NULL;
		}
	}
}

<<<<<<< HEAD
void sound_init()
{
	BYTE mask = sfx_MISC;
	if (gbMaxPlayers > 1) {
		mask |= sfx_WARRIOR;
		if (!gbIsSpawn)
			mask |= (sfx_ROGUE | sfx_SORCEROR);
#ifdef HELLFIRE
		mask |= sfx_MONK;
#endif
	} else if (plr[myplr]._pClass == PC_WARRIOR) {
		mask |= sfx_WARRIOR;
	} else if (plr[myplr]._pClass == PC_ROGUE) {
		mask |= sfx_ROGUE;
	} else if (plr[myplr]._pClass == PC_SORCERER) {
		mask |= sfx_SORCEROR;
#ifdef HELLFIRE
	} else if (plr[myplr]._pClass == PC_MONK) {
		mask |= sfx_MONK;
	} else if (plr[myplr]._pClass == PC_BARD) {
		mask |= sfx_ROGUE;
	} else if (plr[myplr]._pClass == PC_BARBARIAN) {
		mask |= sfx_WARRIOR;
#endif
	} else {
		app_fatal("effects:1");
	}

	priv_sound_init(mask);
}

void priv_sound_init(BYTE bLoadMask)
=======
static void priv_sound_init(BYTE bLoadMask)
>>>>>>> c3380d31
{
	DWORD i;

	if (!gbSndInited) {
		return;
	}

	for (i = 0; i < sizeof(sgSFX) / sizeof(TSFX); i++) {
		if (sgSFX[i].pSnd) {
			continue;
		}

		if (sgSFX[i].bFlags & sfx_STREAM) {
			continue;
		}

		if (!(sgSFX[i].bFlags & bLoadMask)) {
			continue;
		}

#ifndef HELLFIRE
		if (sgSFX[i].bFlags & sfx_HELLFIRE) {
			continue;
		}
#endif

		sgSFX[i].pSnd = sound_file_load(sgSFX[i].pszName);
	}
}

void sound_init()
{
	BYTE mask = 0;
	if (gbMaxPlayers > 1) {
		mask = PLRSFXS;
	} else if (plr[myplr]._pClass == PC_WARRIOR) {
		mask = sfx_WARRIOR;
	} else if (plr[myplr]._pClass == PC_ROGUE) {
		mask = sfx_ROGUE;
	} else if (plr[myplr]._pClass == PC_SORCERER) {
		mask = sfx_SORCEROR;
#ifdef HELLFIRE
	} else if (plr[myplr]._pClass == PC_MONK) {
		mask = sfx_MONK;
	} else if (plr[myplr]._pClass == PC_BARD) {
		mask = sfx_ROGUE;
	} else if (plr[myplr]._pClass == PC_BARBARIAN) {
		mask = sfx_WARRIOR;
#endif
	} else {
		app_fatal("effects:1");
	}

	priv_sound_init(mask);
}

void ui_sound_init()
{
	priv_sound_init(sfx_UI);
}

void effects_play_sound(const char *snd_file)
{
	DWORD i;

	if (!gbSndInited || !gbSoundOn) {
		return;
	}

	for (i = 0; i < sizeof(sgSFX) / sizeof(TSFX); i++) {
		if (!strcasecmp(sgSFX[i].pszName, snd_file) && sgSFX[i].pSnd) {
			if (!snd_playing(sgSFX[i].pSnd))
				snd_play_snd(sgSFX[i].pSnd, 0, 0);

			return;
		}
	}
}

DEVILUTION_END_NAMESPACE
<|MERGE_RESOLUTION|>--- conflicted
+++ resolved
@@ -1,1504 +1,1420 @@
-/**
- * @file effects.cpp
- *
- * Implementation of functions for loading and playing sounds.
- */
-#include "all.h"
-#include "../3rdParty/Storm/Source/storm.h"
-#include <SDL_mixer.h>
-
-DEVILUTION_BEGIN_NAMESPACE
-
-int sfxdelay;
-int sfxdnum;
-/** A handle to the current sound effect playing. */
-HANDLE sghStream;
-/** Specifies the sound file and the playback state of the current sound effect. */
-TSFX *sgpStreamSFX;
-
-/**
- * Monster sound type prefix
- * a: Attack
- * h: Hit
- * d: Death
- * s: Special
- */
-const char MonstSndChar[] = { 'a', 'h', 'd', 's' };
-
-/* data */
-/** List of all sounds, except monsters and music */
-TSFX sgSFX[] = {
-	// clang-format off
-	// bFlags,                   pszName,                       pSnd
-	{ sfx_MISC,                  "Sfx\\Misc\\Walk1.wav",        NULL },
-	{ sfx_MISC,                  "Sfx\\Misc\\Walk2.wav",        NULL },
-	{ sfx_MISC,                  "Sfx\\Misc\\Walk3.wav",        NULL },
-	{ sfx_MISC,                  "Sfx\\Misc\\Walk4.wav",        NULL },
-	{ sfx_MISC,                  "Sfx\\Misc\\BFire.wav",        NULL },
-	{ sfx_MISC,                  "Sfx\\Misc\\Fmag.wav",         NULL },
-	{ sfx_MISC,                  "Sfx\\Misc\\Tmag.wav",         NULL },
-	{ sfx_MISC,                  "Sfx\\Misc\\Lghit.wav",        NULL },
-	{ sfx_MISC,                  "Sfx\\Misc\\Lghit1.wav",       NULL },
-	{ sfx_MISC,                  "Sfx\\Misc\\Swing.wav",        NULL },
-	{ sfx_MISC,                  "Sfx\\Misc\\Swing2.wav",       NULL },
-	{ sfx_MISC,                  "Sfx\\Misc\\Dead.wav",         NULL },
-	{ sfx_MISC | sfx_HELLFIRE,   "Sfx\\Misc\\Sting1.wav",       NULL },
-	{ sfx_MISC | sfx_HELLFIRE,   "Sfx\\Misc\\FBallBow.wav",     NULL },
-	{ sfx_STREAM,                "Sfx\\Misc\\Questdon.wav",     NULL },
-	{ sfx_MISC,                  "Sfx\\Items\\Armrfkd.wav",     NULL },
-	{ sfx_MISC,                  "Sfx\\Items\\Barlfire.wav",    NULL },
-	{ sfx_MISC,                  "Sfx\\Items\\Barrel.wav",      NULL },
-	{ sfx_MISC | sfx_HELLFIRE,   "Sfx\\Items\\PodPop8.wav",     NULL },
-	{ sfx_MISC | sfx_HELLFIRE,   "Sfx\\Items\\PodPop5.wav",     NULL },
-	{ sfx_MISC | sfx_HELLFIRE,   "Sfx\\Items\\UrnPop3.wav",     NULL },
-	{ sfx_MISC | sfx_HELLFIRE,   "Sfx\\Items\\UrnPop2.wav",     NULL },
-	{ sfx_MISC,                  "Sfx\\Items\\Bhit.wav",        NULL },
-	{ sfx_MISC,                  "Sfx\\Items\\Bhit1.wav",       NULL },
-	{ sfx_MISC,                  "Sfx\\Items\\Chest.wav",       NULL },
-	{ sfx_MISC,                  "Sfx\\Items\\Doorclos.wav",    NULL },
-	{ sfx_MISC,                  "Sfx\\Items\\Dooropen.wav",    NULL },
-	{ sfx_MISC,                  "Sfx\\Items\\Flipanvl.wav",    NULL },
-	{ sfx_MISC,                  "Sfx\\Items\\Flipaxe.wav",     NULL },
-	{ sfx_MISC,                  "Sfx\\Items\\Flipblst.wav",    NULL },
-	{ sfx_MISC,                  "Sfx\\Items\\Flipbody.wav",    NULL },
-	{ sfx_MISC,                  "Sfx\\Items\\Flipbook.wav",    NULL },
-	{ sfx_MISC,                  "Sfx\\Items\\Flipbow.wav",     NULL },
-	{ sfx_MISC,                  "Sfx\\Items\\Flipcap.wav",     NULL },
-	{ sfx_MISC,                  "Sfx\\Items\\Flipharm.wav",    NULL },
-	{ sfx_MISC,                  "Sfx\\Items\\Fliplarm.wav",    NULL },
-	{ sfx_MISC,                  "Sfx\\Items\\Flipmag.wav",     NULL },
-	{ sfx_MISC,                  "Sfx\\Items\\Flipmag1.wav",    NULL },
-	{ sfx_MISC,                  "Sfx\\Items\\Flipmush.wav",    NULL },
-	{ sfx_MISC,                  "Sfx\\Items\\Flippot.wav",     NULL },
-	{ sfx_MISC,                  "Sfx\\Items\\Flipring.wav",    NULL },
-	{ sfx_MISC,                  "Sfx\\Items\\Fliprock.wav",    NULL },
-	{ sfx_MISC,                  "Sfx\\Items\\Flipscrl.wav",    NULL },
-	{ sfx_MISC,                  "Sfx\\Items\\Flipshld.wav",    NULL },
-	{ sfx_MISC,                  "Sfx\\Items\\Flipsign.wav",    NULL },
-	{ sfx_MISC,                  "Sfx\\Items\\Flipstaf.wav",    NULL },
-	{ sfx_MISC,                  "Sfx\\Items\\Flipswor.wav",    NULL },
-	{ sfx_MISC,                  "Sfx\\Items\\Gold.wav",        NULL },
-	{ sfx_MISC,                  "Sfx\\Items\\Hlmtfkd.wav",     NULL },
-	{ sfx_MISC,                  "Sfx\\Items\\Invanvl.wav",     NULL },
-	{ sfx_MISC,                  "Sfx\\Items\\Invaxe.wav",      NULL },
-	{ sfx_MISC,                  "Sfx\\Items\\Invblst.wav",     NULL },
-	{ sfx_MISC,                  "Sfx\\Items\\Invbody.wav",     NULL },
-	{ sfx_MISC,                  "Sfx\\Items\\Invbook.wav",     NULL },
-	{ sfx_MISC,                  "Sfx\\Items\\Invbow.wav",      NULL },
-	{ sfx_MISC,                  "Sfx\\Items\\Invcap.wav",      NULL },
-	{ sfx_MISC,                  "Sfx\\Items\\Invgrab.wav",     NULL },
-	{ sfx_MISC,                  "Sfx\\Items\\Invharm.wav",     NULL },
-	{ sfx_MISC,                  "Sfx\\Items\\Invlarm.wav",     NULL },
-	{ sfx_MISC,                  "Sfx\\Items\\Invmush.wav",     NULL },
-	{ sfx_MISC,                  "Sfx\\Items\\Invpot.wav",      NULL },
-	{ sfx_MISC,                  "Sfx\\Items\\Invring.wav",     NULL },
-	{ sfx_MISC,                  "Sfx\\Items\\Invrock.wav",     NULL },
-	{ sfx_MISC,                  "Sfx\\Items\\Invscrol.wav",    NULL },
-	{ sfx_MISC,                  "Sfx\\Items\\Invshiel.wav",    NULL },
-	{ sfx_MISC,                  "Sfx\\Items\\Invsign.wav",     NULL },
-	{ sfx_MISC,                  "Sfx\\Items\\Invstaf.wav",     NULL },
-	{ sfx_MISC,                  "Sfx\\Items\\Invsword.wav",    NULL },
-	{ sfx_MISC,                  "Sfx\\Items\\Lever.wav",       NULL },
-	{ sfx_MISC,                  "Sfx\\Items\\Magic.wav",       NULL },
-	{ sfx_MISC,                  "Sfx\\Items\\Magic1.wav",      NULL },
-	{ sfx_MISC,                  "Sfx\\Items\\Readbook.wav",    NULL },
-	{ sfx_MISC,                  "Sfx\\Items\\Sarc.wav",        NULL },
-	{ sfx_MISC,                  "Sfx\\Items\\Shielfkd.wav",    NULL },
-	{ sfx_MISC,                  "Sfx\\Items\\Swrdfkd.wav",     NULL },
-	{ sfx_UI,                    "Sfx\\Items\\Titlemov.wav",    NULL },
-	{ sfx_UI,                    "Sfx\\Items\\Titlslct.wav",    NULL },
-	{ sfx_UI,                    "Sfx\\Misc\\blank.wav",        NULL },
-	{ sfx_MISC,                  "Sfx\\Items\\Trap.wav",        NULL },
-	{ sfx_MISC,                  "Sfx\\Misc\\Cast1.wav",        NULL },
-	{ sfx_MISC,                  "Sfx\\Misc\\Cast10.wav",       NULL },
-	{ sfx_MISC,                  "Sfx\\Misc\\Cast12.wav",       NULL },
-	{ sfx_MISC,                  "Sfx\\Misc\\Cast2.wav",        NULL },
-	{ sfx_MISC,                  "Sfx\\Misc\\Cast3.wav",        NULL },
-	{ sfx_MISC,                  "Sfx\\Misc\\Cast4.wav",        NULL },
-	{ sfx_MISC,                  "Sfx\\Misc\\Cast5.wav",        NULL },
-	{ sfx_MISC,                  "Sfx\\Misc\\Cast6.wav",        NULL },
-	{ sfx_MISC,                  "Sfx\\Misc\\Cast7.wav",        NULL },
-	{ sfx_MISC,                  "Sfx\\Misc\\Cast8.wav",        NULL },
-	{ sfx_MISC,                  "Sfx\\Misc\\Cast9.wav",        NULL },
-	{ sfx_MISC,                  "Sfx\\Misc\\Healing.wav",      NULL },
-	{ sfx_MISC,                  "Sfx\\Misc\\Repair.wav",       NULL },
-	{ sfx_MISC,                  "Sfx\\Misc\\Acids1.wav",       NULL },
-	{ sfx_MISC,                  "Sfx\\Misc\\Acids2.wav",       NULL },
-	{ sfx_MISC,                  "Sfx\\Misc\\Apoc.wav",         NULL },
-	{ sfx_MISC,                  "Sfx\\Misc\\Arrowall.wav",     NULL },
-	{ sfx_MISC,                  "Sfx\\Misc\\Bldboil.wav",      NULL },
-	{ sfx_MISC,                  "Sfx\\Misc\\Blodstar.wav",     NULL },
-	{ sfx_MISC,                  "Sfx\\Misc\\Blsimpt.wav",      NULL },
-	{ sfx_MISC,                  "Sfx\\Misc\\Bonesp.wav",       NULL },
-	{ sfx_MISC,                  "Sfx\\Misc\\Bsimpct.wav",      NULL },
-	{ sfx_MISC,                  "Sfx\\Misc\\Caldron.wav",      NULL },
-	{ sfx_MISC,                  "Sfx\\Misc\\Cbolt.wav",        NULL },
-	{ sfx_MISC,                  "Sfx\\Misc\\Chltning.wav",     NULL },
-	{ sfx_MISC,                  "Sfx\\Misc\\DSerp.wav",        NULL },
-	{ sfx_MISC,                  "Sfx\\Misc\\Elecimp1.wav",     NULL },
-	{ sfx_MISC,                  "Sfx\\Misc\\Elementl.wav",     NULL },
-	{ sfx_MISC,                  "Sfx\\Misc\\Ethereal.wav",     NULL },
-	{ sfx_MISC,                  "Sfx\\Misc\\Fball.wav",        NULL },
-	{ sfx_MISC,                  "Sfx\\Misc\\Fbolt1.wav",       NULL },
-	{ sfx_MISC,                  "Sfx\\Misc\\Fbolt2.wav",       NULL },
-	{ sfx_MISC,                  "Sfx\\Misc\\Firimp1.wav",      NULL },
-	{ sfx_MISC,                  "Sfx\\Misc\\Firimp2.wav",      NULL },
-	{ sfx_MISC,                  "Sfx\\Misc\\Flamwave.wav",     NULL },
-	{ sfx_MISC,                  "Sfx\\Misc\\Flash.wav",        NULL },
-	{ sfx_MISC,                  "Sfx\\Misc\\Fountain.wav",     NULL },
-	{ sfx_MISC,                  "Sfx\\Misc\\Golum.wav",        NULL },
-	{ sfx_MISC,                  "Sfx\\Misc\\Golumded.wav",     NULL },
-	{ sfx_MISC,                  "Sfx\\Misc\\Gshrine.wav",      NULL },
-	{ sfx_MISC,                  "Sfx\\Misc\\Guard.wav",        NULL },
-	{ sfx_MISC,                  "Sfx\\Misc\\Grdlanch.wav",     NULL },
-	{ sfx_MISC,                  "Sfx\\Misc\\Holybolt.wav",     NULL },
-	{ sfx_MISC,                  "Sfx\\Misc\\Hyper.wav",        NULL },
-	{ sfx_MISC,                  "Sfx\\Misc\\Infravis.wav",     NULL },
-	{ sfx_MISC,                  "Sfx\\Misc\\Invisibl.wav",     NULL },
-	{ sfx_MISC,                  "Sfx\\Misc\\Invpot.wav",       NULL },
-	{ sfx_MISC,                  "Sfx\\Misc\\Lning1.wav",       NULL },
-	{ sfx_MISC,                  "Sfx\\Misc\\Ltning.wav",       NULL },
-	{ sfx_MISC,                  "Sfx\\Misc\\Mshield.wav",      NULL },
-	{ sfx_MISC | sfx_HELLFIRE,   "Sfx\\Misc\\NestXpld.wav",     NULL },
-	{ sfx_MISC,                  "Sfx\\Misc\\Nova.wav",         NULL },
-	{ sfx_MISC,                  "Sfx\\Misc\\Portal.wav",       NULL },
-	{ sfx_MISC,                  "Sfx\\Misc\\Puddle.wav",       NULL },
-	{ sfx_MISC,                  "Sfx\\Misc\\Resur.wav",        NULL },
-	{ sfx_MISC,                  "Sfx\\Misc\\Scurse.wav",       NULL },
-	{ sfx_MISC,                  "Sfx\\Misc\\Scurimp.wav",      NULL },
-	{ sfx_MISC,                  "Sfx\\Misc\\Sentinel.wav",     NULL },
-	{ sfx_MISC,                  "Sfx\\Misc\\Shatter.wav",      NULL },
-	{ sfx_MISC,                  "Sfx\\Misc\\Soulfire.wav",     NULL },
-	{ sfx_MISC,                  "Sfx\\Misc\\Spoutlop.wav",     NULL },
-	{ sfx_MISC,                  "Sfx\\Misc\\Spoutstr.wav",     NULL },
-	{ sfx_MISC,                  "Sfx\\Misc\\Storm.wav",        NULL },
-	{ sfx_MISC,                  "Sfx\\Misc\\Trapdis.wav",      NULL },
-	{ sfx_MISC,                  "Sfx\\Misc\\Teleport.wav",     NULL },
-	{ sfx_MISC,                  "Sfx\\Misc\\Vtheft.wav",       NULL },
-	{ sfx_MISC,                  "Sfx\\Misc\\Wallloop.wav",     NULL },
-	{ sfx_MISC,                  "Sfx\\Misc\\Wallstrt.wav",     NULL },
-	{ sfx_MISC | sfx_HELLFIRE,   "Sfx\\Misc\\LMag.wav",         NULL },
-	{ sfx_STREAM,                "Sfx\\Towners\\Bmaid01.wav",   NULL },
-	{ sfx_STREAM,                "Sfx\\Towners\\Bmaid02.wav",   NULL },
-	{ sfx_STREAM,                "Sfx\\Towners\\Bmaid03.wav",   NULL },
-	{ sfx_STREAM,                "Sfx\\Towners\\Bmaid04.wav",   NULL },
-	{ sfx_STREAM,                "Sfx\\Towners\\Bmaid05.wav",   NULL },
-	{ sfx_STREAM,                "Sfx\\Towners\\Bmaid06.wav",   NULL },
-	{ sfx_STREAM,                "Sfx\\Towners\\Bmaid07.wav",   NULL },
-	{ sfx_STREAM,                "Sfx\\Towners\\Bmaid08.wav",   NULL },
-	{ sfx_STREAM,                "Sfx\\Towners\\Bmaid09.wav",   NULL },
-	{ sfx_STREAM,                "Sfx\\Towners\\Bmaid10.wav",   NULL },
-	{ sfx_STREAM,                "Sfx\\Towners\\Bmaid11.wav",   NULL },
-	{ sfx_STREAM,                "Sfx\\Towners\\Bmaid12.wav",   NULL },
-	{ sfx_STREAM,                "Sfx\\Towners\\Bmaid13.wav",   NULL },
-	{ sfx_STREAM,                "Sfx\\Towners\\Bmaid14.wav",   NULL },
-	{ sfx_STREAM,                "Sfx\\Towners\\Bmaid15.wav",   NULL },
-	{ sfx_STREAM,                "Sfx\\Towners\\Bmaid16.wav",   NULL },
-	{ sfx_STREAM,                "Sfx\\Towners\\Bmaid17.wav",   NULL },
-	{ sfx_STREAM,                "Sfx\\Towners\\Bmaid18.wav",   NULL },
-	{ sfx_STREAM,                "Sfx\\Towners\\Bmaid19.wav",   NULL },
-	{ sfx_STREAM,                "Sfx\\Towners\\Bmaid20.wav",   NULL },
-	{ sfx_STREAM,                "Sfx\\Towners\\Bmaid21.wav",   NULL },
-	{ sfx_STREAM,                "Sfx\\Towners\\Bmaid22.wav",   NULL },
-	{ sfx_STREAM,                "Sfx\\Towners\\Bmaid23.wav",   NULL },
-	{ sfx_STREAM,                "Sfx\\Towners\\Bmaid24.wav",   NULL },
-	{ sfx_STREAM,                "Sfx\\Towners\\Bmaid25.wav",   NULL },
-	{ sfx_STREAM,                "Sfx\\Towners\\Bmaid26.wav",   NULL },
-	{ sfx_STREAM,                "Sfx\\Towners\\Bmaid27.wav",   NULL },
-	{ sfx_STREAM,                "Sfx\\Towners\\Bmaid28.wav",   NULL },
-	{ sfx_STREAM,                "Sfx\\Towners\\Bmaid29.wav",   NULL },
-	{ sfx_STREAM,                "Sfx\\Towners\\Bmaid30.wav",   NULL },
-	{ sfx_STREAM,                "Sfx\\Towners\\Bmaid31.wav",   NULL },
-	{ sfx_STREAM,                "Sfx\\Towners\\Bmaid32.wav",   NULL },
-	{ sfx_STREAM,                "Sfx\\Towners\\Bmaid33.wav",   NULL },
-	{ sfx_STREAM,                "Sfx\\Towners\\Bmaid34.wav",   NULL },
-	{ sfx_STREAM,                "Sfx\\Towners\\Bmaid35.wav",   NULL },
-	{ sfx_STREAM,                "Sfx\\Towners\\Bmaid36.wav",   NULL },
-	{ sfx_STREAM,                "Sfx\\Towners\\Bmaid37.wav",   NULL },
-	{ sfx_STREAM,                "Sfx\\Towners\\Bmaid38.wav",   NULL },
-	{ sfx_STREAM,                "Sfx\\Towners\\Bmaid39.wav",   NULL },
-	{ sfx_STREAM,                "Sfx\\Towners\\Bmaid40.wav",   NULL },
-	{ sfx_STREAM,                "Sfx\\Towners\\Bsmith01.wav",  NULL },
-	{ sfx_STREAM,                "Sfx\\Towners\\Bsmith02.wav",  NULL },
-	{ sfx_STREAM,                "Sfx\\Towners\\Bsmith03.wav",  NULL },
-	{ sfx_STREAM,                "Sfx\\Towners\\Bsmith04.wav",  NULL },
-	{ sfx_STREAM,                "Sfx\\Towners\\Bsmith05.wav",  NULL },
-	{ sfx_STREAM,                "Sfx\\Towners\\Bsmith06.wav",  NULL },
-	{ sfx_STREAM,                "Sfx\\Towners\\Bsmith07.wav",  NULL },
-	{ sfx_STREAM,                "Sfx\\Towners\\Bsmith08.wav",  NULL },
-	{ sfx_STREAM,                "Sfx\\Towners\\Bsmith09.wav",  NULL },
-	{ sfx_STREAM,                "Sfx\\Towners\\Bsmith10.wav",  NULL },
-	{ sfx_STREAM,                "Sfx\\Towners\\Bsmith11.wav",  NULL },
-	{ sfx_STREAM,                "Sfx\\Towners\\Bsmith12.wav",  NULL },
-	{ sfx_STREAM,                "Sfx\\Towners\\Bsmith13.wav",  NULL },
-	{ sfx_STREAM,                "Sfx\\Towners\\Bsmith14.wav",  NULL },
-	{ sfx_STREAM,                "Sfx\\Towners\\Bsmith15.wav",  NULL },
-	{ sfx_STREAM,                "Sfx\\Towners\\Bsmith16.wav",  NULL },
-	{ sfx_STREAM,                "Sfx\\Towners\\Bsmith17.wav",  NULL },
-	{ sfx_STREAM,                "Sfx\\Towners\\Bsmith18.wav",  NULL },
-	{ sfx_STREAM,                "Sfx\\Towners\\Bsmith19.wav",  NULL },
-	{ sfx_STREAM,                "Sfx\\Towners\\Bsmith20.wav",  NULL },
-	{ sfx_STREAM,                "Sfx\\Towners\\Bsmith21.wav",  NULL },
-	{ sfx_STREAM,                "Sfx\\Towners\\Bsmith22.wav",  NULL },
-	{ sfx_STREAM,                "Sfx\\Towners\\Bsmith23.wav",  NULL },
-	{ sfx_STREAM,                "Sfx\\Towners\\Bsmith24.wav",  NULL },
-	{ sfx_STREAM,                "Sfx\\Towners\\Bsmith25.wav",  NULL },
-	{ sfx_STREAM,                "Sfx\\Towners\\Bsmith26.wav",  NULL },
-	{ sfx_STREAM,                "Sfx\\Towners\\Bsmith27.wav",  NULL },
-	{ sfx_STREAM,                "Sfx\\Towners\\Bsmith28.wav",  NULL },
-	{ sfx_STREAM,                "Sfx\\Towners\\Bsmith29.wav",  NULL },
-	{ sfx_STREAM,                "Sfx\\Towners\\Bsmith30.wav",  NULL },
-	{ sfx_STREAM,                "Sfx\\Towners\\Bsmith31.wav",  NULL },
-	{ sfx_STREAM,                "Sfx\\Towners\\Bsmith32.wav",  NULL },
-	{ sfx_STREAM,                "Sfx\\Towners\\Bsmith33.wav",  NULL },
-	{ sfx_STREAM,                "Sfx\\Towners\\Bsmith34.wav",  NULL },
-	{ sfx_STREAM,                "Sfx\\Towners\\Bsmith35.wav",  NULL },
-	{ sfx_STREAM,                "Sfx\\Towners\\Bsmith36.wav",  NULL },
-	{ sfx_STREAM,                "Sfx\\Towners\\Bsmith37.wav",  NULL },
-	{ sfx_STREAM,                "Sfx\\Towners\\Bsmith38.wav",  NULL },
-	{ sfx_STREAM,                "Sfx\\Towners\\Bsmith39.wav",  NULL },
-	{ sfx_STREAM,                "Sfx\\Towners\\Bsmith40.wav",  NULL },
-	{ sfx_STREAM,                "Sfx\\Towners\\Bsmith41.wav",  NULL },
-	{ sfx_STREAM,                "Sfx\\Towners\\Bsmith42.wav",  NULL },
-	{ sfx_STREAM,                "Sfx\\Towners\\Bsmith43.wav",  NULL },
-	{ sfx_STREAM,                "Sfx\\Towners\\Bsmith44.wav",  NULL },
-	{ sfx_STREAM,                "Sfx\\Towners\\Bsmith45.wav",  NULL },
-	{ sfx_STREAM,                "Sfx\\Towners\\Bsmith46.wav",  NULL },
-	{ sfx_STREAM,                "Sfx\\Towners\\Bsmith47.wav",  NULL },
-	{ sfx_STREAM,                "Sfx\\Towners\\Bsmith48.wav",  NULL },
-	{ sfx_STREAM,                "Sfx\\Towners\\Bsmith49.wav",  NULL },
-	{ sfx_STREAM,                "Sfx\\Towners\\Bsmith50.wav",  NULL },
-	{ sfx_STREAM,                "Sfx\\Towners\\Bsmith51.wav",  NULL },
-	{ sfx_STREAM,                "Sfx\\Towners\\Bsmith52.wav",  NULL },
-	{ sfx_STREAM,                "Sfx\\Towners\\Bsmith53.wav",  NULL },
-	{ sfx_STREAM,                "Sfx\\Towners\\Bsmith54.wav",  NULL },
-	{ sfx_STREAM,                "Sfx\\Towners\\Bsmith55.wav",  NULL },
-	{ sfx_STREAM,                "Sfx\\Towners\\Bsmith56.wav",  NULL },
-	{ sfx_MISC,                  "Sfx\\Towners\\Cow1.wav",      NULL },
-	{ sfx_MISC,                  "Sfx\\Towners\\Cow2.wav",      NULL },
-	{ sfx_MISC | sfx_HELLFIRE,   "Sfx\\Towners\\Cow7.wav",      NULL },
-	{ sfx_MISC | sfx_HELLFIRE,   "Sfx\\Towners\\Cow8.wav",      NULL },
-	{ sfx_STREAM,                "Sfx\\Towners\\Deadguy2.wav",  NULL },
-	{ sfx_STREAM,                "Sfx\\Towners\\Drunk01.wav",   NULL },
-	{ sfx_STREAM,                "Sfx\\Towners\\Drunk02.wav",   NULL },
-	{ sfx_STREAM,                "Sfx\\Towners\\Drunk03.wav",   NULL },
-	{ sfx_STREAM,                "Sfx\\Towners\\Drunk04.wav",   NULL },
-	{ sfx_STREAM,                "Sfx\\Towners\\Drunk05.wav",   NULL },
-	{ sfx_STREAM,                "Sfx\\Towners\\Drunk06.wav",   NULL },
-	{ sfx_STREAM,                "Sfx\\Towners\\Drunk07.wav",   NULL },
-	{ sfx_STREAM,                "Sfx\\Towners\\Drunk08.wav",   NULL },
-	{ sfx_STREAM,                "Sfx\\Towners\\Drunk09.wav",   NULL },
-	{ sfx_STREAM,                "Sfx\\Towners\\Drunk10.wav",   NULL },
-	{ sfx_STREAM,                "Sfx\\Towners\\Drunk11.wav",   NULL },
-	{ sfx_STREAM,                "Sfx\\Towners\\Drunk12.wav",   NULL },
-	{ sfx_STREAM,                "Sfx\\Towners\\Drunk13.wav",   NULL },
-	{ sfx_STREAM,                "Sfx\\Towners\\Drunk14.wav",   NULL },
-	{ sfx_STREAM,                "Sfx\\Towners\\Drunk15.wav",   NULL },
-	{ sfx_STREAM,                "Sfx\\Towners\\Drunk16.wav",   NULL },
-	{ sfx_STREAM,                "Sfx\\Towners\\Drunk17.wav",   NULL },
-	{ sfx_STREAM,                "Sfx\\Towners\\Drunk18.wav",   NULL },
-	{ sfx_STREAM,                "Sfx\\Towners\\Drunk19.wav",   NULL },
-	{ sfx_STREAM,                "Sfx\\Towners\\Drunk20.wav",   NULL },
-	{ sfx_STREAM,                "Sfx\\Towners\\Drunk21.wav",   NULL },
-	{ sfx_STREAM,                "Sfx\\Towners\\Drunk22.wav",   NULL },
-	{ sfx_STREAM,                "Sfx\\Towners\\Drunk23.wav",   NULL },
-	{ sfx_STREAM,                "Sfx\\Towners\\Drunk24.wav",   NULL },
-	{ sfx_STREAM,                "Sfx\\Towners\\Drunk25.wav",   NULL },
-	{ sfx_STREAM,                "Sfx\\Towners\\Drunk26.wav",   NULL },
-	{ sfx_STREAM,                "Sfx\\Towners\\Drunk27.wav",   NULL },
-	{ sfx_STREAM,                "Sfx\\Towners\\Drunk28.wav",   NULL },
-	{ sfx_STREAM,                "Sfx\\Towners\\Drunk29.wav",   NULL },
-	{ sfx_STREAM,                "Sfx\\Towners\\Drunk30.wav",   NULL },
-	{ sfx_STREAM,                "Sfx\\Towners\\Drunk31.wav",   NULL },
-	{ sfx_STREAM,                "Sfx\\Towners\\Drunk32.wav",   NULL },
-	{ sfx_STREAM,                "Sfx\\Towners\\Drunk33.wav",   NULL },
-	{ sfx_STREAM,                "Sfx\\Towners\\Drunk34.wav",   NULL },
-	{ sfx_STREAM,                "Sfx\\Towners\\Drunk35.wav",   NULL },
-	{ sfx_STREAM,                "Sfx\\Towners\\Healer01.wav",  NULL },
-	{ sfx_STREAM,                "Sfx\\Towners\\Healer02.wav",  NULL },
-	{ sfx_STREAM,                "Sfx\\Towners\\Healer03.wav",  NULL },
-	{ sfx_STREAM,                "Sfx\\Towners\\Healer04.wav",  NULL },
-	{ sfx_STREAM,                "Sfx\\Towners\\Healer05.wav",  NULL },
-	{ sfx_STREAM,                "Sfx\\Towners\\Healer06.wav",  NULL },
-	{ sfx_STREAM,                "Sfx\\Towners\\Healer07.wav",  NULL },
-	{ sfx_STREAM,                "Sfx\\Towners\\Healer08.wav",  NULL },
-	{ sfx_STREAM,                "Sfx\\Towners\\Healer09.wav",  NULL },
-	{ sfx_STREAM,                "Sfx\\Towners\\Healer10.wav",  NULL },
-	{ sfx_STREAM,                "Sfx\\Towners\\Healer11.wav",  NULL },
-	{ sfx_STREAM,                "Sfx\\Towners\\Healer12.wav",  NULL },
-	{ sfx_STREAM,                "Sfx\\Towners\\Healer13.wav",  NULL },
-	{ sfx_STREAM,                "Sfx\\Towners\\Healer14.wav",  NULL },
-	{ sfx_STREAM,                "Sfx\\Towners\\Healer15.wav",  NULL },
-	{ sfx_STREAM,                "Sfx\\Towners\\Healer16.wav",  NULL },
-	{ sfx_STREAM,                "Sfx\\Towners\\Healer17.wav",  NULL },
-	{ sfx_STREAM,                "Sfx\\Towners\\Healer18.wav",  NULL },
-	{ sfx_STREAM,                "Sfx\\Towners\\Healer19.wav",  NULL },
-	{ sfx_STREAM,                "Sfx\\Towners\\Healer20.wav",  NULL },
-	{ sfx_STREAM,                "Sfx\\Towners\\Healer21.wav",  NULL },
-	{ sfx_STREAM,                "Sfx\\Towners\\Healer22.wav",  NULL },
-	{ sfx_STREAM,                "Sfx\\Towners\\Healer23.wav",  NULL },
-	{ sfx_STREAM,                "Sfx\\Towners\\Healer24.wav",  NULL },
-	{ sfx_STREAM,                "Sfx\\Towners\\Healer25.wav",  NULL },
-	{ sfx_STREAM,                "Sfx\\Towners\\Healer26.wav",  NULL },
-	{ sfx_STREAM,                "Sfx\\Towners\\Healer27.wav",  NULL },
-	{ sfx_STREAM,                "Sfx\\Towners\\Healer28.wav",  NULL },
-	{ sfx_STREAM,                "Sfx\\Towners\\Healer29.wav",  NULL },
-	{ sfx_STREAM,                "Sfx\\Towners\\Healer30.wav",  NULL },
-	{ sfx_STREAM,                "Sfx\\Towners\\Healer31.wav",  NULL },
-	{ sfx_STREAM,                "Sfx\\Towners\\Healer32.wav",  NULL },
-	{ sfx_STREAM,                "Sfx\\Towners\\Healer33.wav",  NULL },
-	{ sfx_STREAM,                "Sfx\\Towners\\Healer34.wav",  NULL },
-	{ sfx_STREAM,                "Sfx\\Towners\\Healer35.wav",  NULL },
-	{ sfx_STREAM,                "Sfx\\Towners\\Healer36.wav",  NULL },
-	{ sfx_STREAM,                "Sfx\\Towners\\Healer37.wav",  NULL },
-	{ sfx_STREAM,                "Sfx\\Towners\\Healer38.wav",  NULL },
-	{ sfx_STREAM,                "Sfx\\Towners\\Healer39.wav",  NULL },
-	{ sfx_STREAM,                "Sfx\\Towners\\Healer40.wav",  NULL },
-	{ sfx_STREAM,                "Sfx\\Towners\\Healer41.wav",  NULL },
-	{ sfx_STREAM,                "Sfx\\Towners\\Healer42.wav",  NULL },
-	{ sfx_STREAM,                "Sfx\\Towners\\Healer43.wav",  NULL },
-	{ sfx_STREAM,                "Sfx\\Towners\\Healer44.wav",  NULL },
-	{ sfx_STREAM,                "Sfx\\Towners\\Healer45.wav",  NULL },
-	{ sfx_STREAM,                "Sfx\\Towners\\Healer46.wav",  NULL },
-	{ sfx_STREAM,                "Sfx\\Towners\\Healer47.wav",  NULL },
-	{ sfx_STREAM,                "Sfx\\Towners\\Pegboy01.wav",  NULL },
-	{ sfx_STREAM,                "Sfx\\Towners\\Pegboy02.wav",  NULL },
-	{ sfx_STREAM,                "Sfx\\Towners\\Pegboy03.wav",  NULL },
-	{ sfx_STREAM,                "Sfx\\Towners\\Pegboy04.wav",  NULL },
-	{ sfx_STREAM,                "Sfx\\Towners\\Pegboy05.wav",  NULL },
-	{ sfx_STREAM,                "Sfx\\Towners\\Pegboy06.wav",  NULL },
-	{ sfx_STREAM,                "Sfx\\Towners\\Pegboy07.wav",  NULL },
-	{ sfx_STREAM,                "Sfx\\Towners\\Pegboy08.wav",  NULL },
-	{ sfx_STREAM,                "Sfx\\Towners\\Pegboy09.wav",  NULL },
-	{ sfx_STREAM,                "Sfx\\Towners\\Pegboy10.wav",  NULL },
-	{ sfx_STREAM,                "Sfx\\Towners\\Pegboy11.wav",  NULL },
-	{ sfx_STREAM,                "Sfx\\Towners\\Pegboy12.wav",  NULL },
-	{ sfx_STREAM,                "Sfx\\Towners\\Pegboy13.wav",  NULL },
-	{ sfx_STREAM,                "Sfx\\Towners\\Pegboy14.wav",  NULL },
-	{ sfx_STREAM,                "Sfx\\Towners\\Pegboy15.wav",  NULL },
-	{ sfx_STREAM,                "Sfx\\Towners\\Pegboy16.wav",  NULL },
-	{ sfx_STREAM,                "Sfx\\Towners\\Pegboy17.wav",  NULL },
-	{ sfx_STREAM,                "Sfx\\Towners\\Pegboy18.wav",  NULL },
-	{ sfx_STREAM,                "Sfx\\Towners\\Pegboy19.wav",  NULL },
-	{ sfx_STREAM,                "Sfx\\Towners\\Pegboy20.wav",  NULL },
-	{ sfx_STREAM,                "Sfx\\Towners\\Pegboy21.wav",  NULL },
-	{ sfx_STREAM,                "Sfx\\Towners\\Pegboy22.wav",  NULL },
-	{ sfx_STREAM,                "Sfx\\Towners\\Pegboy23.wav",  NULL },
-	{ sfx_STREAM,                "Sfx\\Towners\\Pegboy24.wav",  NULL },
-	{ sfx_STREAM,                "Sfx\\Towners\\Pegboy25.wav",  NULL },
-	{ sfx_STREAM,                "Sfx\\Towners\\Pegboy26.wav",  NULL },
-	{ sfx_STREAM,                "Sfx\\Towners\\Pegboy27.wav",  NULL },
-	{ sfx_STREAM,                "Sfx\\Towners\\Pegboy28.wav",  NULL },
-	{ sfx_STREAM,                "Sfx\\Towners\\Pegboy29.wav",  NULL },
-	{ sfx_STREAM,                "Sfx\\Towners\\Pegboy30.wav",  NULL },
-	{ sfx_STREAM,                "Sfx\\Towners\\Pegboy31.wav",  NULL },
-	{ sfx_STREAM,                "Sfx\\Towners\\Pegboy32.wav",  NULL },
-	{ sfx_STREAM,                "Sfx\\Towners\\Pegboy33.wav",  NULL },
-	{ sfx_STREAM,                "Sfx\\Towners\\Pegboy34.wav",  NULL },
-	{ sfx_STREAM,                "Sfx\\Towners\\Pegboy35.wav",  NULL },
-	{ sfx_STREAM,                "Sfx\\Towners\\Pegboy36.wav",  NULL },
-	{ sfx_STREAM,                "Sfx\\Towners\\Pegboy37.wav",  NULL },
-	{ sfx_STREAM,                "Sfx\\Towners\\Pegboy38.wav",  NULL },
-	{ sfx_STREAM,                "Sfx\\Towners\\Pegboy39.wav",  NULL },
-	{ sfx_STREAM,                "Sfx\\Towners\\Pegboy40.wav",  NULL },
-	{ sfx_STREAM,                "Sfx\\Towners\\Pegboy41.wav",  NULL },
-	{ sfx_STREAM,                "Sfx\\Towners\\Pegboy42.wav",  NULL },
-	{ sfx_STREAM,                "Sfx\\Towners\\Pegboy43.wav",  NULL },
-	{ sfx_STREAM,                "Sfx\\Towners\\Priest00.wav",  NULL },
-	{ sfx_STREAM,                "Sfx\\Towners\\Priest01.wav",  NULL },
-	{ sfx_STREAM,                "Sfx\\Towners\\Priest02.wav",  NULL },
-	{ sfx_STREAM,                "Sfx\\Towners\\Priest03.wav",  NULL },
-	{ sfx_STREAM,                "Sfx\\Towners\\Priest04.wav",  NULL },
-	{ sfx_STREAM,                "Sfx\\Towners\\Priest05.wav",  NULL },
-	{ sfx_STREAM,                "Sfx\\Towners\\Priest06.wav",  NULL },
-	{ sfx_STREAM,                "Sfx\\Towners\\Priest07.wav",  NULL },
-	{ sfx_STREAM,                "Sfx\\Towners\\Storyt00.wav",  NULL },
-	{ sfx_STREAM,                "Sfx\\Towners\\Storyt01.wav",  NULL },
-	{ sfx_STREAM,                "Sfx\\Towners\\Storyt02.wav",  NULL },
-	{ sfx_STREAM,                "Sfx\\Towners\\Storyt03.wav",  NULL },
-	{ sfx_STREAM,                "Sfx\\Towners\\Storyt04.wav",  NULL },
-	{ sfx_STREAM,                "Sfx\\Towners\\Storyt05.wav",  NULL },
-	{ sfx_STREAM,                "Sfx\\Towners\\Storyt06.wav",  NULL },
-	{ sfx_STREAM,                "Sfx\\Towners\\Storyt07.wav",  NULL },
-	{ sfx_STREAM,                "Sfx\\Towners\\Storyt08.wav",  NULL },
-	{ sfx_STREAM,                "Sfx\\Towners\\Storyt09.wav",  NULL },
-	{ sfx_STREAM,                "Sfx\\Towners\\Storyt10.wav",  NULL },
-	{ sfx_STREAM,                "Sfx\\Towners\\Storyt11.wav",  NULL },
-	{ sfx_STREAM,                "Sfx\\Towners\\Storyt12.wav",  NULL },
-	{ sfx_STREAM,                "Sfx\\Towners\\Storyt13.wav",  NULL },
-	{ sfx_STREAM,                "Sfx\\Towners\\Storyt14.wav",  NULL },
-	{ sfx_STREAM,                "Sfx\\Towners\\Storyt15.wav",  NULL },
-	{ sfx_STREAM,                "Sfx\\Towners\\Storyt16.wav",  NULL },
-	{ sfx_STREAM,                "Sfx\\Towners\\Storyt17.wav",  NULL },
-	{ sfx_STREAM,                "Sfx\\Towners\\Storyt18.wav",  NULL },
-	{ sfx_STREAM,                "Sfx\\Towners\\Storyt19.wav",  NULL },
-	{ sfx_STREAM,                "Sfx\\Towners\\Storyt20.wav",  NULL },
-	{ sfx_STREAM,                "Sfx\\Towners\\Storyt21.wav",  NULL },
-	{ sfx_STREAM,                "Sfx\\Towners\\Storyt22.wav",  NULL },
-	{ sfx_STREAM,                "Sfx\\Towners\\Storyt23.wav",  NULL },
-	{ sfx_STREAM,                "Sfx\\Towners\\Storyt24.wav",  NULL },
-	{ sfx_STREAM,                "Sfx\\Towners\\Storyt25.wav",  NULL },
-	{ sfx_STREAM,                "Sfx\\Towners\\Storyt26.wav",  NULL },
-	{ sfx_STREAM,                "Sfx\\Towners\\Storyt27.wav",  NULL },
-	{ sfx_STREAM,                "Sfx\\Towners\\Storyt28.wav",  NULL },
-	{ sfx_STREAM,                "Sfx\\Towners\\Storyt29.wav",  NULL },
-	{ sfx_STREAM,                "Sfx\\Towners\\Storyt30.wav",  NULL },
-	{ sfx_STREAM,                "Sfx\\Towners\\Storyt31.wav",  NULL },
-	{ sfx_STREAM,                "Sfx\\Towners\\Storyt32.wav",  NULL },
-	{ sfx_STREAM,                "Sfx\\Towners\\Storyt33.wav",  NULL },
-	{ sfx_STREAM,                "Sfx\\Towners\\Storyt34.wav",  NULL },
-	{ sfx_STREAM,                "Sfx\\Towners\\Storyt35.wav",  NULL },
-	{ sfx_STREAM,                "Sfx\\Towners\\Storyt36.wav",  NULL },
-	{ sfx_STREAM,                "Sfx\\Towners\\Storyt37.wav",  NULL },
-	{ sfx_STREAM,                "Sfx\\Towners\\Storyt38.wav",  NULL },
-	{ sfx_STREAM,                "Sfx\\Towners\\Tavown00.wav",  NULL },
-	{ sfx_STREAM,                "Sfx\\Towners\\Tavown01.wav",  NULL },
-	{ sfx_STREAM,                "Sfx\\Towners\\Tavown02.wav",  NULL },
-	{ sfx_STREAM,                "Sfx\\Towners\\Tavown03.wav",  NULL },
-	{ sfx_STREAM,                "Sfx\\Towners\\Tavown04.wav",  NULL },
-	{ sfx_STREAM,                "Sfx\\Towners\\Tavown05.wav",  NULL },
-	{ sfx_STREAM,                "Sfx\\Towners\\Tavown06.wav",  NULL },
-	{ sfx_STREAM,                "Sfx\\Towners\\Tavown07.wav",  NULL },
-	{ sfx_STREAM,                "Sfx\\Towners\\Tavown08.wav",  NULL },
-	{ sfx_STREAM,                "Sfx\\Towners\\Tavown09.wav",  NULL },
-	{ sfx_STREAM,                "Sfx\\Towners\\Tavown10.wav",  NULL },
-	{ sfx_STREAM,                "Sfx\\Towners\\Tavown11.wav",  NULL },
-	{ sfx_STREAM,                "Sfx\\Towners\\Tavown12.wav",  NULL },
-	{ sfx_STREAM,                "Sfx\\Towners\\Tavown13.wav",  NULL },
-	{ sfx_STREAM,                "Sfx\\Towners\\Tavown14.wav",  NULL },
-	{ sfx_STREAM,                "Sfx\\Towners\\Tavown15.wav",  NULL },
-	{ sfx_STREAM,                "Sfx\\Towners\\Tavown16.wav",  NULL },
-	{ sfx_STREAM,                "Sfx\\Towners\\Tavown17.wav",  NULL },
-	{ sfx_STREAM,                "Sfx\\Towners\\Tavown18.wav",  NULL },
-	{ sfx_STREAM,                "Sfx\\Towners\\Tavown19.wav",  NULL },
-	{ sfx_STREAM,                "Sfx\\Towners\\Tavown20.wav",  NULL },
-	{ sfx_STREAM,                "Sfx\\Towners\\Tavown21.wav",  NULL },
-	{ sfx_STREAM,                "Sfx\\Towners\\Tavown22.wav",  NULL },
-	{ sfx_STREAM,                "Sfx\\Towners\\Tavown23.wav",  NULL },
-	{ sfx_STREAM,                "Sfx\\Towners\\Tavown24.wav",  NULL },
-	{ sfx_STREAM,                "Sfx\\Towners\\Tavown25.wav",  NULL },
-	{ sfx_STREAM,                "Sfx\\Towners\\Tavown26.wav",  NULL },
-	{ sfx_STREAM,                "Sfx\\Towners\\Tavown27.wav",  NULL },
-	{ sfx_STREAM,                "Sfx\\Towners\\Tavown28.wav",  NULL },
-	{ sfx_STREAM,                "Sfx\\Towners\\Tavown29.wav",  NULL },
-	{ sfx_STREAM,                "Sfx\\Towners\\Tavown30.wav",  NULL },
-	{ sfx_STREAM,                "Sfx\\Towners\\Tavown31.wav",  NULL },
-	{ sfx_STREAM,                "Sfx\\Towners\\Tavown32.wav",  NULL },
-	{ sfx_STREAM,                "Sfx\\Towners\\Tavown33.wav",  NULL },
-	{ sfx_STREAM,                "Sfx\\Towners\\Tavown34.wav",  NULL },
-	{ sfx_STREAM,                "Sfx\\Towners\\Tavown35.wav",  NULL },
-	{ sfx_STREAM,                "Sfx\\Towners\\Tavown36.wav",  NULL },
-	{ sfx_STREAM,                "Sfx\\Towners\\Tavown37.wav",  NULL },
-	{ sfx_STREAM,                "Sfx\\Towners\\Tavown38.wav",  NULL },
-	{ sfx_STREAM,                "Sfx\\Towners\\Tavown39.wav",  NULL },
-	{ sfx_STREAM,                "Sfx\\Towners\\Tavown40.wav",  NULL },
-	{ sfx_STREAM,                "Sfx\\Towners\\Tavown41.wav",  NULL },
-	{ sfx_STREAM,                "Sfx\\Towners\\Tavown42.wav",  NULL },
-	{ sfx_STREAM,                "Sfx\\Towners\\Tavown43.wav",  NULL },
-	{ sfx_STREAM,                "Sfx\\Towners\\Tavown44.wav",  NULL },
-	{ sfx_STREAM,                "Sfx\\Towners\\Tavown45.wav",  NULL },
-	{ sfx_STREAM,                "Sfx\\Towners\\Witch01.wav",   NULL },
-	{ sfx_STREAM,                "Sfx\\Towners\\Witch02.wav",   NULL },
-	{ sfx_STREAM,                "Sfx\\Towners\\Witch03.wav",   NULL },
-	{ sfx_STREAM,                "Sfx\\Towners\\Witch04.wav",   NULL },
-	{ sfx_STREAM,                "Sfx\\Towners\\Witch05.wav",   NULL },
-	{ sfx_STREAM,                "Sfx\\Towners\\Witch06.wav",   NULL },
-	{ sfx_STREAM,                "Sfx\\Towners\\Witch07.wav",   NULL },
-	{ sfx_STREAM,                "Sfx\\Towners\\Witch08.wav",   NULL },
-	{ sfx_STREAM,                "Sfx\\Towners\\Witch09.wav",   NULL },
-	{ sfx_STREAM,                "Sfx\\Towners\\Witch10.wav",   NULL },
-	{ sfx_STREAM,                "Sfx\\Towners\\Witch11.wav",   NULL },
-	{ sfx_STREAM,                "Sfx\\Towners\\Witch12.wav",   NULL },
-	{ sfx_STREAM,                "Sfx\\Towners\\Witch13.wav",   NULL },
-	{ sfx_STREAM,                "Sfx\\Towners\\Witch14.wav",   NULL },
-	{ sfx_STREAM,                "Sfx\\Towners\\Witch15.wav",   NULL },
-	{ sfx_STREAM,                "Sfx\\Towners\\Witch16.wav",   NULL },
-	{ sfx_STREAM,                "Sfx\\Towners\\Witch17.wav",   NULL },
-	{ sfx_STREAM,                "Sfx\\Towners\\Witch18.wav",   NULL },
-	{ sfx_STREAM,                "Sfx\\Towners\\Witch19.wav",   NULL },
-	{ sfx_STREAM,                "Sfx\\Towners\\Witch20.wav",   NULL },
-	{ sfx_STREAM,                "Sfx\\Towners\\Witch21.wav",   NULL },
-	{ sfx_STREAM,                "Sfx\\Towners\\Witch22.wav",   NULL },
-	{ sfx_STREAM,                "Sfx\\Towners\\Witch23.wav",   NULL },
-	{ sfx_STREAM,                "Sfx\\Towners\\Witch24.wav",   NULL },
-	{ sfx_STREAM,                "Sfx\\Towners\\Witch25.wav",   NULL },
-	{ sfx_STREAM,                "Sfx\\Towners\\Witch26.wav",   NULL },
-	{ sfx_STREAM,                "Sfx\\Towners\\Witch27.wav",   NULL },
-	{ sfx_STREAM,                "Sfx\\Towners\\Witch28.wav",   NULL },
-	{ sfx_STREAM,                "Sfx\\Towners\\Witch29.wav",   NULL },
-	{ sfx_STREAM,                "Sfx\\Towners\\Witch30.wav",   NULL },
-	{ sfx_STREAM,                "Sfx\\Towners\\Witch31.wav",   NULL },
-	{ sfx_STREAM,                "Sfx\\Towners\\Witch32.wav",   NULL },
-	{ sfx_STREAM,                "Sfx\\Towners\\Witch33.wav",   NULL },
-	{ sfx_STREAM,                "Sfx\\Towners\\Witch34.wav",   NULL },
-	{ sfx_STREAM,                "Sfx\\Towners\\Witch35.wav",   NULL },
-	{ sfx_STREAM,                "Sfx\\Towners\\Witch36.wav",   NULL },
-	{ sfx_STREAM,                "Sfx\\Towners\\Witch37.wav",   NULL },
-	{ sfx_STREAM,                "Sfx\\Towners\\Witch38.wav",   NULL },
-	{ sfx_STREAM,                "Sfx\\Towners\\Witch39.wav",   NULL },
-	{ sfx_STREAM,                "Sfx\\Towners\\Witch40.wav",   NULL },
-	{ sfx_STREAM,                "Sfx\\Towners\\Witch41.wav",   NULL },
-	{ sfx_STREAM,                "Sfx\\Towners\\Witch42.wav",   NULL },
-	{ sfx_STREAM,                "Sfx\\Towners\\Witch43.wav",   NULL },
-	{ sfx_STREAM,                "Sfx\\Towners\\Witch44.wav",   NULL },
-	{ sfx_STREAM,                "Sfx\\Towners\\Witch45.wav",   NULL },
-	{ sfx_STREAM,                "Sfx\\Towners\\Witch46.wav",   NULL },
-	{ sfx_STREAM,                "Sfx\\Towners\\Witch47.wav",   NULL },
-	{ sfx_STREAM,                "Sfx\\Towners\\Witch48.wav",   NULL },
-	{ sfx_STREAM,                "Sfx\\Towners\\Witch49.wav",   NULL },
-	{ sfx_STREAM,                "Sfx\\Towners\\Witch50.wav",   NULL },
-	{ sfx_STREAM,                "Sfx\\Towners\\Wound01.wav",   NULL },
-	{ sfx_STREAM | sfx_SORCEROR, "Sfx\\Sorceror\\Mage01.wav",   NULL },
-	{ sfx_STREAM | sfx_SORCEROR, "Sfx\\Sorceror\\Mage02.wav",   NULL },
-	{ sfx_STREAM | sfx_SORCEROR, "Sfx\\Sorceror\\Mage03.wav",   NULL },
-	{ sfx_STREAM | sfx_SORCEROR, "Sfx\\Sorceror\\Mage04.wav",   NULL },
-	{ sfx_STREAM | sfx_SORCEROR, "Sfx\\Sorceror\\Mage05.wav",   NULL },
-	{ sfx_STREAM | sfx_SORCEROR, "Sfx\\Sorceror\\Mage06.wav",   NULL },
-	{ sfx_STREAM | sfx_SORCEROR, "Sfx\\Sorceror\\Mage07.wav",   NULL },
-	{ sfx_STREAM | sfx_SORCEROR, "Sfx\\Sorceror\\Mage08.wav",   NULL },
-	{ sfx_STREAM | sfx_SORCEROR, "Sfx\\Sorceror\\Mage09.wav",   NULL },
-	{ sfx_STREAM | sfx_SORCEROR, "Sfx\\Sorceror\\Mage10.wav",   NULL },
-	{ sfx_STREAM | sfx_SORCEROR, "Sfx\\Sorceror\\Mage11.wav",   NULL },
-	{ sfx_STREAM | sfx_SORCEROR, "Sfx\\Sorceror\\Mage12.wav",   NULL },
-	{ sfx_SORCEROR,              "Sfx\\Sorceror\\Mage13.wav",   NULL },
-	{ sfx_SORCEROR,              "Sfx\\Sorceror\\Mage14.wav",   NULL },
-	{ sfx_SORCEROR,              "Sfx\\Sorceror\\Mage15.wav",   NULL },
-	{ sfx_SORCEROR,              "Sfx\\Sorceror\\Mage16.wav",   NULL },
-	{ sfx_SORCEROR,              "Sfx\\Sorceror\\Mage17.wav",   NULL },
-	{ sfx_SORCEROR,              "Sfx\\Sorceror\\Mage18.wav",   NULL },
-	{ sfx_SORCEROR,              "Sfx\\Sorceror\\Mage19.wav",   NULL },
-	{ sfx_SORCEROR,              "Sfx\\Sorceror\\Mage20.wav",   NULL },
-	{ sfx_SORCEROR,              "Sfx\\Sorceror\\Mage21.wav",   NULL },
-	{ sfx_SORCEROR,              "Sfx\\Sorceror\\Mage22.wav",   NULL },
-	{ sfx_SORCEROR,              "Sfx\\Sorceror\\Mage23.wav",   NULL },
-	{ sfx_SORCEROR,              "Sfx\\Sorceror\\Mage24.wav",   NULL },
-	{ sfx_SORCEROR,              "Sfx\\Sorceror\\Mage25.wav",   NULL },
-	{ sfx_SORCEROR,              "Sfx\\Sorceror\\Mage26.wav",   NULL },
-	{ sfx_SORCEROR,              "Sfx\\Sorceror\\Mage27.wav",   NULL },
-	{ sfx_SORCEROR,              "Sfx\\Sorceror\\Mage28.wav",   NULL },
-	{ sfx_SORCEROR,              "Sfx\\Sorceror\\Mage29.wav",   NULL },
-	{ sfx_SORCEROR,              "Sfx\\Sorceror\\Mage30.wav",   NULL },
-	{ sfx_SORCEROR,              "Sfx\\Sorceror\\Mage31.wav",   NULL },
-	{ sfx_SORCEROR,              "Sfx\\Sorceror\\Mage32.wav",   NULL },
-	{ sfx_SORCEROR,              "Sfx\\Sorceror\\Mage33.wav",   NULL },
-	{ sfx_SORCEROR,              "Sfx\\Sorceror\\Mage34.wav",   NULL },
-	{ sfx_SORCEROR,              "Sfx\\Sorceror\\Mage35.wav",   NULL },
-	{ sfx_SORCEROR,              "Sfx\\Sorceror\\Mage36.wav",   NULL },
-	{ sfx_SORCEROR,              "Sfx\\Sorceror\\Mage37.wav",   NULL },
-	{ sfx_SORCEROR,              "Sfx\\Sorceror\\Mage38.wav",   NULL },
-	{ sfx_SORCEROR,              "Sfx\\Sorceror\\Mage39.wav",   NULL },
-	{ sfx_SORCEROR,              "Sfx\\Sorceror\\Mage40.wav",   NULL },
-	{ sfx_SORCEROR,              "Sfx\\Sorceror\\Mage41.wav",   NULL },
-	{ sfx_SORCEROR,              "Sfx\\Sorceror\\Mage42.wav",   NULL },
-	{ sfx_SORCEROR,              "Sfx\\Sorceror\\Mage43.wav",   NULL },
-	{ sfx_SORCEROR,              "Sfx\\Sorceror\\Mage44.wav",   NULL },
-	{ sfx_SORCEROR,              "Sfx\\Sorceror\\Mage45.wav",   NULL },
-	{ sfx_SORCEROR,              "Sfx\\Sorceror\\Mage46.wav",   NULL },
-	{ sfx_SORCEROR,              "Sfx\\Sorceror\\Mage47.wav",   NULL },
-	{ sfx_SORCEROR,              "Sfx\\Sorceror\\Mage48.wav",   NULL },
-	{ sfx_SORCEROR,              "Sfx\\Sorceror\\Mage49.wav",   NULL },
-	{ sfx_SORCEROR,              "Sfx\\Sorceror\\Mage50.wav",   NULL },
-	{ sfx_STREAM | sfx_SORCEROR, "Sfx\\Sorceror\\Mage51.wav",   NULL },
-	{ sfx_STREAM | sfx_SORCEROR, "Sfx\\Sorceror\\Mage52.wav",   NULL },
-	{ sfx_STREAM | sfx_SORCEROR, "Sfx\\Sorceror\\Mage53.wav",   NULL },
-	{ sfx_STREAM | sfx_SORCEROR, "Sfx\\Sorceror\\Mage54.wav",   NULL },
-	{ sfx_STREAM | sfx_SORCEROR, "Sfx\\Sorceror\\Mage55.wav",   NULL },
-	{ sfx_STREAM | sfx_SORCEROR, "Sfx\\Sorceror\\Mage56.wav",   NULL },
-	{ sfx_SORCEROR,              "Sfx\\Sorceror\\Mage57.wav",   NULL },
-	{ sfx_STREAM | sfx_SORCEROR, "Sfx\\Sorceror\\Mage58.wav",   NULL },
-	{ sfx_STREAM | sfx_SORCEROR, "Sfx\\Sorceror\\Mage59.wav",   NULL },
-	{ sfx_STREAM | sfx_SORCEROR, "Sfx\\Sorceror\\Mage60.wav",   NULL },
-	{ sfx_STREAM | sfx_SORCEROR, "Sfx\\Sorceror\\Mage61.wav",   NULL },
-	{ sfx_STREAM | sfx_SORCEROR, "Sfx\\Sorceror\\Mage62.wav",   NULL },
-	{ sfx_STREAM | sfx_SORCEROR, "Sfx\\Sorceror\\Mage63.wav",   NULL },
-	{ sfx_SORCEROR,              "Sfx\\Sorceror\\Mage64.wav",   NULL },
-	{ sfx_SORCEROR,              "Sfx\\Sorceror\\Mage65.wav",   NULL },
-	{ sfx_SORCEROR,              "Sfx\\Sorceror\\Mage66.wav",   NULL },
-	{ sfx_SORCEROR,              "Sfx\\Sorceror\\Mage67.wav",   NULL },
-	{ sfx_SORCEROR,              "Sfx\\Sorceror\\Mage68.wav",   NULL },
-	{ sfx_SORCEROR,              "Sfx\\Sorceror\\Mage69.wav",   NULL },
-	{ sfx_SORCEROR,              "Sfx\\Sorceror\\Mage69b.wav",  NULL },
-	{ sfx_SORCEROR,              "Sfx\\Sorceror\\Mage70.wav",   NULL },
-	{ sfx_SORCEROR,              "Sfx\\Sorceror\\Mage71.wav",   NULL },
-	{ sfx_SORCEROR,              "Sfx\\Sorceror\\Mage72.wav",   NULL },
-	{ sfx_SORCEROR,              "Sfx\\Sorceror\\Mage73.wav",   NULL },
-	{ sfx_SORCEROR,              "Sfx\\Sorceror\\Mage74.wav",   NULL },
-	{ sfx_SORCEROR,              "Sfx\\Sorceror\\Mage75.wav",   NULL },
-	{ sfx_SORCEROR,              "Sfx\\Sorceror\\Mage76.wav",   NULL },
-	{ sfx_SORCEROR,              "Sfx\\Sorceror\\Mage77.wav",   NULL },
-	{ sfx_SORCEROR,              "Sfx\\Sorceror\\Mage78.wav",   NULL },
-	{ sfx_SORCEROR,              "Sfx\\Sorceror\\Mage79.wav",   NULL },
-	{ sfx_STREAM | sfx_SORCEROR, "Sfx\\Sorceror\\Mage80.wav",   NULL },
-	{ sfx_STREAM | sfx_SORCEROR, "Sfx\\Sorceror\\Mage81.wav",   NULL },
-	{ sfx_STREAM | sfx_SORCEROR, "Sfx\\Sorceror\\Mage82.wav",   NULL },
-	{ sfx_STREAM | sfx_SORCEROR, "Sfx\\Sorceror\\Mage83.wav",   NULL },
-	{ sfx_STREAM | sfx_SORCEROR, "Sfx\\Sorceror\\Mage84.wav",   NULL },
-	{ sfx_STREAM | sfx_SORCEROR, "Sfx\\Sorceror\\Mage85.wav",   NULL },
-	{ sfx_STREAM | sfx_SORCEROR, "Sfx\\Sorceror\\Mage86.wav",   NULL },
-	{ sfx_STREAM | sfx_SORCEROR, "Sfx\\Sorceror\\Mage87.wav",   NULL },
-	{ sfx_STREAM | sfx_SORCEROR, "Sfx\\Sorceror\\Mage88.wav",   NULL },
-	{ sfx_STREAM | sfx_SORCEROR, "Sfx\\Sorceror\\Mage89.wav",   NULL },
-	{ sfx_STREAM | sfx_SORCEROR, "Sfx\\Sorceror\\Mage90.wav",   NULL },
-	{ sfx_STREAM | sfx_SORCEROR, "Sfx\\Sorceror\\Mage91.wav",   NULL },
-	{ sfx_STREAM | sfx_SORCEROR, "Sfx\\Sorceror\\Mage92.wav",   NULL },
-	{ sfx_STREAM | sfx_SORCEROR, "Sfx\\Sorceror\\Mage93.wav",   NULL },
-	{ sfx_STREAM | sfx_SORCEROR, "Sfx\\Sorceror\\Mage94.wav",   NULL },
-	{ sfx_STREAM | sfx_SORCEROR, "Sfx\\Sorceror\\Mage95.wav",   NULL },
-	{ sfx_STREAM | sfx_SORCEROR, "Sfx\\Sorceror\\Mage96.wav",   NULL },
-	{ sfx_STREAM | sfx_SORCEROR, "Sfx\\Sorceror\\Mage97.wav",   NULL },
-	{ sfx_STREAM | sfx_SORCEROR, "Sfx\\Sorceror\\Mage98.wav",   NULL },
-	{ sfx_STREAM | sfx_SORCEROR, "Sfx\\Sorceror\\Mage99.wav",   NULL },
-	{ sfx_STREAM | sfx_SORCEROR, "Sfx\\Sorceror\\Mage100.wav",  NULL },
-	{ sfx_STREAM | sfx_SORCEROR, "Sfx\\Sorceror\\Mage101.wav",  NULL },
-	{ sfx_STREAM | sfx_SORCEROR, "Sfx\\Sorceror\\Mage102.wav",  NULL },
-	{ sfx_STREAM | sfx_ROGUE,    "Sfx\\Rogue\\Rogue01.wav",     NULL },
-	{ sfx_STREAM | sfx_ROGUE,    "Sfx\\Rogue\\Rogue02.wav",     NULL },
-	{ sfx_STREAM | sfx_ROGUE,    "Sfx\\Rogue\\Rogue03.wav",     NULL },
-	{ sfx_STREAM | sfx_ROGUE,    "Sfx\\Rogue\\Rogue04.wav",     NULL },
-	{ sfx_STREAM | sfx_ROGUE,    "Sfx\\Rogue\\Rogue05.wav",     NULL },
-	{ sfx_STREAM | sfx_ROGUE,    "Sfx\\Rogue\\Rogue06.wav",     NULL },
-	{ sfx_STREAM | sfx_ROGUE,    "Sfx\\Rogue\\Rogue07.wav",     NULL },
-	{ sfx_STREAM | sfx_ROGUE,    "Sfx\\Rogue\\Rogue08.wav",     NULL },
-	{ sfx_STREAM | sfx_ROGUE,    "Sfx\\Rogue\\Rogue09.wav",     NULL },
-	{ sfx_STREAM | sfx_ROGUE,    "Sfx\\Rogue\\Rogue10.wav",     NULL },
-	{ sfx_STREAM | sfx_ROGUE,    "Sfx\\Rogue\\Rogue11.wav",     NULL },
-	{ sfx_STREAM | sfx_ROGUE,    "Sfx\\Rogue\\Rogue12.wav",     NULL },
-	{ sfx_ROGUE,                 "Sfx\\Rogue\\Rogue13.wav",     NULL },
-	{ sfx_ROGUE,                 "Sfx\\Rogue\\Rogue14.wav",     NULL },
-	{ sfx_ROGUE,                 "Sfx\\Rogue\\Rogue15.wav",     NULL },
-	{ sfx_ROGUE,                 "Sfx\\Rogue\\Rogue16.wav",     NULL },
-	{ sfx_ROGUE,                 "Sfx\\Rogue\\Rogue17.wav",     NULL },
-	{ sfx_ROGUE,                 "Sfx\\Rogue\\Rogue18.wav",     NULL },
-	{ sfx_ROGUE,                 "Sfx\\Rogue\\Rogue19.wav",     NULL },
-	{ sfx_ROGUE,                 "Sfx\\Rogue\\Rogue20.wav",     NULL },
-	{ sfx_ROGUE,                 "Sfx\\Rogue\\Rogue21.wav",     NULL },
-	{ sfx_ROGUE,                 "Sfx\\Rogue\\Rogue22.wav",     NULL },
-	{ sfx_ROGUE,                 "Sfx\\Rogue\\Rogue23.wav",     NULL },
-	{ sfx_ROGUE,                 "Sfx\\Rogue\\Rogue24.wav",     NULL },
-	{ sfx_ROGUE,                 "Sfx\\Rogue\\Rogue25.wav",     NULL },
-	{ sfx_ROGUE,                 "Sfx\\Rogue\\Rogue26.wav",     NULL },
-	{ sfx_ROGUE,                 "Sfx\\Rogue\\Rogue27.wav",     NULL },
-	{ sfx_ROGUE,                 "Sfx\\Rogue\\Rogue28.wav",     NULL },
-	{ sfx_ROGUE,                 "Sfx\\Rogue\\Rogue29.wav",     NULL },
-	{ sfx_ROGUE,                 "Sfx\\Rogue\\Rogue30.wav",     NULL },
-	{ sfx_ROGUE,                 "Sfx\\Rogue\\Rogue31.wav",     NULL },
-	{ sfx_ROGUE,                 "Sfx\\Rogue\\Rogue32.wav",     NULL },
-	{ sfx_ROGUE,                 "Sfx\\Rogue\\Rogue33.wav",     NULL },
-	{ sfx_ROGUE,                 "Sfx\\Rogue\\Rogue34.wav",     NULL },
-	{ sfx_ROGUE,                 "Sfx\\Rogue\\Rogue35.wav",     NULL },
-	{ sfx_ROGUE,                 "Sfx\\Rogue\\Rogue36.wav",     NULL },
-	{ sfx_ROGUE,                 "Sfx\\Rogue\\Rogue37.wav",     NULL },
-	{ sfx_ROGUE,                 "Sfx\\Rogue\\Rogue38.wav",     NULL },
-	{ sfx_ROGUE,                 "Sfx\\Rogue\\Rogue39.wav",     NULL },
-	{ sfx_ROGUE,                 "Sfx\\Rogue\\Rogue40.wav",     NULL },
-	{ sfx_ROGUE,                 "Sfx\\Rogue\\Rogue41.wav",     NULL },
-	{ sfx_ROGUE,                 "Sfx\\Rogue\\Rogue42.wav",     NULL },
-	{ sfx_ROGUE,                 "Sfx\\Rogue\\Rogue43.wav",     NULL },
-	{ sfx_ROGUE,                 "Sfx\\Rogue\\Rogue44.wav",     NULL },
-	{ sfx_ROGUE,                 "Sfx\\Rogue\\Rogue45.wav",     NULL },
-	{ sfx_ROGUE,                 "Sfx\\Rogue\\Rogue46.wav",     NULL },
-	{ sfx_ROGUE,                 "Sfx\\Rogue\\Rogue47.wav",     NULL },
-	{ sfx_ROGUE,                 "Sfx\\Rogue\\Rogue48.wav",     NULL },
-	{ sfx_ROGUE,                 "Sfx\\Rogue\\Rogue49.wav",     NULL },
-	{ sfx_ROGUE,                 "Sfx\\Rogue\\Rogue50.wav",     NULL },
-	{ sfx_STREAM | sfx_ROGUE,    "Sfx\\Rogue\\Rogue51.wav",     NULL },
-	{ sfx_STREAM | sfx_ROGUE,    "Sfx\\Rogue\\Rogue52.wav",     NULL },
-	{ sfx_STREAM | sfx_ROGUE,    "Sfx\\Rogue\\Rogue53.wav",     NULL },
-	{ sfx_STREAM | sfx_ROGUE,    "Sfx\\Rogue\\Rogue54.wav",     NULL },
-	{ sfx_STREAM | sfx_ROGUE,    "Sfx\\Rogue\\Rogue55.wav",     NULL },
-	{ sfx_STREAM | sfx_ROGUE,    "Sfx\\Rogue\\Rogue56.wav",     NULL },
-	{ sfx_ROGUE,                 "Sfx\\Rogue\\Rogue57.wav",     NULL },
-	{ sfx_STREAM | sfx_ROGUE,    "Sfx\\Rogue\\Rogue58.wav",     NULL },
-	{ sfx_STREAM | sfx_ROGUE,    "Sfx\\Rogue\\Rogue59.wav",     NULL },
-	{ sfx_STREAM | sfx_ROGUE,    "Sfx\\Rogue\\Rogue60.wav",     NULL },
-	{ sfx_STREAM | sfx_ROGUE,    "Sfx\\Rogue\\Rogue61.wav",     NULL },
-	{ sfx_STREAM | sfx_ROGUE,    "Sfx\\Rogue\\Rogue62.wav",     NULL },
-	{ sfx_STREAM | sfx_ROGUE,    "Sfx\\Rogue\\Rogue63.wav",     NULL },
-	{ sfx_ROGUE,                 "Sfx\\Rogue\\Rogue64.wav",     NULL },
-	{ sfx_ROGUE,                 "Sfx\\Rogue\\Rogue65.wav",     NULL },
-	{ sfx_ROGUE,                 "Sfx\\Rogue\\Rogue66.wav",     NULL },
-	{ sfx_ROGUE,                 "Sfx\\Rogue\\Rogue67.wav",     NULL },
-	{ sfx_ROGUE,                 "Sfx\\Rogue\\Rogue68.wav",     NULL },
-	{ sfx_ROGUE,                 "Sfx\\Rogue\\Rogue69.wav",     NULL },
-	{ sfx_ROGUE,                 "Sfx\\Rogue\\Rogue69b.wav",    NULL },
-	{ sfx_ROGUE,                 "Sfx\\Rogue\\Rogue70.wav",     NULL },
-	{ sfx_ROGUE,                 "Sfx\\Rogue\\Rogue71.wav",     NULL },
-	{ sfx_ROGUE,                 "Sfx\\Rogue\\Rogue72.wav",     NULL },
-	{ sfx_ROGUE,                 "Sfx\\Rogue\\Rogue73.wav",     NULL },
-	{ sfx_ROGUE,                 "Sfx\\Rogue\\Rogue74.wav",     NULL },
-	{ sfx_ROGUE,                 "Sfx\\Rogue\\Rogue75.wav",     NULL },
-	{ sfx_ROGUE,                 "Sfx\\Rogue\\Rogue76.wav",     NULL },
-	{ sfx_ROGUE,                 "Sfx\\Rogue\\Rogue77.wav",     NULL },
-	{ sfx_ROGUE,                 "Sfx\\Rogue\\Rogue78.wav",     NULL },
-	{ sfx_ROGUE,                 "Sfx\\Rogue\\Rogue79.wav",     NULL },
-	{ sfx_STREAM | sfx_ROGUE,    "Sfx\\Rogue\\Rogue80.wav",     NULL },
-	{ sfx_STREAM | sfx_ROGUE,    "Sfx\\Rogue\\Rogue81.wav",     NULL },
-	{ sfx_STREAM | sfx_ROGUE,    "Sfx\\Rogue\\Rogue82.wav",     NULL },
-	{ sfx_STREAM | sfx_ROGUE,    "Sfx\\Rogue\\Rogue83.wav",     NULL },
-	{ sfx_STREAM | sfx_ROGUE,    "Sfx\\Rogue\\Rogue84.wav",     NULL },
-	{ sfx_STREAM | sfx_ROGUE,    "Sfx\\Rogue\\Rogue85.wav",     NULL },
-	{ sfx_STREAM | sfx_ROGUE,    "Sfx\\Rogue\\Rogue86.wav",     NULL },
-	{ sfx_STREAM | sfx_ROGUE,    "Sfx\\Rogue\\Rogue87.wav",     NULL },
-	{ sfx_STREAM | sfx_ROGUE,    "Sfx\\Rogue\\Rogue88.wav",     NULL },
-	{ sfx_STREAM | sfx_ROGUE,    "Sfx\\Rogue\\Rogue89.wav",     NULL },
-	{ sfx_STREAM | sfx_ROGUE,    "Sfx\\Rogue\\Rogue90.wav",     NULL },
-	{ sfx_STREAM | sfx_ROGUE,    "Sfx\\Rogue\\Rogue91.wav",     NULL },
-	{ sfx_STREAM | sfx_ROGUE,    "Sfx\\Rogue\\Rogue92.wav",     NULL },
-	{ sfx_STREAM | sfx_ROGUE,    "Sfx\\Rogue\\Rogue93.wav",     NULL },
-	{ sfx_STREAM | sfx_ROGUE,    "Sfx\\Rogue\\Rogue94.wav",     NULL },
-	{ sfx_STREAM | sfx_ROGUE,    "Sfx\\Rogue\\Rogue95.wav",     NULL },
-	{ sfx_STREAM | sfx_ROGUE,    "Sfx\\Rogue\\Rogue96.wav",     NULL },
-	{ sfx_STREAM | sfx_ROGUE,    "Sfx\\Rogue\\Rogue97.wav",     NULL },
-	{ sfx_STREAM | sfx_ROGUE,    "Sfx\\Rogue\\Rogue98.wav",     NULL },
-	{ sfx_STREAM | sfx_ROGUE,    "Sfx\\Rogue\\Rogue99.wav",     NULL },
-	{ sfx_STREAM | sfx_ROGUE,    "Sfx\\Rogue\\Rogue100.wav",    NULL },
-	{ sfx_STREAM | sfx_ROGUE,    "Sfx\\Rogue\\Rogue101.wav",    NULL },
-	{ sfx_STREAM | sfx_ROGUE,    "Sfx\\Rogue\\Rogue102.wav",    NULL },
-	{ sfx_STREAM | sfx_WARRIOR,  "Sfx\\Warrior\\Warior01.wav",  NULL },
-	{ sfx_STREAM | sfx_WARRIOR,  "Sfx\\Warrior\\Warior02.wav",  NULL },
-	{ sfx_STREAM | sfx_WARRIOR,  "Sfx\\Warrior\\Warior03.wav",  NULL },
-	{ sfx_STREAM | sfx_WARRIOR,  "Sfx\\Warrior\\Warior04.wav",  NULL },
-	{ sfx_STREAM | sfx_WARRIOR,  "Sfx\\Warrior\\Warior05.wav",  NULL },
-	{ sfx_STREAM | sfx_WARRIOR,  "Sfx\\Warrior\\Warior06.wav",  NULL },
-	{ sfx_STREAM | sfx_WARRIOR,  "Sfx\\Warrior\\Warior07.wav",  NULL },
-	{ sfx_STREAM | sfx_WARRIOR,  "Sfx\\Warrior\\Warior08.wav",  NULL },
-	{ sfx_STREAM | sfx_WARRIOR,  "Sfx\\Warrior\\Warior09.wav",  NULL },
-	{ sfx_STREAM | sfx_WARRIOR,  "Sfx\\Warrior\\Warior10.wav",  NULL },
-	{ sfx_STREAM | sfx_WARRIOR,  "Sfx\\Warrior\\Warior11.wav",  NULL },
-	{ sfx_STREAM | sfx_WARRIOR,  "Sfx\\Warrior\\Warior12.wav",  NULL },
-	{ sfx_WARRIOR,               "Sfx\\Warrior\\Warior13.wav",  NULL },
-	{ sfx_WARRIOR,               "Sfx\\Warrior\\Warior14.wav",  NULL },
-	{ sfx_WARRIOR,               "Sfx\\Warrior\\Wario14b.wav",  NULL },
-	{ sfx_WARRIOR,               "Sfx\\Warrior\\Wario14c.wav",  NULL },
-	{ sfx_WARRIOR,               "Sfx\\Warrior\\Warior15.wav",  NULL },
-	{ sfx_WARRIOR,               "Sfx\\Warrior\\Wario15b.wav",  NULL },
-	{ sfx_WARRIOR,               "Sfx\\Warrior\\Wario15c.wav",  NULL },
-	{ sfx_WARRIOR,               "Sfx\\Warrior\\Warior16.wav",  NULL },
-	{ sfx_WARRIOR,               "Sfx\\Warrior\\Wario16b.wav",  NULL },
-	{ sfx_WARRIOR,               "Sfx\\Warrior\\Wario16c.wav",  NULL },
-	{ sfx_WARRIOR,               "Sfx\\Warrior\\Warior17.wav",  NULL },
-	{ sfx_WARRIOR,               "Sfx\\Warrior\\Warior18.wav",  NULL },
-	{ sfx_WARRIOR,               "Sfx\\Warrior\\Warior19.wav",  NULL },
-	{ sfx_WARRIOR,               "Sfx\\Warrior\\Warior20.wav",  NULL },
-	{ sfx_WARRIOR,               "Sfx\\Warrior\\Warior21.wav",  NULL },
-	{ sfx_WARRIOR,               "Sfx\\Warrior\\Warior22.wav",  NULL },
-	{ sfx_WARRIOR,               "Sfx\\Warrior\\Warior23.wav",  NULL },
-	{ sfx_WARRIOR,               "Sfx\\Warrior\\Warior24.wav",  NULL },
-	{ sfx_WARRIOR,               "Sfx\\Warrior\\Warior25.wav",  NULL },
-	{ sfx_WARRIOR,               "Sfx\\Warrior\\Warior26.wav",  NULL },
-	{ sfx_WARRIOR,               "Sfx\\Warrior\\Warior27.wav",  NULL },
-	{ sfx_WARRIOR,               "Sfx\\Warrior\\Warior28.wav",  NULL },
-	{ sfx_WARRIOR,               "Sfx\\Warrior\\Warior29.wav",  NULL },
-	{ sfx_WARRIOR,               "Sfx\\Warrior\\Warior30.wav",  NULL },
-	{ sfx_WARRIOR,               "Sfx\\Warrior\\Warior31.wav",  NULL },
-	{ sfx_WARRIOR,               "Sfx\\Warrior\\Warior32.wav",  NULL },
-	{ sfx_WARRIOR,               "Sfx\\Warrior\\Warior33.wav",  NULL },
-	{ sfx_WARRIOR,               "Sfx\\Warrior\\Warior34.wav",  NULL },
-	{ sfx_WARRIOR,               "Sfx\\Warrior\\Warior35.wav",  NULL },
-	{ sfx_WARRIOR,               "Sfx\\Warrior\\Warior36.wav",  NULL },
-	{ sfx_WARRIOR,               "Sfx\\Warrior\\Warior37.wav",  NULL },
-	{ sfx_WARRIOR,               "Sfx\\Warrior\\Warior38.wav",  NULL },
-	{ sfx_WARRIOR,               "Sfx\\Warrior\\Warior39.wav",  NULL },
-	{ sfx_WARRIOR,               "Sfx\\Warrior\\Warior40.wav",  NULL },
-	{ sfx_WARRIOR,               "Sfx\\Warrior\\Warior41.wav",  NULL },
-	{ sfx_WARRIOR,               "Sfx\\Warrior\\Warior42.wav",  NULL },
-	{ sfx_WARRIOR,               "Sfx\\Warrior\\Warior43.wav",  NULL },
-	{ sfx_WARRIOR,               "Sfx\\Warrior\\Warior44.wav",  NULL },
-	{ sfx_WARRIOR,               "Sfx\\Warrior\\Warior45.wav",  NULL },
-	{ sfx_WARRIOR,               "Sfx\\Warrior\\Warior46.wav",  NULL },
-	{ sfx_WARRIOR,               "Sfx\\Warrior\\Warior47.wav",  NULL },
-	{ sfx_WARRIOR,               "Sfx\\Warrior\\Warior48.wav",  NULL },
-	{ sfx_WARRIOR,               "Sfx\\Warrior\\Warior49.wav",  NULL },
-	{ sfx_WARRIOR,               "Sfx\\Warrior\\Warior50.wav",  NULL },
-	{ sfx_STREAM | sfx_WARRIOR,  "Sfx\\Warrior\\Warior51.wav",  NULL },
-	{ sfx_STREAM | sfx_WARRIOR,  "Sfx\\Warrior\\Warior52.wav",  NULL },
-	{ sfx_STREAM | sfx_WARRIOR,  "Sfx\\Warrior\\Warior53.wav",  NULL },
-	{ sfx_STREAM | sfx_WARRIOR,  "Sfx\\Warrior\\Warior54.wav",  NULL },
-	{ sfx_STREAM | sfx_WARRIOR,  "Sfx\\Warrior\\Warior55.wav",  NULL },
-	{ sfx_STREAM | sfx_WARRIOR,  "Sfx\\Warrior\\Warior56.wav",  NULL },
-	{ sfx_WARRIOR,               "Sfx\\Warrior\\Warior57.wav",  NULL },
-	{ sfx_STREAM | sfx_WARRIOR,  "Sfx\\Warrior\\Warior58.wav",  NULL },
-	{ sfx_STREAM | sfx_WARRIOR,  "Sfx\\Warrior\\Warior59.wav",  NULL },
-	{ sfx_STREAM | sfx_WARRIOR,  "Sfx\\Warrior\\Warior60.wav",  NULL },
-	{ sfx_STREAM | sfx_WARRIOR,  "Sfx\\Warrior\\Warior61.wav",  NULL },
-	{ sfx_STREAM | sfx_WARRIOR,  "Sfx\\Warrior\\Warior62.wav",  NULL },
-	{ sfx_STREAM | sfx_WARRIOR,  "Sfx\\Warrior\\Warior63.wav",  NULL },
-	{ sfx_WARRIOR,               "Sfx\\Warrior\\Warior64.wav",  NULL },
-	{ sfx_WARRIOR,               "Sfx\\Warrior\\Warior65.wav",  NULL },
-	{ sfx_WARRIOR,               "Sfx\\Warrior\\Warior66.wav",  NULL },
-	{ sfx_WARRIOR,               "Sfx\\Warrior\\Warior67.wav",  NULL },
-	{ sfx_WARRIOR,               "Sfx\\Warrior\\Warior68.wav",  NULL },
-	{ sfx_WARRIOR,               "Sfx\\Warrior\\Warior69.wav",  NULL },
-	{ sfx_WARRIOR,               "Sfx\\Warrior\\Wario69b.wav",  NULL },
-	{ sfx_WARRIOR,               "Sfx\\Warrior\\Warior70.wav",  NULL },
-	{ sfx_WARRIOR,               "Sfx\\Warrior\\Warior71.wav",  NULL },
-	{ sfx_WARRIOR,               "Sfx\\Warrior\\Warior72.wav",  NULL },
-	{ sfx_WARRIOR,               "Sfx\\Warrior\\Warior73.wav",  NULL },
-	{ sfx_WARRIOR,               "Sfx\\Warrior\\Warior74.wav",  NULL },
-	{ sfx_WARRIOR,               "Sfx\\Warrior\\Warior75.wav",  NULL },
-	{ sfx_WARRIOR,               "Sfx\\Warrior\\Warior76.wav",  NULL },
-	{ sfx_WARRIOR,               "Sfx\\Warrior\\Warior77.wav",  NULL },
-	{ sfx_WARRIOR,               "Sfx\\Warrior\\Warior78.wav",  NULL },
-	{ sfx_WARRIOR,               "Sfx\\Warrior\\Warior79.wav",  NULL },
-	{ sfx_STREAM | sfx_WARRIOR,  "Sfx\\Warrior\\Warior80.wav",  NULL },
-	{ sfx_STREAM | sfx_WARRIOR,  "Sfx\\Warrior\\Warior81.wav",  NULL },
-	{ sfx_STREAM | sfx_WARRIOR,  "Sfx\\Warrior\\Warior82.wav",  NULL },
-	{ sfx_STREAM | sfx_WARRIOR,  "Sfx\\Warrior\\Warior83.wav",  NULL },
-	{ sfx_STREAM | sfx_WARRIOR,  "Sfx\\Warrior\\Warior84.wav",  NULL },
-	{ sfx_STREAM | sfx_WARRIOR,  "Sfx\\Warrior\\Warior85.wav",  NULL },
-	{ sfx_STREAM | sfx_WARRIOR,  "Sfx\\Warrior\\Warior86.wav",  NULL },
-	{ sfx_STREAM | sfx_WARRIOR,  "Sfx\\Warrior\\Warior87.wav",  NULL },
-	{ sfx_STREAM | sfx_WARRIOR,  "Sfx\\Warrior\\Warior88.wav",  NULL },
-	{ sfx_STREAM | sfx_WARRIOR,  "Sfx\\Warrior\\Warior89.wav",  NULL },
-	{ sfx_STREAM | sfx_WARRIOR,  "Sfx\\Warrior\\Warior90.wav",  NULL },
-	{ sfx_STREAM | sfx_WARRIOR,  "Sfx\\Warrior\\Warior91.wav",  NULL },
-	{ sfx_STREAM | sfx_WARRIOR,  "Sfx\\Warrior\\Warior92.wav",  NULL },
-	{ sfx_STREAM | sfx_WARRIOR,  "Sfx\\Warrior\\Warior93.wav",  NULL },
-	{ sfx_STREAM | sfx_WARRIOR,  "Sfx\\Warrior\\Warior94.wav",  NULL },
-	{ sfx_STREAM | sfx_WARRIOR,  "Sfx\\Warrior\\Warior95.wav",  NULL },
-	{ sfx_STREAM | sfx_WARRIOR,  "Sfx\\Warrior\\Wario95b.wav",  NULL },
-	{ sfx_STREAM | sfx_WARRIOR,  "Sfx\\Warrior\\Wario95c.wav",  NULL },
-	{ sfx_STREAM | sfx_WARRIOR,  "Sfx\\Warrior\\Wario95d.wav",  NULL },
-	{ sfx_STREAM | sfx_WARRIOR,  "Sfx\\Warrior\\Wario95e.wav",  NULL },
-	{ sfx_STREAM | sfx_WARRIOR,  "Sfx\\Warrior\\Wario95f.wav",  NULL },
-	{ sfx_STREAM | sfx_WARRIOR,  "Sfx\\Warrior\\Wario96b.wav",  NULL },
-	{ sfx_STREAM | sfx_WARRIOR,  "Sfx\\Warrior\\Wario97.wav",   NULL },
-	{ sfx_STREAM | sfx_WARRIOR,  "Sfx\\Warrior\\Wario98.wav",   NULL },
-	{ sfx_STREAM | sfx_WARRIOR,  "Sfx\\Warrior\\Warior99.wav",  NULL },
-	{ sfx_STREAM | sfx_WARRIOR,  "Sfx\\Warrior\\Wario100.wav",  NULL },
-	{ sfx_STREAM | sfx_WARRIOR,  "Sfx\\Warrior\\Wario101.wav",  NULL },
-	{ sfx_STREAM | sfx_WARRIOR,  "Sfx\\Warrior\\Wario102.wav",  NULL },
-	{ sfx_STREAM | sfx_MONK,     "Sfx\\Monk\\Monk01.wav",       NULL },
-	{ sfx_STREAM | sfx_MONK,     "Sfx\\Misc\\blank.wav",        NULL },
-	{ sfx_STREAM | sfx_MONK,     "Sfx\\Misc\\blank.wav",        NULL },
-	{ sfx_STREAM | sfx_MONK,     "Sfx\\Misc\\blank.wav",        NULL },
-	{ sfx_STREAM | sfx_MONK,     "Sfx\\Misc\\blank.wav",        NULL },
-	{ sfx_STREAM | sfx_MONK,     "Sfx\\Misc\\blank.wav",        NULL },
-	{ sfx_STREAM | sfx_MONK,     "Sfx\\Misc\\blank.wav",        NULL },
-	{ sfx_STREAM | sfx_MONK,     "Sfx\\Monk\\Monk08.wav",       NULL },
-	{ sfx_STREAM | sfx_MONK,     "Sfx\\Monk\\Monk09.wav",       NULL },
-	{ sfx_STREAM | sfx_MONK,     "Sfx\\Monk\\Monk10.wav",       NULL },
-	{ sfx_STREAM | sfx_MONK,     "Sfx\\Monk\\Monk11.wav",       NULL },
-	{ sfx_STREAM | sfx_MONK,     "Sfx\\Monk\\Monk12.wav",       NULL },
-	{ sfx_MONK,                  "Sfx\\Monk\\Monk13.wav",       NULL },
-	{ sfx_MONK,                  "Sfx\\Monk\\Monk14.wav",       NULL },
-	{ sfx_MONK,                  "Sfx\\Monk\\Monk15.wav",       NULL },
-	{ sfx_MONK,                  "Sfx\\Monk\\Monk16.wav",       NULL },
-	{ sfx_MONK,                  "Sfx\\Misc\\blank.wav",        NULL },
-	{ sfx_MONK,                  "Sfx\\Misc\\blank.wav",        NULL },
-	{ sfx_MONK,                  "Sfx\\Misc\\blank.wav",        NULL },
-	{ sfx_MONK,                  "Sfx\\Misc\\blank.wav",        NULL },
-	{ sfx_MONK,                  "Sfx\\Misc\\blank.wav",        NULL },
-	{ sfx_MONK,                  "Sfx\\Misc\\blank.wav",        NULL },
-	{ sfx_MONK,                  "Sfx\\Misc\\blank.wav",        NULL },
-	{ sfx_MONK,                  "Sfx\\Monk\\Monk24.wav",       NULL },
-	{ sfx_MONK,                  "Sfx\\Misc\\blank.wav",        NULL },
-	{ sfx_MONK,                  "Sfx\\Misc\\blank.wav",        NULL },
-	{ sfx_MONK,                  "Sfx\\Monk\\Monk27.wav",       NULL },
-	{ sfx_MONK,                  "Sfx\\Misc\\blank.wav",        NULL },
-	{ sfx_MONK,                  "Sfx\\Monk\\Monk29.wav",       NULL },
-	{ sfx_MONK,                  "Sfx\\Misc\\blank.wav",        NULL },
-	{ sfx_MONK,                  "Sfx\\Misc\\blank.wav",        NULL },
-	{ sfx_MONK,                  "Sfx\\Misc\\blank.wav",        NULL },
-	{ sfx_MONK,                  "Sfx\\Misc\\blank.wav",        NULL },
-	{ sfx_MONK,                  "Sfx\\Monk\\Monk34.wav",       NULL },
-	{ sfx_MONK,                  "Sfx\\Monk\\Monk35.wav",       NULL },
-	{ sfx_MONK,                  "Sfx\\Misc\\blank.wav",        NULL },
-	{ sfx_MONK,                  "Sfx\\Misc\\blank.wav",        NULL },
-	{ sfx_MONK,                  "Sfx\\Misc\\blank.wav",        NULL },
-	{ sfx_MONK,                  "Sfx\\Misc\\blank.wav",        NULL },
-	{ sfx_MONK,                  "Sfx\\Misc\\blank.wav",        NULL },
-	{ sfx_MONK,                  "Sfx\\Misc\\blank.wav",        NULL },
-	{ sfx_MONK,                  "Sfx\\Misc\\blank.wav",        NULL },
-	{ sfx_MONK,                  "Sfx\\Monk\\Monk43.wav",       NULL },
-	{ sfx_MONK,                  "Sfx\\Misc\\blank.wav",        NULL },
-	{ sfx_MONK,                  "Sfx\\Misc\\blank.wav",        NULL },
-	{ sfx_MONK,                  "Sfx\\Monk\\Monk46.wav",       NULL },
-	{ sfx_MONK,                  "Sfx\\Misc\\blank.wav",        NULL },
-	{ sfx_MONK,                  "Sfx\\Misc\\blank.wav",        NULL },
-	{ sfx_MONK,                  "Sfx\\Monk\\Monk49.wav",       NULL },
-	{ sfx_MONK,                  "Sfx\\Monk\\Monk50.wav",       NULL },
-	{ sfx_STREAM | sfx_MONK,     "Sfx\\Misc\\blank.wav",        NULL },
-	{ sfx_STREAM | sfx_MONK,     "Sfx\\Monk\\Monk52.wav",       NULL },
-	{ sfx_STREAM | sfx_MONK,     "Sfx\\Misc\\blank.wav",        NULL },
-	{ sfx_STREAM | sfx_MONK,     "Sfx\\Monk\\Monk54.wav",       NULL },
-	{ sfx_STREAM | sfx_MONK,     "Sfx\\Monk\\Monk55.wav",       NULL },
-	{ sfx_STREAM | sfx_MONK,     "Sfx\\Monk\\Monk56.wav",       NULL },
-	{ sfx_MONK,                  "Sfx\\Misc\\blank.wav",        NULL },
-	{ sfx_STREAM | sfx_MONK,     "Sfx\\Misc\\blank.wav",        NULL },
-	{ sfx_STREAM | sfx_MONK,     "Sfx\\Misc\\blank.wav",        NULL },
-	{ sfx_STREAM | sfx_MONK,     "Sfx\\Misc\\blank.wav",        NULL },
-	{ sfx_STREAM | sfx_MONK,     "Sfx\\Monk\\Monk61.wav",       NULL },
-	{ sfx_STREAM | sfx_MONK,     "Sfx\\Monk\\Monk62.wav",       NULL },
-	{ sfx_STREAM | sfx_MONK,     "Sfx\\Misc\\blank.wav",        NULL },
-	{ sfx_MONK,                  "Sfx\\Misc\\blank.wav",        NULL },
-	{ sfx_MONK,                  "Sfx\\Misc\\blank.wav",        NULL },
-	{ sfx_MONK,                  "Sfx\\Misc\\blank.wav",        NULL },
-	{ sfx_MONK,                  "Sfx\\Misc\\blank.wav",        NULL },
-	{ sfx_MONK,                  "Sfx\\Monk\\Monk68.wav",       NULL },
-	{ sfx_MONK,                  "Sfx\\Monk\\Monk69.wav",       NULL },
-	{ sfx_MONK,                  "Sfx\\Monk\\Monk69b.wav",      NULL },
-	{ sfx_MONK,                  "Sfx\\Monk\\Monk70.wav",       NULL },
-	{ sfx_MONK,                  "Sfx\\Monk\\Monk71.wav",       NULL },
-	{ sfx_MONK,                  "Sfx\\Misc\\blank.wav",        NULL },
-	{ sfx_MONK,                  "Sfx\\Misc\\blank.wav",        NULL },
-	{ sfx_MONK,                  "Sfx\\Misc\\blank.wav",        NULL },
-	{ sfx_MONK,                  "Sfx\\Misc\\blank.wav",        NULL },
-	{ sfx_MONK,                  "Sfx\\Misc\\blank.wav",        NULL },
-	{ sfx_MONK,                  "Sfx\\Misc\\blank.wav",        NULL },
-	{ sfx_MONK,                  "Sfx\\Misc\\blank.wav",        NULL },
-	{ sfx_MONK,                  "Sfx\\Monk\\Monk79.wav",       NULL },
-	{ sfx_STREAM | sfx_MONK,     "Sfx\\Monk\\Monk80.wav",       NULL },
-	{ sfx_STREAM | sfx_MONK,     "Sfx\\Misc\\blank.wav",        NULL },
-	{ sfx_STREAM | sfx_MONK,     "Sfx\\Monk\\Monk82.wav",       NULL },
-	{ sfx_STREAM | sfx_MONK,     "Sfx\\Monk\\Monk83.wav",       NULL },
-	{ sfx_STREAM | sfx_MONK,     "Sfx\\Misc\\blank.wav",        NULL },
-	{ sfx_STREAM | sfx_MONK,     "Sfx\\Misc\\blank.wav",        NULL },
-	{ sfx_STREAM | sfx_MONK,     "Sfx\\Misc\\blank.wav",        NULL },
-	{ sfx_STREAM | sfx_MONK,     "Sfx\\Monk\\Monk87.wav",       NULL },
-	{ sfx_STREAM | sfx_MONK,     "Sfx\\Monk\\Monk88.wav",       NULL },
-	{ sfx_STREAM | sfx_MONK,     "Sfx\\Monk\\Monk89.wav",       NULL },
-	{ sfx_STREAM | sfx_MONK,     "Sfx\\Misc\\blank.wav",        NULL },
-	{ sfx_STREAM | sfx_MONK,     "Sfx\\Monk\\Monk91.wav",       NULL },
-	{ sfx_STREAM | sfx_MONK,     "Sfx\\Monk\\Monk92.wav",       NULL },
-	{ sfx_STREAM | sfx_MONK,     "Sfx\\Misc\\blank.wav",        NULL },
-	{ sfx_STREAM | sfx_MONK,     "Sfx\\Monk\\Monk94.wav",       NULL },
-	{ sfx_STREAM | sfx_MONK,     "Sfx\\Monk\\Monk95.wav",       NULL },
-	{ sfx_STREAM | sfx_MONK,     "Sfx\\Monk\\Monk96.wav",       NULL },
-	{ sfx_STREAM | sfx_MONK,     "Sfx\\Monk\\Monk97.wav",       NULL },
-	{ sfx_STREAM | sfx_MONK,     "Sfx\\Monk\\Monk98.wav",       NULL },
-	{ sfx_STREAM | sfx_MONK,     "Sfx\\Monk\\Monk99.wav",       NULL },
-	{ sfx_STREAM | sfx_MONK,     "Sfx\\Misc\\blank.wav",        NULL },
-	{ sfx_STREAM | sfx_MONK,     "Sfx\\Misc\\blank.wav",        NULL },
-	{ sfx_STREAM | sfx_MONK,     "Sfx\\Misc\\blank.wav",        NULL },
-	{ sfx_STREAM,                "Sfx\\Narrator\\Nar01.wav",    NULL },
-	{ sfx_STREAM,                "Sfx\\Narrator\\Nar02.wav",    NULL },
-	{ sfx_STREAM,                "Sfx\\Narrator\\Nar03.wav",    NULL },
-	{ sfx_STREAM,                "Sfx\\Narrator\\Nar04.wav",    NULL },
-	{ sfx_STREAM,                "Sfx\\Narrator\\Nar05.wav",    NULL },
-	{ sfx_STREAM,                "Sfx\\Narrator\\Nar06.wav",    NULL },
-	{ sfx_STREAM,                "Sfx\\Narrator\\Nar07.wav",    NULL },
-	{ sfx_STREAM,                "Sfx\\Narrator\\Nar08.wav",    NULL },
-	{ sfx_STREAM,                "Sfx\\Narrator\\Nar09.wav",    NULL },
-	{ sfx_STREAM,                "Sfx\\Misc\\Lvl16int.wav",     NULL },
-	{ sfx_STREAM,                "Sfx\\Monsters\\Butcher.wav",  NULL },
-	{ sfx_STREAM,                "Sfx\\Monsters\\Garbud01.wav", NULL },
-	{ sfx_STREAM,                "Sfx\\Monsters\\Garbud02.wav", NULL },
-	{ sfx_STREAM,                "Sfx\\Monsters\\Garbud03.wav", NULL },
-	{ sfx_STREAM,                "Sfx\\Monsters\\Garbud04.wav", NULL },
-	{ sfx_STREAM,                "Sfx\\Monsters\\Izual01.wav",  NULL },
-	{ sfx_STREAM,                "Sfx\\Monsters\\Lach01.wav",   NULL },
-	{ sfx_STREAM,                "Sfx\\Monsters\\Lach02.wav",   NULL },
-	{ sfx_STREAM,                "Sfx\\Monsters\\Lach03.wav",   NULL },
-	{ sfx_STREAM,                "Sfx\\Monsters\\Laz01.wav",    NULL },
-	{ sfx_STREAM,                "Sfx\\Monsters\\Laz02.wav",    NULL },
-	{ sfx_STREAM,                "Sfx\\Monsters\\Sking01.wav",  NULL },
-	{ sfx_STREAM,                "Sfx\\Monsters\\Snot01.wav",   NULL },
-	{ sfx_STREAM,                "Sfx\\Monsters\\Snot02.wav",   NULL },
-	{ sfx_STREAM,                "Sfx\\Monsters\\Snot03.wav",   NULL },
-	{ sfx_STREAM,                "Sfx\\Monsters\\Warlrd01.wav", NULL },
-	{ sfx_STREAM,                "Sfx\\Monsters\\Wlock01.wav",  NULL },
-	{ sfx_STREAM,                "Sfx\\Monsters\\Zhar01.wav",   NULL },
-	{ sfx_STREAM,                "Sfx\\Monsters\\Zhar02.wav",   NULL },
-	{ sfx_STREAM,                "Sfx\\Monsters\\DiabloD.wav",  NULL },
-	{ sfx_STREAM,                "Sfx\\Hellfire\\Farmer1.wav",  NULL },
-	{ sfx_STREAM,                "Sfx\\Hellfire\\Farmer2.wav",  NULL },
-	{ sfx_STREAM,                "Sfx\\Hellfire\\Farmer2A.wav", NULL },
-	{ sfx_STREAM,                "Sfx\\Hellfire\\Farmer3.wav",  NULL },
-	{ sfx_STREAM,                "Sfx\\Hellfire\\Farmer4.wav",  NULL },
-	{ sfx_STREAM,                "Sfx\\Hellfire\\Farmer5.wav",  NULL },
-	{ sfx_STREAM,                "Sfx\\Hellfire\\Farmer6.wav",  NULL },
-	{ sfx_STREAM,                "Sfx\\Hellfire\\Farmer7.wav",  NULL },
-	{ sfx_STREAM,                "Sfx\\Hellfire\\Farmer8.wav",  NULL },
-	{ sfx_STREAM,                "Sfx\\Hellfire\\Farmer9.wav",  NULL },
-	{ sfx_STREAM,                "Sfx\\Hellfire\\TEDDYBR1.wav", NULL },
-	{ sfx_STREAM,                "Sfx\\Hellfire\\TEDDYBR2.wav", NULL },
-	{ sfx_STREAM,                "Sfx\\Hellfire\\TEDDYBR3.wav", NULL },
-	{ sfx_STREAM,                "Sfx\\Hellfire\\TEDDYBR4.wav", NULL },
-	{ sfx_STREAM,                "Sfx\\Hellfire\\DEFILER1.wav", NULL },
-	{ sfx_STREAM,                "Sfx\\Hellfire\\DEFILER2.wav", NULL },
-	{ sfx_STREAM,                "Sfx\\Hellfire\\DEFILER3.wav", NULL },
-	{ sfx_STREAM,                "Sfx\\Hellfire\\DEFILER4.wav", NULL },
-	{ sfx_STREAM,                "Sfx\\Hellfire\\DEFILER8.wav", NULL },
-	{ sfx_STREAM,                "Sfx\\Hellfire\\DEFILER6.wav", NULL },
-	{ sfx_STREAM,                "Sfx\\Hellfire\\DEFILER7.wav", NULL },
-	{ sfx_STREAM,                "Sfx\\Hellfire\\NAKRUL1.wav",  NULL },
-	{ sfx_STREAM,                "Sfx\\Hellfire\\NAKRUL2.wav",  NULL },
-	{ sfx_STREAM,                "Sfx\\Hellfire\\NAKRUL3.wav",  NULL },
-	{ sfx_STREAM,                "Sfx\\Hellfire\\NAKRUL4.wav",  NULL },
-	{ sfx_STREAM,                "Sfx\\Hellfire\\NAKRUL5.wav",  NULL },
-	{ sfx_STREAM,                "Sfx\\Hellfire\\NAKRUL6.wav",  NULL },
-	{ sfx_STREAM,                "Sfx\\Hellfire\\NARATR3.wav",  NULL },
-	{ sfx_STREAM,                "Sfx\\Hellfire\\COWSUT1.wav",  NULL },
-	{ sfx_STREAM,                "Sfx\\Hellfire\\COWSUT2.wav",  NULL },
-	{ sfx_STREAM,                "Sfx\\Hellfire\\COWSUT3.wav",  NULL },
-	{ sfx_STREAM,                "Sfx\\Hellfire\\COWSUT4.wav",  NULL },
-	{ sfx_STREAM,                "Sfx\\Hellfire\\COWSUT4A.wav", NULL },
-	{ sfx_STREAM,                "Sfx\\Hellfire\\COWSUT5.wav",  NULL },
-	{ sfx_STREAM,                "Sfx\\Hellfire\\COWSUT6.wav",  NULL },
-	{ sfx_STREAM,                "Sfx\\Hellfire\\COWSUT7.wav",  NULL },
-	{ sfx_STREAM,                "Sfx\\Hellfire\\COWSUT8.wav",  NULL },
-	{ sfx_STREAM,                "Sfx\\Hellfire\\COWSUT9.wav",  NULL },
-	{ sfx_STREAM,                "Sfx\\Hellfire\\COWSUT10.wav", NULL },
-	{ sfx_STREAM,                "Sfx\\Hellfire\\COWSUT11.wav", NULL },
-	{ sfx_STREAM,                "Sfx\\Hellfire\\COWSUT12.wav", NULL },
-	{ sfx_STREAM,                "Sfx\\Hellfire\\Skljrn1.wav",  NULL },
-	{ sfx_STREAM,                "Sfx\\Hellfire\\Naratr6.wav",  NULL },
-	{ sfx_STREAM,                "Sfx\\Hellfire\\Naratr7.wav",  NULL },
-	{ sfx_STREAM,                "Sfx\\Hellfire\\Naratr8.wav",  NULL },
-	{ sfx_STREAM,                "Sfx\\Hellfire\\Naratr5.wav",  NULL },
-	{ sfx_STREAM,                "Sfx\\Hellfire\\Naratr9.wav",  NULL },
-	{ sfx_STREAM,                "Sfx\\Hellfire\\Naratr4.wav",  NULL },
-	{ sfx_STREAM,                "Sfx\\Hellfire\\TRADER1.wav",  NULL },
-	{ sfx_MISC | sfx_HELLFIRE,   "Sfx\\Items\\Cropen.wav",      NULL },
-	{ sfx_MISC | sfx_HELLFIRE,   "Sfx\\Items\\Crclos.wav",      NULL },
-	// clang-format on
-};
-
-BOOL effect_is_playing(int nSFX)
-{
-	TSFX *sfx = &sgSFX[nSFX];
-	if (sfx->pSnd)
-		return snd_playing(sfx->pSnd);
-
-	if (sfx->bFlags & sfx_STREAM)
-		return sfx == sgpStreamSFX;
-
-	return FALSE;
-}
-
-void stream_stop()
-{
-	if (sghStream) {
-		SFileDdaEnd(sghStream);
-		SFileCloseFile(sghStream);
-		SFileFreeChunk();
-		sghStream = NULL;
-		sgpStreamSFX = NULL;
-	}
-}
-
-static void stream_play(TSFX *pSFX, int lVolume, int lPan)
-{
-	BOOL success;
-
-	assert(pSFX);
-	assert(pSFX->bFlags & sfx_STREAM);
-	stream_stop();
-	lVolume += sound_get_or_set_sound_volume(1);
-	if (lVolume >= VOLUME_MIN) {
-		if (lVolume > VOLUME_MAX)
-			lVolume = VOLUME_MAX;
-#ifdef _DEBUG
-		SFileEnableDirectAccess(FALSE);
-#endif
-		success = SFileOpenFile(pSFX->pszName, &sghStream);
-#ifdef _DEBUG
-		SFileEnableDirectAccess(TRUE);
-#endif
-		if (!success) {
-			sghStream = NULL;
-		} else {
-			if (!SFileDdaBeginEx(sghStream, 0x40000, 0, 0, lVolume, lPan, 0))
-				stream_stop();
-			else
-				sgpStreamSFX = pSFX;
-		}
-	}
-}
-
-static void stream_update()
-{
-	DWORD current, end;
-
-	if (sghStream != NULL && SFileDdaGetPos(sghStream, &current, &end) && current >= end) {
-		stream_stop();
-	}
-}
-
-static void sfx_stop()
-{
-	int i;
-	TSFX *snd;
-
-	snd = &sgSFX[0];
-	for (i = 0; i < sizeof(sgSFX) / sizeof(TSFX); i++) {
-		if (snd->pSnd)
-			snd_stop_snd(snd->pSnd);
-		snd++;
-	}
-}
-
-void InitMonsterSND(int monst)
-{
-	TSnd *pSnd;
-	char name[MAX_PATH];
-	char *path;
-	int mtype, i, j;
-
-	if (!gbSndInited) {
-		return;
-	}
-
-	mtype = Monsters[monst].mtype;
-	for (i = 0; i < 4; i++) {
-		if (MonstSndChar[i] != 's' || monsterdata[mtype].snd_special) {
-			for (j = 0; j < 2; j++) {
-				sprintf(name, monsterdata[mtype].sndfile, MonstSndChar[i], j + 1);
-				path = (char *)DiabloAllocPtr(strlen(name) + 1);
-				strcpy(path, name);
-				pSnd = sound_file_load(path);
-				Monsters[monst].Snds[i][j] = pSnd;
-				if (!pSnd)
-					mem_free_dbg(path);
-			}
-		}
-	}
-}
-
-void FreeMonsterSnd()
-{
-	int mtype, i, j, k;
-	const char *file;
-	TSnd *pSnd;
-
-	for (i = 0; i < nummtypes; i++) {
-		mtype = Monsters[i].mtype;
-		for (j = 0; j < 4; ++j) {
-			for (k = 0; k < 2; ++k) {
-				pSnd = Monsters[i].Snds[j][k];
-				if (pSnd) {
-					Monsters[i].Snds[j][k] = NULL;
-					file = pSnd->sound_path;
-					pSnd->sound_path = NULL;
-					sound_file_cleanup(pSnd);
-
-					// pSnd->sound_path is malloc'd (but only for monsters).
-					mem_free_dbg(const_cast<char *>(file));
-				}
-			}
-		}
-	}
-}
-
-static BOOL calc_snd_position(int x, int y, int *plVolume, int *plPan)
-{
-	int pan, volume;
-
-	x -= plr[myplr]._px;
-	y -= plr[myplr]._py;
-
-	pan = (x - y) * 256;
-	*plPan = pan;
-
-	if (abs(pan) > 6400)
-		return FALSE;
-
-	volume = abs(x) > abs(y) ? abs(x) : abs(y);
-	volume *= 64;
-	*plVolume = volume;
-
-	if (volume >= 6400)
-		return FALSE;
-
-	*plVolume = -volume;
-
-	return TRUE;
-}
-
-static void PlaySFX_priv(TSFX *pSFX, BOOL loc, int x, int y)
-{
-	int lPan, lVolume;
-
-	if (plr[myplr].pLvlLoad && gbMaxPlayers != 1) {
-		return;
-	}
-	if (!gbSndInited || !gbSoundOn || gbBufferMsgs) {
-		return;
-	}
-
-	if (!(pSFX->bFlags & (sfx_STREAM | sfx_MISC)) && pSFX->pSnd != 0 && snd_playing(pSFX->pSnd)) {
-		return;
-	}
-
-	lPan = 0;
-	lVolume = 0;
-	if (loc && !calc_snd_position(x, y, &lVolume, &lPan)) {
-		return;
-	}
-
-	if (pSFX->bFlags & sfx_STREAM) {
-		stream_play(pSFX, lVolume, lPan);
-		return;
-	}
-
-	if (!pSFX->pSnd)
-		pSFX->pSnd = sound_file_load(pSFX->pszName);
-
-	if (pSFX->pSnd)
-		snd_play_snd(pSFX->pSnd, lVolume, lPan);
-}
-
-void PlayEffect(int i, int mode)
-{
-	int sndIdx, mi, lVolume, lPan;
-	TSnd *snd;
-
-<<<<<<< HEAD
-	assert(pSFX);
-	assert(pSFX->bFlags & sfx_STREAM);
-	stream_stop();
-	lVolume += sound_get_or_set_sound_volume(1);
-	if (lVolume >= VOLUME_MIN) {
-		if (lVolume > VOLUME_MAX)
-			lVolume = VOLUME_MAX;
-		success = SFileOpenFile(pSFX->pszName, &sghStream);
-		if (!success) {
-			sghStream = NULL;
-		} else {
-			if (!SFileDdaBeginEx(sghStream, 0x40000, 0, 0, lVolume, lPan, 0))
-				stream_stop();
-			else
-				sgpStreamSFX = pSFX;
-		}
-=======
-	if (plr[myplr].pLvlLoad) {
-		return;
-	}
-
-	sndIdx = random_(164, 2);
-	if (!gbSndInited || !gbSoundOn || gbBufferMsgs) {
-		return;
-	}
-
-	mi = monster[i]._mMTidx;
-	snd = Monsters[mi].Snds[mode][sndIdx];
-	if (!snd || snd_playing(snd)) {
-		return;
->>>>>>> c3380d31
-	}
-
-	if (!calc_snd_position(monster[i]._mx, monster[i]._my, &lVolume, &lPan))
-		return;
-
-	snd_play_snd(snd, lVolume, lPan);
-}
-
-static int RndSFX(int psfx)
-{
-	int nRand;
-
-	if (psfx == PS_WARR69)
-		nRand = 2;
-	else if (psfx == PS_WARR14)
-		nRand = 3;
-	else if (psfx == PS_WARR15)
-		nRand = 3;
-	else if (psfx == PS_WARR16)
-		nRand = 3;
-	else if (psfx == PS_MAGE69)
-		nRand = 2;
-	else if (psfx == PS_ROGUE69)
-		nRand = 2;
-#ifdef HELLFIRE
-	else if (psfx == PS_MONK69)
-		nRand = 2;
-#endif
-	else if (psfx == PS_SWING)
-		nRand = 2;
-	else if (psfx == LS_ACID)
-		nRand = 2;
-	else if (psfx == IS_FMAG)
-		nRand = 2;
-	else if (psfx == IS_MAGIC)
-		nRand = 2;
-	else if (psfx == IS_BHIT)
-		nRand = 2;
-	else if (psfx == PS_WARR2)
-		nRand = 3;
-	else
-		return psfx;
-	return psfx + random_(165, nRand);
-}
-
-void PlaySFX(int psfx)
-{
-	psfx = RndSFX(psfx);
-	PlaySFX_priv(&sgSFX[psfx], FALSE, 0, 0);
-}
-
-void PlaySfxLoc(int psfx, int x, int y)
-{
-	TSnd *pSnd;
-
-	psfx = RndSFX(psfx);
-
-	if (psfx >= 0 && psfx <= 3) {
-		pSnd = sgSFX[psfx].pSnd;
-		if (pSnd)
-			pSnd->start_tc = 0;
-	}
-
-	PlaySFX_priv(&sgSFX[psfx], TRUE, x, y);
-}
-
-void sound_stop()
-{
-<<<<<<< HEAD
-	Mix_HaltChannel(-1);
-=======
-	int i, j, k;
-
-	snd_update(TRUE);
-	stream_stop();
-	sfx_stop();
-
-	for (i = 0; i < nummtypes; i++) {
-		for (j = 0; j < 4; j++) {
-			for (k = 0; k < 2; k++) {
-				snd_stop_snd(Monsters[i].Snds[j][k]);
-			}
-		}
-	}
->>>>>>> c3380d31
-}
-
-void sound_update()
-{
-	if (!gbSndInited) {
-		return;
-	}
-
-	stream_update();
-}
-
-void effects_cleanup_sfx()
-{
-	DWORD i;
-
-	sound_stop();
-
-	for (i = 0; i < sizeof(sgSFX) / sizeof(TSFX); i++) {
-		if (sgSFX[i].pSnd) {
-			sound_file_cleanup(sgSFX[i].pSnd);
-			sgSFX[i].pSnd = NULL;
-		}
-	}
-}
-
-<<<<<<< HEAD
-void sound_init()
-{
-	BYTE mask = sfx_MISC;
-	if (gbMaxPlayers > 1) {
-		mask |= sfx_WARRIOR;
-		if (!gbIsSpawn)
-			mask |= (sfx_ROGUE | sfx_SORCEROR);
-#ifdef HELLFIRE
-		mask |= sfx_MONK;
-#endif
-	} else if (plr[myplr]._pClass == PC_WARRIOR) {
-		mask |= sfx_WARRIOR;
-	} else if (plr[myplr]._pClass == PC_ROGUE) {
-		mask |= sfx_ROGUE;
-	} else if (plr[myplr]._pClass == PC_SORCERER) {
-		mask |= sfx_SORCEROR;
-#ifdef HELLFIRE
-	} else if (plr[myplr]._pClass == PC_MONK) {
-		mask |= sfx_MONK;
-	} else if (plr[myplr]._pClass == PC_BARD) {
-		mask |= sfx_ROGUE;
-	} else if (plr[myplr]._pClass == PC_BARBARIAN) {
-		mask |= sfx_WARRIOR;
-#endif
-	} else {
-		app_fatal("effects:1");
-	}
-
-	priv_sound_init(mask);
-}
-
-void priv_sound_init(BYTE bLoadMask)
-=======
-static void priv_sound_init(BYTE bLoadMask)
->>>>>>> c3380d31
-{
-	DWORD i;
-
-	if (!gbSndInited) {
-		return;
-	}
-
-	for (i = 0; i < sizeof(sgSFX) / sizeof(TSFX); i++) {
-		if (sgSFX[i].pSnd) {
-			continue;
-		}
-
-		if (sgSFX[i].bFlags & sfx_STREAM) {
-			continue;
-		}
-
-		if (!(sgSFX[i].bFlags & bLoadMask)) {
-			continue;
-		}
-
-#ifndef HELLFIRE
-		if (sgSFX[i].bFlags & sfx_HELLFIRE) {
-			continue;
-		}
-#endif
-
-		sgSFX[i].pSnd = sound_file_load(sgSFX[i].pszName);
-	}
-}
-
-void sound_init()
-{
-	BYTE mask = 0;
-	if (gbMaxPlayers > 1) {
-		mask = PLRSFXS;
-	} else if (plr[myplr]._pClass == PC_WARRIOR) {
-		mask = sfx_WARRIOR;
-	} else if (plr[myplr]._pClass == PC_ROGUE) {
-		mask = sfx_ROGUE;
-	} else if (plr[myplr]._pClass == PC_SORCERER) {
-		mask = sfx_SORCEROR;
-#ifdef HELLFIRE
-	} else if (plr[myplr]._pClass == PC_MONK) {
-		mask = sfx_MONK;
-	} else if (plr[myplr]._pClass == PC_BARD) {
-		mask = sfx_ROGUE;
-	} else if (plr[myplr]._pClass == PC_BARBARIAN) {
-		mask = sfx_WARRIOR;
-#endif
-	} else {
-		app_fatal("effects:1");
-	}
-
-	priv_sound_init(mask);
-}
-
-void ui_sound_init()
-{
-	priv_sound_init(sfx_UI);
-}
-
-void effects_play_sound(const char *snd_file)
-{
-	DWORD i;
-
-	if (!gbSndInited || !gbSoundOn) {
-		return;
-	}
-
-	for (i = 0; i < sizeof(sgSFX) / sizeof(TSFX); i++) {
-		if (!strcasecmp(sgSFX[i].pszName, snd_file) && sgSFX[i].pSnd) {
-			if (!snd_playing(sgSFX[i].pSnd))
-				snd_play_snd(sgSFX[i].pSnd, 0, 0);
-
-			return;
-		}
-	}
-}
-
-DEVILUTION_END_NAMESPACE
+/**
+ * @file effects.cpp
+ *
+ * Implementation of functions for loading and playing sounds.
+ */
+#include "all.h"
+#include "../3rdParty/Storm/Source/storm.h"
+#include <SDL_mixer.h>
+
+DEVILUTION_BEGIN_NAMESPACE
+
+int sfxdelay;
+int sfxdnum;
+/** A handle to the current sound effect playing. */
+HANDLE sghStream;
+/** Specifies the sound file and the playback state of the current sound effect. */
+TSFX *sgpStreamSFX;
+
+/**
+ * Monster sound type prefix
+ * a: Attack
+ * h: Hit
+ * d: Death
+ * s: Special
+ */
+const char MonstSndChar[] = { 'a', 'h', 'd', 's' };
+
+/* data */
+/** List of all sounds, except monsters and music */
+TSFX sgSFX[] = {
+	// clang-format off
+	// bFlags,                   pszName,                       pSnd
+	{ sfx_MISC,                  "Sfx\\Misc\\Walk1.wav",        NULL },
+	{ sfx_MISC,                  "Sfx\\Misc\\Walk2.wav",        NULL },
+	{ sfx_MISC,                  "Sfx\\Misc\\Walk3.wav",        NULL },
+	{ sfx_MISC,                  "Sfx\\Misc\\Walk4.wav",        NULL },
+	{ sfx_MISC,                  "Sfx\\Misc\\BFire.wav",        NULL },
+	{ sfx_MISC,                  "Sfx\\Misc\\Fmag.wav",         NULL },
+	{ sfx_MISC,                  "Sfx\\Misc\\Tmag.wav",         NULL },
+	{ sfx_MISC,                  "Sfx\\Misc\\Lghit.wav",        NULL },
+	{ sfx_MISC,                  "Sfx\\Misc\\Lghit1.wav",       NULL },
+	{ sfx_MISC,                  "Sfx\\Misc\\Swing.wav",        NULL },
+	{ sfx_MISC,                  "Sfx\\Misc\\Swing2.wav",       NULL },
+	{ sfx_MISC,                  "Sfx\\Misc\\Dead.wav",         NULL },
+	{ sfx_MISC | sfx_HELLFIRE,   "Sfx\\Misc\\Sting1.wav",       NULL },
+	{ sfx_MISC | sfx_HELLFIRE,   "Sfx\\Misc\\FBallBow.wav",     NULL },
+	{ sfx_STREAM,                "Sfx\\Misc\\Questdon.wav",     NULL },
+	{ sfx_MISC,                  "Sfx\\Items\\Armrfkd.wav",     NULL },
+	{ sfx_MISC,                  "Sfx\\Items\\Barlfire.wav",    NULL },
+	{ sfx_MISC,                  "Sfx\\Items\\Barrel.wav",      NULL },
+	{ sfx_MISC | sfx_HELLFIRE,   "Sfx\\Items\\PodPop8.wav",     NULL },
+	{ sfx_MISC | sfx_HELLFIRE,   "Sfx\\Items\\PodPop5.wav",     NULL },
+	{ sfx_MISC | sfx_HELLFIRE,   "Sfx\\Items\\UrnPop3.wav",     NULL },
+	{ sfx_MISC | sfx_HELLFIRE,   "Sfx\\Items\\UrnPop2.wav",     NULL },
+	{ sfx_MISC,                  "Sfx\\Items\\Bhit.wav",        NULL },
+	{ sfx_MISC,                  "Sfx\\Items\\Bhit1.wav",       NULL },
+	{ sfx_MISC,                  "Sfx\\Items\\Chest.wav",       NULL },
+	{ sfx_MISC,                  "Sfx\\Items\\Doorclos.wav",    NULL },
+	{ sfx_MISC,                  "Sfx\\Items\\Dooropen.wav",    NULL },
+	{ sfx_MISC,                  "Sfx\\Items\\Flipanvl.wav",    NULL },
+	{ sfx_MISC,                  "Sfx\\Items\\Flipaxe.wav",     NULL },
+	{ sfx_MISC,                  "Sfx\\Items\\Flipblst.wav",    NULL },
+	{ sfx_MISC,                  "Sfx\\Items\\Flipbody.wav",    NULL },
+	{ sfx_MISC,                  "Sfx\\Items\\Flipbook.wav",    NULL },
+	{ sfx_MISC,                  "Sfx\\Items\\Flipbow.wav",     NULL },
+	{ sfx_MISC,                  "Sfx\\Items\\Flipcap.wav",     NULL },
+	{ sfx_MISC,                  "Sfx\\Items\\Flipharm.wav",    NULL },
+	{ sfx_MISC,                  "Sfx\\Items\\Fliplarm.wav",    NULL },
+	{ sfx_MISC,                  "Sfx\\Items\\Flipmag.wav",     NULL },
+	{ sfx_MISC,                  "Sfx\\Items\\Flipmag1.wav",    NULL },
+	{ sfx_MISC,                  "Sfx\\Items\\Flipmush.wav",    NULL },
+	{ sfx_MISC,                  "Sfx\\Items\\Flippot.wav",     NULL },
+	{ sfx_MISC,                  "Sfx\\Items\\Flipring.wav",    NULL },
+	{ sfx_MISC,                  "Sfx\\Items\\Fliprock.wav",    NULL },
+	{ sfx_MISC,                  "Sfx\\Items\\Flipscrl.wav",    NULL },
+	{ sfx_MISC,                  "Sfx\\Items\\Flipshld.wav",    NULL },
+	{ sfx_MISC,                  "Sfx\\Items\\Flipsign.wav",    NULL },
+	{ sfx_MISC,                  "Sfx\\Items\\Flipstaf.wav",    NULL },
+	{ sfx_MISC,                  "Sfx\\Items\\Flipswor.wav",    NULL },
+	{ sfx_MISC,                  "Sfx\\Items\\Gold.wav",        NULL },
+	{ sfx_MISC,                  "Sfx\\Items\\Hlmtfkd.wav",     NULL },
+	{ sfx_MISC,                  "Sfx\\Items\\Invanvl.wav",     NULL },
+	{ sfx_MISC,                  "Sfx\\Items\\Invaxe.wav",      NULL },
+	{ sfx_MISC,                  "Sfx\\Items\\Invblst.wav",     NULL },
+	{ sfx_MISC,                  "Sfx\\Items\\Invbody.wav",     NULL },
+	{ sfx_MISC,                  "Sfx\\Items\\Invbook.wav",     NULL },
+	{ sfx_MISC,                  "Sfx\\Items\\Invbow.wav",      NULL },
+	{ sfx_MISC,                  "Sfx\\Items\\Invcap.wav",      NULL },
+	{ sfx_MISC,                  "Sfx\\Items\\Invgrab.wav",     NULL },
+	{ sfx_MISC,                  "Sfx\\Items\\Invharm.wav",     NULL },
+	{ sfx_MISC,                  "Sfx\\Items\\Invlarm.wav",     NULL },
+	{ sfx_MISC,                  "Sfx\\Items\\Invmush.wav",     NULL },
+	{ sfx_MISC,                  "Sfx\\Items\\Invpot.wav",      NULL },
+	{ sfx_MISC,                  "Sfx\\Items\\Invring.wav",     NULL },
+	{ sfx_MISC,                  "Sfx\\Items\\Invrock.wav",     NULL },
+	{ sfx_MISC,                  "Sfx\\Items\\Invscrol.wav",    NULL },
+	{ sfx_MISC,                  "Sfx\\Items\\Invshiel.wav",    NULL },
+	{ sfx_MISC,                  "Sfx\\Items\\Invsign.wav",     NULL },
+	{ sfx_MISC,                  "Sfx\\Items\\Invstaf.wav",     NULL },
+	{ sfx_MISC,                  "Sfx\\Items\\Invsword.wav",    NULL },
+	{ sfx_MISC,                  "Sfx\\Items\\Lever.wav",       NULL },
+	{ sfx_MISC,                  "Sfx\\Items\\Magic.wav",       NULL },
+	{ sfx_MISC,                  "Sfx\\Items\\Magic1.wav",      NULL },
+	{ sfx_MISC,                  "Sfx\\Items\\Readbook.wav",    NULL },
+	{ sfx_MISC,                  "Sfx\\Items\\Sarc.wav",        NULL },
+	{ sfx_MISC,                  "Sfx\\Items\\Shielfkd.wav",    NULL },
+	{ sfx_MISC,                  "Sfx\\Items\\Swrdfkd.wav",     NULL },
+	{ sfx_UI,                    "Sfx\\Items\\Titlemov.wav",    NULL },
+	{ sfx_UI,                    "Sfx\\Items\\Titlslct.wav",    NULL },
+	{ sfx_UI,                    "Sfx\\Misc\\blank.wav",        NULL },
+	{ sfx_MISC,                  "Sfx\\Items\\Trap.wav",        NULL },
+	{ sfx_MISC,                  "Sfx\\Misc\\Cast1.wav",        NULL },
+	{ sfx_MISC,                  "Sfx\\Misc\\Cast10.wav",       NULL },
+	{ sfx_MISC,                  "Sfx\\Misc\\Cast12.wav",       NULL },
+	{ sfx_MISC,                  "Sfx\\Misc\\Cast2.wav",        NULL },
+	{ sfx_MISC,                  "Sfx\\Misc\\Cast3.wav",        NULL },
+	{ sfx_MISC,                  "Sfx\\Misc\\Cast4.wav",        NULL },
+	{ sfx_MISC,                  "Sfx\\Misc\\Cast5.wav",        NULL },
+	{ sfx_MISC,                  "Sfx\\Misc\\Cast6.wav",        NULL },
+	{ sfx_MISC,                  "Sfx\\Misc\\Cast7.wav",        NULL },
+	{ sfx_MISC,                  "Sfx\\Misc\\Cast8.wav",        NULL },
+	{ sfx_MISC,                  "Sfx\\Misc\\Cast9.wav",        NULL },
+	{ sfx_MISC,                  "Sfx\\Misc\\Healing.wav",      NULL },
+	{ sfx_MISC,                  "Sfx\\Misc\\Repair.wav",       NULL },
+	{ sfx_MISC,                  "Sfx\\Misc\\Acids1.wav",       NULL },
+	{ sfx_MISC,                  "Sfx\\Misc\\Acids2.wav",       NULL },
+	{ sfx_MISC,                  "Sfx\\Misc\\Apoc.wav",         NULL },
+	{ sfx_MISC,                  "Sfx\\Misc\\Arrowall.wav",     NULL },
+	{ sfx_MISC,                  "Sfx\\Misc\\Bldboil.wav",      NULL },
+	{ sfx_MISC,                  "Sfx\\Misc\\Blodstar.wav",     NULL },
+	{ sfx_MISC,                  "Sfx\\Misc\\Blsimpt.wav",      NULL },
+	{ sfx_MISC,                  "Sfx\\Misc\\Bonesp.wav",       NULL },
+	{ sfx_MISC,                  "Sfx\\Misc\\Bsimpct.wav",      NULL },
+	{ sfx_MISC,                  "Sfx\\Misc\\Caldron.wav",      NULL },
+	{ sfx_MISC,                  "Sfx\\Misc\\Cbolt.wav",        NULL },
+	{ sfx_MISC,                  "Sfx\\Misc\\Chltning.wav",     NULL },
+	{ sfx_MISC,                  "Sfx\\Misc\\DSerp.wav",        NULL },
+	{ sfx_MISC,                  "Sfx\\Misc\\Elecimp1.wav",     NULL },
+	{ sfx_MISC,                  "Sfx\\Misc\\Elementl.wav",     NULL },
+	{ sfx_MISC,                  "Sfx\\Misc\\Ethereal.wav",     NULL },
+	{ sfx_MISC,                  "Sfx\\Misc\\Fball.wav",        NULL },
+	{ sfx_MISC,                  "Sfx\\Misc\\Fbolt1.wav",       NULL },
+	{ sfx_MISC,                  "Sfx\\Misc\\Fbolt2.wav",       NULL },
+	{ sfx_MISC,                  "Sfx\\Misc\\Firimp1.wav",      NULL },
+	{ sfx_MISC,                  "Sfx\\Misc\\Firimp2.wav",      NULL },
+	{ sfx_MISC,                  "Sfx\\Misc\\Flamwave.wav",     NULL },
+	{ sfx_MISC,                  "Sfx\\Misc\\Flash.wav",        NULL },
+	{ sfx_MISC,                  "Sfx\\Misc\\Fountain.wav",     NULL },
+	{ sfx_MISC,                  "Sfx\\Misc\\Golum.wav",        NULL },
+	{ sfx_MISC,                  "Sfx\\Misc\\Golumded.wav",     NULL },
+	{ sfx_MISC,                  "Sfx\\Misc\\Gshrine.wav",      NULL },
+	{ sfx_MISC,                  "Sfx\\Misc\\Guard.wav",        NULL },
+	{ sfx_MISC,                  "Sfx\\Misc\\Grdlanch.wav",     NULL },
+	{ sfx_MISC,                  "Sfx\\Misc\\Holybolt.wav",     NULL },
+	{ sfx_MISC,                  "Sfx\\Misc\\Hyper.wav",        NULL },
+	{ sfx_MISC,                  "Sfx\\Misc\\Infravis.wav",     NULL },
+	{ sfx_MISC,                  "Sfx\\Misc\\Invisibl.wav",     NULL },
+	{ sfx_MISC,                  "Sfx\\Misc\\Invpot.wav",       NULL },
+	{ sfx_MISC,                  "Sfx\\Misc\\Lning1.wav",       NULL },
+	{ sfx_MISC,                  "Sfx\\Misc\\Ltning.wav",       NULL },
+	{ sfx_MISC,                  "Sfx\\Misc\\Mshield.wav",      NULL },
+	{ sfx_MISC | sfx_HELLFIRE,   "Sfx\\Misc\\NestXpld.wav",     NULL },
+	{ sfx_MISC,                  "Sfx\\Misc\\Nova.wav",         NULL },
+	{ sfx_MISC,                  "Sfx\\Misc\\Portal.wav",       NULL },
+	{ sfx_MISC,                  "Sfx\\Misc\\Puddle.wav",       NULL },
+	{ sfx_MISC,                  "Sfx\\Misc\\Resur.wav",        NULL },
+	{ sfx_MISC,                  "Sfx\\Misc\\Scurse.wav",       NULL },
+	{ sfx_MISC,                  "Sfx\\Misc\\Scurimp.wav",      NULL },
+	{ sfx_MISC,                  "Sfx\\Misc\\Sentinel.wav",     NULL },
+	{ sfx_MISC,                  "Sfx\\Misc\\Shatter.wav",      NULL },
+	{ sfx_MISC,                  "Sfx\\Misc\\Soulfire.wav",     NULL },
+	{ sfx_MISC,                  "Sfx\\Misc\\Spoutlop.wav",     NULL },
+	{ sfx_MISC,                  "Sfx\\Misc\\Spoutstr.wav",     NULL },
+	{ sfx_MISC,                  "Sfx\\Misc\\Storm.wav",        NULL },
+	{ sfx_MISC,                  "Sfx\\Misc\\Trapdis.wav",      NULL },
+	{ sfx_MISC,                  "Sfx\\Misc\\Teleport.wav",     NULL },
+	{ sfx_MISC,                  "Sfx\\Misc\\Vtheft.wav",       NULL },
+	{ sfx_MISC,                  "Sfx\\Misc\\Wallloop.wav",     NULL },
+	{ sfx_MISC,                  "Sfx\\Misc\\Wallstrt.wav",     NULL },
+	{ sfx_MISC | sfx_HELLFIRE,   "Sfx\\Misc\\LMag.wav",         NULL },
+	{ sfx_STREAM,                "Sfx\\Towners\\Bmaid01.wav",   NULL },
+	{ sfx_STREAM,                "Sfx\\Towners\\Bmaid02.wav",   NULL },
+	{ sfx_STREAM,                "Sfx\\Towners\\Bmaid03.wav",   NULL },
+	{ sfx_STREAM,                "Sfx\\Towners\\Bmaid04.wav",   NULL },
+	{ sfx_STREAM,                "Sfx\\Towners\\Bmaid05.wav",   NULL },
+	{ sfx_STREAM,                "Sfx\\Towners\\Bmaid06.wav",   NULL },
+	{ sfx_STREAM,                "Sfx\\Towners\\Bmaid07.wav",   NULL },
+	{ sfx_STREAM,                "Sfx\\Towners\\Bmaid08.wav",   NULL },
+	{ sfx_STREAM,                "Sfx\\Towners\\Bmaid09.wav",   NULL },
+	{ sfx_STREAM,                "Sfx\\Towners\\Bmaid10.wav",   NULL },
+	{ sfx_STREAM,                "Sfx\\Towners\\Bmaid11.wav",   NULL },
+	{ sfx_STREAM,                "Sfx\\Towners\\Bmaid12.wav",   NULL },
+	{ sfx_STREAM,                "Sfx\\Towners\\Bmaid13.wav",   NULL },
+	{ sfx_STREAM,                "Sfx\\Towners\\Bmaid14.wav",   NULL },
+	{ sfx_STREAM,                "Sfx\\Towners\\Bmaid15.wav",   NULL },
+	{ sfx_STREAM,                "Sfx\\Towners\\Bmaid16.wav",   NULL },
+	{ sfx_STREAM,                "Sfx\\Towners\\Bmaid17.wav",   NULL },
+	{ sfx_STREAM,                "Sfx\\Towners\\Bmaid18.wav",   NULL },
+	{ sfx_STREAM,                "Sfx\\Towners\\Bmaid19.wav",   NULL },
+	{ sfx_STREAM,                "Sfx\\Towners\\Bmaid20.wav",   NULL },
+	{ sfx_STREAM,                "Sfx\\Towners\\Bmaid21.wav",   NULL },
+	{ sfx_STREAM,                "Sfx\\Towners\\Bmaid22.wav",   NULL },
+	{ sfx_STREAM,                "Sfx\\Towners\\Bmaid23.wav",   NULL },
+	{ sfx_STREAM,                "Sfx\\Towners\\Bmaid24.wav",   NULL },
+	{ sfx_STREAM,                "Sfx\\Towners\\Bmaid25.wav",   NULL },
+	{ sfx_STREAM,                "Sfx\\Towners\\Bmaid26.wav",   NULL },
+	{ sfx_STREAM,                "Sfx\\Towners\\Bmaid27.wav",   NULL },
+	{ sfx_STREAM,                "Sfx\\Towners\\Bmaid28.wav",   NULL },
+	{ sfx_STREAM,                "Sfx\\Towners\\Bmaid29.wav",   NULL },
+	{ sfx_STREAM,                "Sfx\\Towners\\Bmaid30.wav",   NULL },
+	{ sfx_STREAM,                "Sfx\\Towners\\Bmaid31.wav",   NULL },
+	{ sfx_STREAM,                "Sfx\\Towners\\Bmaid32.wav",   NULL },
+	{ sfx_STREAM,                "Sfx\\Towners\\Bmaid33.wav",   NULL },
+	{ sfx_STREAM,                "Sfx\\Towners\\Bmaid34.wav",   NULL },
+	{ sfx_STREAM,                "Sfx\\Towners\\Bmaid35.wav",   NULL },
+	{ sfx_STREAM,                "Sfx\\Towners\\Bmaid36.wav",   NULL },
+	{ sfx_STREAM,                "Sfx\\Towners\\Bmaid37.wav",   NULL },
+	{ sfx_STREAM,                "Sfx\\Towners\\Bmaid38.wav",   NULL },
+	{ sfx_STREAM,                "Sfx\\Towners\\Bmaid39.wav",   NULL },
+	{ sfx_STREAM,                "Sfx\\Towners\\Bmaid40.wav",   NULL },
+	{ sfx_STREAM,                "Sfx\\Towners\\Bsmith01.wav",  NULL },
+	{ sfx_STREAM,                "Sfx\\Towners\\Bsmith02.wav",  NULL },
+	{ sfx_STREAM,                "Sfx\\Towners\\Bsmith03.wav",  NULL },
+	{ sfx_STREAM,                "Sfx\\Towners\\Bsmith04.wav",  NULL },
+	{ sfx_STREAM,                "Sfx\\Towners\\Bsmith05.wav",  NULL },
+	{ sfx_STREAM,                "Sfx\\Towners\\Bsmith06.wav",  NULL },
+	{ sfx_STREAM,                "Sfx\\Towners\\Bsmith07.wav",  NULL },
+	{ sfx_STREAM,                "Sfx\\Towners\\Bsmith08.wav",  NULL },
+	{ sfx_STREAM,                "Sfx\\Towners\\Bsmith09.wav",  NULL },
+	{ sfx_STREAM,                "Sfx\\Towners\\Bsmith10.wav",  NULL },
+	{ sfx_STREAM,                "Sfx\\Towners\\Bsmith11.wav",  NULL },
+	{ sfx_STREAM,                "Sfx\\Towners\\Bsmith12.wav",  NULL },
+	{ sfx_STREAM,                "Sfx\\Towners\\Bsmith13.wav",  NULL },
+	{ sfx_STREAM,                "Sfx\\Towners\\Bsmith14.wav",  NULL },
+	{ sfx_STREAM,                "Sfx\\Towners\\Bsmith15.wav",  NULL },
+	{ sfx_STREAM,                "Sfx\\Towners\\Bsmith16.wav",  NULL },
+	{ sfx_STREAM,                "Sfx\\Towners\\Bsmith17.wav",  NULL },
+	{ sfx_STREAM,                "Sfx\\Towners\\Bsmith18.wav",  NULL },
+	{ sfx_STREAM,                "Sfx\\Towners\\Bsmith19.wav",  NULL },
+	{ sfx_STREAM,                "Sfx\\Towners\\Bsmith20.wav",  NULL },
+	{ sfx_STREAM,                "Sfx\\Towners\\Bsmith21.wav",  NULL },
+	{ sfx_STREAM,                "Sfx\\Towners\\Bsmith22.wav",  NULL },
+	{ sfx_STREAM,                "Sfx\\Towners\\Bsmith23.wav",  NULL },
+	{ sfx_STREAM,                "Sfx\\Towners\\Bsmith24.wav",  NULL },
+	{ sfx_STREAM,                "Sfx\\Towners\\Bsmith25.wav",  NULL },
+	{ sfx_STREAM,                "Sfx\\Towners\\Bsmith26.wav",  NULL },
+	{ sfx_STREAM,                "Sfx\\Towners\\Bsmith27.wav",  NULL },
+	{ sfx_STREAM,                "Sfx\\Towners\\Bsmith28.wav",  NULL },
+	{ sfx_STREAM,                "Sfx\\Towners\\Bsmith29.wav",  NULL },
+	{ sfx_STREAM,                "Sfx\\Towners\\Bsmith30.wav",  NULL },
+	{ sfx_STREAM,                "Sfx\\Towners\\Bsmith31.wav",  NULL },
+	{ sfx_STREAM,                "Sfx\\Towners\\Bsmith32.wav",  NULL },
+	{ sfx_STREAM,                "Sfx\\Towners\\Bsmith33.wav",  NULL },
+	{ sfx_STREAM,                "Sfx\\Towners\\Bsmith34.wav",  NULL },
+	{ sfx_STREAM,                "Sfx\\Towners\\Bsmith35.wav",  NULL },
+	{ sfx_STREAM,                "Sfx\\Towners\\Bsmith36.wav",  NULL },
+	{ sfx_STREAM,                "Sfx\\Towners\\Bsmith37.wav",  NULL },
+	{ sfx_STREAM,                "Sfx\\Towners\\Bsmith38.wav",  NULL },
+	{ sfx_STREAM,                "Sfx\\Towners\\Bsmith39.wav",  NULL },
+	{ sfx_STREAM,                "Sfx\\Towners\\Bsmith40.wav",  NULL },
+	{ sfx_STREAM,                "Sfx\\Towners\\Bsmith41.wav",  NULL },
+	{ sfx_STREAM,                "Sfx\\Towners\\Bsmith42.wav",  NULL },
+	{ sfx_STREAM,                "Sfx\\Towners\\Bsmith43.wav",  NULL },
+	{ sfx_STREAM,                "Sfx\\Towners\\Bsmith44.wav",  NULL },
+	{ sfx_STREAM,                "Sfx\\Towners\\Bsmith45.wav",  NULL },
+	{ sfx_STREAM,                "Sfx\\Towners\\Bsmith46.wav",  NULL },
+	{ sfx_STREAM,                "Sfx\\Towners\\Bsmith47.wav",  NULL },
+	{ sfx_STREAM,                "Sfx\\Towners\\Bsmith48.wav",  NULL },
+	{ sfx_STREAM,                "Sfx\\Towners\\Bsmith49.wav",  NULL },
+	{ sfx_STREAM,                "Sfx\\Towners\\Bsmith50.wav",  NULL },
+	{ sfx_STREAM,                "Sfx\\Towners\\Bsmith51.wav",  NULL },
+	{ sfx_STREAM,                "Sfx\\Towners\\Bsmith52.wav",  NULL },
+	{ sfx_STREAM,                "Sfx\\Towners\\Bsmith53.wav",  NULL },
+	{ sfx_STREAM,                "Sfx\\Towners\\Bsmith54.wav",  NULL },
+	{ sfx_STREAM,                "Sfx\\Towners\\Bsmith55.wav",  NULL },
+	{ sfx_STREAM,                "Sfx\\Towners\\Bsmith56.wav",  NULL },
+	{ sfx_MISC,                  "Sfx\\Towners\\Cow1.wav",      NULL },
+	{ sfx_MISC,                  "Sfx\\Towners\\Cow2.wav",      NULL },
+	{ sfx_MISC | sfx_HELLFIRE,   "Sfx\\Towners\\Cow7.wav",      NULL },
+	{ sfx_MISC | sfx_HELLFIRE,   "Sfx\\Towners\\Cow8.wav",      NULL },
+	{ sfx_STREAM,                "Sfx\\Towners\\Deadguy2.wav",  NULL },
+	{ sfx_STREAM,                "Sfx\\Towners\\Drunk01.wav",   NULL },
+	{ sfx_STREAM,                "Sfx\\Towners\\Drunk02.wav",   NULL },
+	{ sfx_STREAM,                "Sfx\\Towners\\Drunk03.wav",   NULL },
+	{ sfx_STREAM,                "Sfx\\Towners\\Drunk04.wav",   NULL },
+	{ sfx_STREAM,                "Sfx\\Towners\\Drunk05.wav",   NULL },
+	{ sfx_STREAM,                "Sfx\\Towners\\Drunk06.wav",   NULL },
+	{ sfx_STREAM,                "Sfx\\Towners\\Drunk07.wav",   NULL },
+	{ sfx_STREAM,                "Sfx\\Towners\\Drunk08.wav",   NULL },
+	{ sfx_STREAM,                "Sfx\\Towners\\Drunk09.wav",   NULL },
+	{ sfx_STREAM,                "Sfx\\Towners\\Drunk10.wav",   NULL },
+	{ sfx_STREAM,                "Sfx\\Towners\\Drunk11.wav",   NULL },
+	{ sfx_STREAM,                "Sfx\\Towners\\Drunk12.wav",   NULL },
+	{ sfx_STREAM,                "Sfx\\Towners\\Drunk13.wav",   NULL },
+	{ sfx_STREAM,                "Sfx\\Towners\\Drunk14.wav",   NULL },
+	{ sfx_STREAM,                "Sfx\\Towners\\Drunk15.wav",   NULL },
+	{ sfx_STREAM,                "Sfx\\Towners\\Drunk16.wav",   NULL },
+	{ sfx_STREAM,                "Sfx\\Towners\\Drunk17.wav",   NULL },
+	{ sfx_STREAM,                "Sfx\\Towners\\Drunk18.wav",   NULL },
+	{ sfx_STREAM,                "Sfx\\Towners\\Drunk19.wav",   NULL },
+	{ sfx_STREAM,                "Sfx\\Towners\\Drunk20.wav",   NULL },
+	{ sfx_STREAM,                "Sfx\\Towners\\Drunk21.wav",   NULL },
+	{ sfx_STREAM,                "Sfx\\Towners\\Drunk22.wav",   NULL },
+	{ sfx_STREAM,                "Sfx\\Towners\\Drunk23.wav",   NULL },
+	{ sfx_STREAM,                "Sfx\\Towners\\Drunk24.wav",   NULL },
+	{ sfx_STREAM,                "Sfx\\Towners\\Drunk25.wav",   NULL },
+	{ sfx_STREAM,                "Sfx\\Towners\\Drunk26.wav",   NULL },
+	{ sfx_STREAM,                "Sfx\\Towners\\Drunk27.wav",   NULL },
+	{ sfx_STREAM,                "Sfx\\Towners\\Drunk28.wav",   NULL },
+	{ sfx_STREAM,                "Sfx\\Towners\\Drunk29.wav",   NULL },
+	{ sfx_STREAM,                "Sfx\\Towners\\Drunk30.wav",   NULL },
+	{ sfx_STREAM,                "Sfx\\Towners\\Drunk31.wav",   NULL },
+	{ sfx_STREAM,                "Sfx\\Towners\\Drunk32.wav",   NULL },
+	{ sfx_STREAM,                "Sfx\\Towners\\Drunk33.wav",   NULL },
+	{ sfx_STREAM,                "Sfx\\Towners\\Drunk34.wav",   NULL },
+	{ sfx_STREAM,                "Sfx\\Towners\\Drunk35.wav",   NULL },
+	{ sfx_STREAM,                "Sfx\\Towners\\Healer01.wav",  NULL },
+	{ sfx_STREAM,                "Sfx\\Towners\\Healer02.wav",  NULL },
+	{ sfx_STREAM,                "Sfx\\Towners\\Healer03.wav",  NULL },
+	{ sfx_STREAM,                "Sfx\\Towners\\Healer04.wav",  NULL },
+	{ sfx_STREAM,                "Sfx\\Towners\\Healer05.wav",  NULL },
+	{ sfx_STREAM,                "Sfx\\Towners\\Healer06.wav",  NULL },
+	{ sfx_STREAM,                "Sfx\\Towners\\Healer07.wav",  NULL },
+	{ sfx_STREAM,                "Sfx\\Towners\\Healer08.wav",  NULL },
+	{ sfx_STREAM,                "Sfx\\Towners\\Healer09.wav",  NULL },
+	{ sfx_STREAM,                "Sfx\\Towners\\Healer10.wav",  NULL },
+	{ sfx_STREAM,                "Sfx\\Towners\\Healer11.wav",  NULL },
+	{ sfx_STREAM,                "Sfx\\Towners\\Healer12.wav",  NULL },
+	{ sfx_STREAM,                "Sfx\\Towners\\Healer13.wav",  NULL },
+	{ sfx_STREAM,                "Sfx\\Towners\\Healer14.wav",  NULL },
+	{ sfx_STREAM,                "Sfx\\Towners\\Healer15.wav",  NULL },
+	{ sfx_STREAM,                "Sfx\\Towners\\Healer16.wav",  NULL },
+	{ sfx_STREAM,                "Sfx\\Towners\\Healer17.wav",  NULL },
+	{ sfx_STREAM,                "Sfx\\Towners\\Healer18.wav",  NULL },
+	{ sfx_STREAM,                "Sfx\\Towners\\Healer19.wav",  NULL },
+	{ sfx_STREAM,                "Sfx\\Towners\\Healer20.wav",  NULL },
+	{ sfx_STREAM,                "Sfx\\Towners\\Healer21.wav",  NULL },
+	{ sfx_STREAM,                "Sfx\\Towners\\Healer22.wav",  NULL },
+	{ sfx_STREAM,                "Sfx\\Towners\\Healer23.wav",  NULL },
+	{ sfx_STREAM,                "Sfx\\Towners\\Healer24.wav",  NULL },
+	{ sfx_STREAM,                "Sfx\\Towners\\Healer25.wav",  NULL },
+	{ sfx_STREAM,                "Sfx\\Towners\\Healer26.wav",  NULL },
+	{ sfx_STREAM,                "Sfx\\Towners\\Healer27.wav",  NULL },
+	{ sfx_STREAM,                "Sfx\\Towners\\Healer28.wav",  NULL },
+	{ sfx_STREAM,                "Sfx\\Towners\\Healer29.wav",  NULL },
+	{ sfx_STREAM,                "Sfx\\Towners\\Healer30.wav",  NULL },
+	{ sfx_STREAM,                "Sfx\\Towners\\Healer31.wav",  NULL },
+	{ sfx_STREAM,                "Sfx\\Towners\\Healer32.wav",  NULL },
+	{ sfx_STREAM,                "Sfx\\Towners\\Healer33.wav",  NULL },
+	{ sfx_STREAM,                "Sfx\\Towners\\Healer34.wav",  NULL },
+	{ sfx_STREAM,                "Sfx\\Towners\\Healer35.wav",  NULL },
+	{ sfx_STREAM,                "Sfx\\Towners\\Healer36.wav",  NULL },
+	{ sfx_STREAM,                "Sfx\\Towners\\Healer37.wav",  NULL },
+	{ sfx_STREAM,                "Sfx\\Towners\\Healer38.wav",  NULL },
+	{ sfx_STREAM,                "Sfx\\Towners\\Healer39.wav",  NULL },
+	{ sfx_STREAM,                "Sfx\\Towners\\Healer40.wav",  NULL },
+	{ sfx_STREAM,                "Sfx\\Towners\\Healer41.wav",  NULL },
+	{ sfx_STREAM,                "Sfx\\Towners\\Healer42.wav",  NULL },
+	{ sfx_STREAM,                "Sfx\\Towners\\Healer43.wav",  NULL },
+	{ sfx_STREAM,                "Sfx\\Towners\\Healer44.wav",  NULL },
+	{ sfx_STREAM,                "Sfx\\Towners\\Healer45.wav",  NULL },
+	{ sfx_STREAM,                "Sfx\\Towners\\Healer46.wav",  NULL },
+	{ sfx_STREAM,                "Sfx\\Towners\\Healer47.wav",  NULL },
+	{ sfx_STREAM,                "Sfx\\Towners\\Pegboy01.wav",  NULL },
+	{ sfx_STREAM,                "Sfx\\Towners\\Pegboy02.wav",  NULL },
+	{ sfx_STREAM,                "Sfx\\Towners\\Pegboy03.wav",  NULL },
+	{ sfx_STREAM,                "Sfx\\Towners\\Pegboy04.wav",  NULL },
+	{ sfx_STREAM,                "Sfx\\Towners\\Pegboy05.wav",  NULL },
+	{ sfx_STREAM,                "Sfx\\Towners\\Pegboy06.wav",  NULL },
+	{ sfx_STREAM,                "Sfx\\Towners\\Pegboy07.wav",  NULL },
+	{ sfx_STREAM,                "Sfx\\Towners\\Pegboy08.wav",  NULL },
+	{ sfx_STREAM,                "Sfx\\Towners\\Pegboy09.wav",  NULL },
+	{ sfx_STREAM,                "Sfx\\Towners\\Pegboy10.wav",  NULL },
+	{ sfx_STREAM,                "Sfx\\Towners\\Pegboy11.wav",  NULL },
+	{ sfx_STREAM,                "Sfx\\Towners\\Pegboy12.wav",  NULL },
+	{ sfx_STREAM,                "Sfx\\Towners\\Pegboy13.wav",  NULL },
+	{ sfx_STREAM,                "Sfx\\Towners\\Pegboy14.wav",  NULL },
+	{ sfx_STREAM,                "Sfx\\Towners\\Pegboy15.wav",  NULL },
+	{ sfx_STREAM,                "Sfx\\Towners\\Pegboy16.wav",  NULL },
+	{ sfx_STREAM,                "Sfx\\Towners\\Pegboy17.wav",  NULL },
+	{ sfx_STREAM,                "Sfx\\Towners\\Pegboy18.wav",  NULL },
+	{ sfx_STREAM,                "Sfx\\Towners\\Pegboy19.wav",  NULL },
+	{ sfx_STREAM,                "Sfx\\Towners\\Pegboy20.wav",  NULL },
+	{ sfx_STREAM,                "Sfx\\Towners\\Pegboy21.wav",  NULL },
+	{ sfx_STREAM,                "Sfx\\Towners\\Pegboy22.wav",  NULL },
+	{ sfx_STREAM,                "Sfx\\Towners\\Pegboy23.wav",  NULL },
+	{ sfx_STREAM,                "Sfx\\Towners\\Pegboy24.wav",  NULL },
+	{ sfx_STREAM,                "Sfx\\Towners\\Pegboy25.wav",  NULL },
+	{ sfx_STREAM,                "Sfx\\Towners\\Pegboy26.wav",  NULL },
+	{ sfx_STREAM,                "Sfx\\Towners\\Pegboy27.wav",  NULL },
+	{ sfx_STREAM,                "Sfx\\Towners\\Pegboy28.wav",  NULL },
+	{ sfx_STREAM,                "Sfx\\Towners\\Pegboy29.wav",  NULL },
+	{ sfx_STREAM,                "Sfx\\Towners\\Pegboy30.wav",  NULL },
+	{ sfx_STREAM,                "Sfx\\Towners\\Pegboy31.wav",  NULL },
+	{ sfx_STREAM,                "Sfx\\Towners\\Pegboy32.wav",  NULL },
+	{ sfx_STREAM,                "Sfx\\Towners\\Pegboy33.wav",  NULL },
+	{ sfx_STREAM,                "Sfx\\Towners\\Pegboy34.wav",  NULL },
+	{ sfx_STREAM,                "Sfx\\Towners\\Pegboy35.wav",  NULL },
+	{ sfx_STREAM,                "Sfx\\Towners\\Pegboy36.wav",  NULL },
+	{ sfx_STREAM,                "Sfx\\Towners\\Pegboy37.wav",  NULL },
+	{ sfx_STREAM,                "Sfx\\Towners\\Pegboy38.wav",  NULL },
+	{ sfx_STREAM,                "Sfx\\Towners\\Pegboy39.wav",  NULL },
+	{ sfx_STREAM,                "Sfx\\Towners\\Pegboy40.wav",  NULL },
+	{ sfx_STREAM,                "Sfx\\Towners\\Pegboy41.wav",  NULL },
+	{ sfx_STREAM,                "Sfx\\Towners\\Pegboy42.wav",  NULL },
+	{ sfx_STREAM,                "Sfx\\Towners\\Pegboy43.wav",  NULL },
+	{ sfx_STREAM,                "Sfx\\Towners\\Priest00.wav",  NULL },
+	{ sfx_STREAM,                "Sfx\\Towners\\Priest01.wav",  NULL },
+	{ sfx_STREAM,                "Sfx\\Towners\\Priest02.wav",  NULL },
+	{ sfx_STREAM,                "Sfx\\Towners\\Priest03.wav",  NULL },
+	{ sfx_STREAM,                "Sfx\\Towners\\Priest04.wav",  NULL },
+	{ sfx_STREAM,                "Sfx\\Towners\\Priest05.wav",  NULL },
+	{ sfx_STREAM,                "Sfx\\Towners\\Priest06.wav",  NULL },
+	{ sfx_STREAM,                "Sfx\\Towners\\Priest07.wav",  NULL },
+	{ sfx_STREAM,                "Sfx\\Towners\\Storyt00.wav",  NULL },
+	{ sfx_STREAM,                "Sfx\\Towners\\Storyt01.wav",  NULL },
+	{ sfx_STREAM,                "Sfx\\Towners\\Storyt02.wav",  NULL },
+	{ sfx_STREAM,                "Sfx\\Towners\\Storyt03.wav",  NULL },
+	{ sfx_STREAM,                "Sfx\\Towners\\Storyt04.wav",  NULL },
+	{ sfx_STREAM,                "Sfx\\Towners\\Storyt05.wav",  NULL },
+	{ sfx_STREAM,                "Sfx\\Towners\\Storyt06.wav",  NULL },
+	{ sfx_STREAM,                "Sfx\\Towners\\Storyt07.wav",  NULL },
+	{ sfx_STREAM,                "Sfx\\Towners\\Storyt08.wav",  NULL },
+	{ sfx_STREAM,                "Sfx\\Towners\\Storyt09.wav",  NULL },
+	{ sfx_STREAM,                "Sfx\\Towners\\Storyt10.wav",  NULL },
+	{ sfx_STREAM,                "Sfx\\Towners\\Storyt11.wav",  NULL },
+	{ sfx_STREAM,                "Sfx\\Towners\\Storyt12.wav",  NULL },
+	{ sfx_STREAM,                "Sfx\\Towners\\Storyt13.wav",  NULL },
+	{ sfx_STREAM,                "Sfx\\Towners\\Storyt14.wav",  NULL },
+	{ sfx_STREAM,                "Sfx\\Towners\\Storyt15.wav",  NULL },
+	{ sfx_STREAM,                "Sfx\\Towners\\Storyt16.wav",  NULL },
+	{ sfx_STREAM,                "Sfx\\Towners\\Storyt17.wav",  NULL },
+	{ sfx_STREAM,                "Sfx\\Towners\\Storyt18.wav",  NULL },
+	{ sfx_STREAM,                "Sfx\\Towners\\Storyt19.wav",  NULL },
+	{ sfx_STREAM,                "Sfx\\Towners\\Storyt20.wav",  NULL },
+	{ sfx_STREAM,                "Sfx\\Towners\\Storyt21.wav",  NULL },
+	{ sfx_STREAM,                "Sfx\\Towners\\Storyt22.wav",  NULL },
+	{ sfx_STREAM,                "Sfx\\Towners\\Storyt23.wav",  NULL },
+	{ sfx_STREAM,                "Sfx\\Towners\\Storyt24.wav",  NULL },
+	{ sfx_STREAM,                "Sfx\\Towners\\Storyt25.wav",  NULL },
+	{ sfx_STREAM,                "Sfx\\Towners\\Storyt26.wav",  NULL },
+	{ sfx_STREAM,                "Sfx\\Towners\\Storyt27.wav",  NULL },
+	{ sfx_STREAM,                "Sfx\\Towners\\Storyt28.wav",  NULL },
+	{ sfx_STREAM,                "Sfx\\Towners\\Storyt29.wav",  NULL },
+	{ sfx_STREAM,                "Sfx\\Towners\\Storyt30.wav",  NULL },
+	{ sfx_STREAM,                "Sfx\\Towners\\Storyt31.wav",  NULL },
+	{ sfx_STREAM,                "Sfx\\Towners\\Storyt32.wav",  NULL },
+	{ sfx_STREAM,                "Sfx\\Towners\\Storyt33.wav",  NULL },
+	{ sfx_STREAM,                "Sfx\\Towners\\Storyt34.wav",  NULL },
+	{ sfx_STREAM,                "Sfx\\Towners\\Storyt35.wav",  NULL },
+	{ sfx_STREAM,                "Sfx\\Towners\\Storyt36.wav",  NULL },
+	{ sfx_STREAM,                "Sfx\\Towners\\Storyt37.wav",  NULL },
+	{ sfx_STREAM,                "Sfx\\Towners\\Storyt38.wav",  NULL },
+	{ sfx_STREAM,                "Sfx\\Towners\\Tavown00.wav",  NULL },
+	{ sfx_STREAM,                "Sfx\\Towners\\Tavown01.wav",  NULL },
+	{ sfx_STREAM,                "Sfx\\Towners\\Tavown02.wav",  NULL },
+	{ sfx_STREAM,                "Sfx\\Towners\\Tavown03.wav",  NULL },
+	{ sfx_STREAM,                "Sfx\\Towners\\Tavown04.wav",  NULL },
+	{ sfx_STREAM,                "Sfx\\Towners\\Tavown05.wav",  NULL },
+	{ sfx_STREAM,                "Sfx\\Towners\\Tavown06.wav",  NULL },
+	{ sfx_STREAM,                "Sfx\\Towners\\Tavown07.wav",  NULL },
+	{ sfx_STREAM,                "Sfx\\Towners\\Tavown08.wav",  NULL },
+	{ sfx_STREAM,                "Sfx\\Towners\\Tavown09.wav",  NULL },
+	{ sfx_STREAM,                "Sfx\\Towners\\Tavown10.wav",  NULL },
+	{ sfx_STREAM,                "Sfx\\Towners\\Tavown11.wav",  NULL },
+	{ sfx_STREAM,                "Sfx\\Towners\\Tavown12.wav",  NULL },
+	{ sfx_STREAM,                "Sfx\\Towners\\Tavown13.wav",  NULL },
+	{ sfx_STREAM,                "Sfx\\Towners\\Tavown14.wav",  NULL },
+	{ sfx_STREAM,                "Sfx\\Towners\\Tavown15.wav",  NULL },
+	{ sfx_STREAM,                "Sfx\\Towners\\Tavown16.wav",  NULL },
+	{ sfx_STREAM,                "Sfx\\Towners\\Tavown17.wav",  NULL },
+	{ sfx_STREAM,                "Sfx\\Towners\\Tavown18.wav",  NULL },
+	{ sfx_STREAM,                "Sfx\\Towners\\Tavown19.wav",  NULL },
+	{ sfx_STREAM,                "Sfx\\Towners\\Tavown20.wav",  NULL },
+	{ sfx_STREAM,                "Sfx\\Towners\\Tavown21.wav",  NULL },
+	{ sfx_STREAM,                "Sfx\\Towners\\Tavown22.wav",  NULL },
+	{ sfx_STREAM,                "Sfx\\Towners\\Tavown23.wav",  NULL },
+	{ sfx_STREAM,                "Sfx\\Towners\\Tavown24.wav",  NULL },
+	{ sfx_STREAM,                "Sfx\\Towners\\Tavown25.wav",  NULL },
+	{ sfx_STREAM,                "Sfx\\Towners\\Tavown26.wav",  NULL },
+	{ sfx_STREAM,                "Sfx\\Towners\\Tavown27.wav",  NULL },
+	{ sfx_STREAM,                "Sfx\\Towners\\Tavown28.wav",  NULL },
+	{ sfx_STREAM,                "Sfx\\Towners\\Tavown29.wav",  NULL },
+	{ sfx_STREAM,                "Sfx\\Towners\\Tavown30.wav",  NULL },
+	{ sfx_STREAM,                "Sfx\\Towners\\Tavown31.wav",  NULL },
+	{ sfx_STREAM,                "Sfx\\Towners\\Tavown32.wav",  NULL },
+	{ sfx_STREAM,                "Sfx\\Towners\\Tavown33.wav",  NULL },
+	{ sfx_STREAM,                "Sfx\\Towners\\Tavown34.wav",  NULL },
+	{ sfx_STREAM,                "Sfx\\Towners\\Tavown35.wav",  NULL },
+	{ sfx_STREAM,                "Sfx\\Towners\\Tavown36.wav",  NULL },
+	{ sfx_STREAM,                "Sfx\\Towners\\Tavown37.wav",  NULL },
+	{ sfx_STREAM,                "Sfx\\Towners\\Tavown38.wav",  NULL },
+	{ sfx_STREAM,                "Sfx\\Towners\\Tavown39.wav",  NULL },
+	{ sfx_STREAM,                "Sfx\\Towners\\Tavown40.wav",  NULL },
+	{ sfx_STREAM,                "Sfx\\Towners\\Tavown41.wav",  NULL },
+	{ sfx_STREAM,                "Sfx\\Towners\\Tavown42.wav",  NULL },
+	{ sfx_STREAM,                "Sfx\\Towners\\Tavown43.wav",  NULL },
+	{ sfx_STREAM,                "Sfx\\Towners\\Tavown44.wav",  NULL },
+	{ sfx_STREAM,                "Sfx\\Towners\\Tavown45.wav",  NULL },
+	{ sfx_STREAM,                "Sfx\\Towners\\Witch01.wav",   NULL },
+	{ sfx_STREAM,                "Sfx\\Towners\\Witch02.wav",   NULL },
+	{ sfx_STREAM,                "Sfx\\Towners\\Witch03.wav",   NULL },
+	{ sfx_STREAM,                "Sfx\\Towners\\Witch04.wav",   NULL },
+	{ sfx_STREAM,                "Sfx\\Towners\\Witch05.wav",   NULL },
+	{ sfx_STREAM,                "Sfx\\Towners\\Witch06.wav",   NULL },
+	{ sfx_STREAM,                "Sfx\\Towners\\Witch07.wav",   NULL },
+	{ sfx_STREAM,                "Sfx\\Towners\\Witch08.wav",   NULL },
+	{ sfx_STREAM,                "Sfx\\Towners\\Witch09.wav",   NULL },
+	{ sfx_STREAM,                "Sfx\\Towners\\Witch10.wav",   NULL },
+	{ sfx_STREAM,                "Sfx\\Towners\\Witch11.wav",   NULL },
+	{ sfx_STREAM,                "Sfx\\Towners\\Witch12.wav",   NULL },
+	{ sfx_STREAM,                "Sfx\\Towners\\Witch13.wav",   NULL },
+	{ sfx_STREAM,                "Sfx\\Towners\\Witch14.wav",   NULL },
+	{ sfx_STREAM,                "Sfx\\Towners\\Witch15.wav",   NULL },
+	{ sfx_STREAM,                "Sfx\\Towners\\Witch16.wav",   NULL },
+	{ sfx_STREAM,                "Sfx\\Towners\\Witch17.wav",   NULL },
+	{ sfx_STREAM,                "Sfx\\Towners\\Witch18.wav",   NULL },
+	{ sfx_STREAM,                "Sfx\\Towners\\Witch19.wav",   NULL },
+	{ sfx_STREAM,                "Sfx\\Towners\\Witch20.wav",   NULL },
+	{ sfx_STREAM,                "Sfx\\Towners\\Witch21.wav",   NULL },
+	{ sfx_STREAM,                "Sfx\\Towners\\Witch22.wav",   NULL },
+	{ sfx_STREAM,                "Sfx\\Towners\\Witch23.wav",   NULL },
+	{ sfx_STREAM,                "Sfx\\Towners\\Witch24.wav",   NULL },
+	{ sfx_STREAM,                "Sfx\\Towners\\Witch25.wav",   NULL },
+	{ sfx_STREAM,                "Sfx\\Towners\\Witch26.wav",   NULL },
+	{ sfx_STREAM,                "Sfx\\Towners\\Witch27.wav",   NULL },
+	{ sfx_STREAM,                "Sfx\\Towners\\Witch28.wav",   NULL },
+	{ sfx_STREAM,                "Sfx\\Towners\\Witch29.wav",   NULL },
+	{ sfx_STREAM,                "Sfx\\Towners\\Witch30.wav",   NULL },
+	{ sfx_STREAM,                "Sfx\\Towners\\Witch31.wav",   NULL },
+	{ sfx_STREAM,                "Sfx\\Towners\\Witch32.wav",   NULL },
+	{ sfx_STREAM,                "Sfx\\Towners\\Witch33.wav",   NULL },
+	{ sfx_STREAM,                "Sfx\\Towners\\Witch34.wav",   NULL },
+	{ sfx_STREAM,                "Sfx\\Towners\\Witch35.wav",   NULL },
+	{ sfx_STREAM,                "Sfx\\Towners\\Witch36.wav",   NULL },
+	{ sfx_STREAM,                "Sfx\\Towners\\Witch37.wav",   NULL },
+	{ sfx_STREAM,                "Sfx\\Towners\\Witch38.wav",   NULL },
+	{ sfx_STREAM,                "Sfx\\Towners\\Witch39.wav",   NULL },
+	{ sfx_STREAM,                "Sfx\\Towners\\Witch40.wav",   NULL },
+	{ sfx_STREAM,                "Sfx\\Towners\\Witch41.wav",   NULL },
+	{ sfx_STREAM,                "Sfx\\Towners\\Witch42.wav",   NULL },
+	{ sfx_STREAM,                "Sfx\\Towners\\Witch43.wav",   NULL },
+	{ sfx_STREAM,                "Sfx\\Towners\\Witch44.wav",   NULL },
+	{ sfx_STREAM,                "Sfx\\Towners\\Witch45.wav",   NULL },
+	{ sfx_STREAM,                "Sfx\\Towners\\Witch46.wav",   NULL },
+	{ sfx_STREAM,                "Sfx\\Towners\\Witch47.wav",   NULL },
+	{ sfx_STREAM,                "Sfx\\Towners\\Witch48.wav",   NULL },
+	{ sfx_STREAM,                "Sfx\\Towners\\Witch49.wav",   NULL },
+	{ sfx_STREAM,                "Sfx\\Towners\\Witch50.wav",   NULL },
+	{ sfx_STREAM,                "Sfx\\Towners\\Wound01.wav",   NULL },
+	{ sfx_STREAM | sfx_SORCEROR, "Sfx\\Sorceror\\Mage01.wav",   NULL },
+	{ sfx_STREAM | sfx_SORCEROR, "Sfx\\Sorceror\\Mage02.wav",   NULL },
+	{ sfx_STREAM | sfx_SORCEROR, "Sfx\\Sorceror\\Mage03.wav",   NULL },
+	{ sfx_STREAM | sfx_SORCEROR, "Sfx\\Sorceror\\Mage04.wav",   NULL },
+	{ sfx_STREAM | sfx_SORCEROR, "Sfx\\Sorceror\\Mage05.wav",   NULL },
+	{ sfx_STREAM | sfx_SORCEROR, "Sfx\\Sorceror\\Mage06.wav",   NULL },
+	{ sfx_STREAM | sfx_SORCEROR, "Sfx\\Sorceror\\Mage07.wav",   NULL },
+	{ sfx_STREAM | sfx_SORCEROR, "Sfx\\Sorceror\\Mage08.wav",   NULL },
+	{ sfx_STREAM | sfx_SORCEROR, "Sfx\\Sorceror\\Mage09.wav",   NULL },
+	{ sfx_STREAM | sfx_SORCEROR, "Sfx\\Sorceror\\Mage10.wav",   NULL },
+	{ sfx_STREAM | sfx_SORCEROR, "Sfx\\Sorceror\\Mage11.wav",   NULL },
+	{ sfx_STREAM | sfx_SORCEROR, "Sfx\\Sorceror\\Mage12.wav",   NULL },
+	{ sfx_SORCEROR,              "Sfx\\Sorceror\\Mage13.wav",   NULL },
+	{ sfx_SORCEROR,              "Sfx\\Sorceror\\Mage14.wav",   NULL },
+	{ sfx_SORCEROR,              "Sfx\\Sorceror\\Mage15.wav",   NULL },
+	{ sfx_SORCEROR,              "Sfx\\Sorceror\\Mage16.wav",   NULL },
+	{ sfx_SORCEROR,              "Sfx\\Sorceror\\Mage17.wav",   NULL },
+	{ sfx_SORCEROR,              "Sfx\\Sorceror\\Mage18.wav",   NULL },
+	{ sfx_SORCEROR,              "Sfx\\Sorceror\\Mage19.wav",   NULL },
+	{ sfx_SORCEROR,              "Sfx\\Sorceror\\Mage20.wav",   NULL },
+	{ sfx_SORCEROR,              "Sfx\\Sorceror\\Mage21.wav",   NULL },
+	{ sfx_SORCEROR,              "Sfx\\Sorceror\\Mage22.wav",   NULL },
+	{ sfx_SORCEROR,              "Sfx\\Sorceror\\Mage23.wav",   NULL },
+	{ sfx_SORCEROR,              "Sfx\\Sorceror\\Mage24.wav",   NULL },
+	{ sfx_SORCEROR,              "Sfx\\Sorceror\\Mage25.wav",   NULL },
+	{ sfx_SORCEROR,              "Sfx\\Sorceror\\Mage26.wav",   NULL },
+	{ sfx_SORCEROR,              "Sfx\\Sorceror\\Mage27.wav",   NULL },
+	{ sfx_SORCEROR,              "Sfx\\Sorceror\\Mage28.wav",   NULL },
+	{ sfx_SORCEROR,              "Sfx\\Sorceror\\Mage29.wav",   NULL },
+	{ sfx_SORCEROR,              "Sfx\\Sorceror\\Mage30.wav",   NULL },
+	{ sfx_SORCEROR,              "Sfx\\Sorceror\\Mage31.wav",   NULL },
+	{ sfx_SORCEROR,              "Sfx\\Sorceror\\Mage32.wav",   NULL },
+	{ sfx_SORCEROR,              "Sfx\\Sorceror\\Mage33.wav",   NULL },
+	{ sfx_SORCEROR,              "Sfx\\Sorceror\\Mage34.wav",   NULL },
+	{ sfx_SORCEROR,              "Sfx\\Sorceror\\Mage35.wav",   NULL },
+	{ sfx_SORCEROR,              "Sfx\\Sorceror\\Mage36.wav",   NULL },
+	{ sfx_SORCEROR,              "Sfx\\Sorceror\\Mage37.wav",   NULL },
+	{ sfx_SORCEROR,              "Sfx\\Sorceror\\Mage38.wav",   NULL },
+	{ sfx_SORCEROR,              "Sfx\\Sorceror\\Mage39.wav",   NULL },
+	{ sfx_SORCEROR,              "Sfx\\Sorceror\\Mage40.wav",   NULL },
+	{ sfx_SORCEROR,              "Sfx\\Sorceror\\Mage41.wav",   NULL },
+	{ sfx_SORCEROR,              "Sfx\\Sorceror\\Mage42.wav",   NULL },
+	{ sfx_SORCEROR,              "Sfx\\Sorceror\\Mage43.wav",   NULL },
+	{ sfx_SORCEROR,              "Sfx\\Sorceror\\Mage44.wav",   NULL },
+	{ sfx_SORCEROR,              "Sfx\\Sorceror\\Mage45.wav",   NULL },
+	{ sfx_SORCEROR,              "Sfx\\Sorceror\\Mage46.wav",   NULL },
+	{ sfx_SORCEROR,              "Sfx\\Sorceror\\Mage47.wav",   NULL },
+	{ sfx_SORCEROR,              "Sfx\\Sorceror\\Mage48.wav",   NULL },
+	{ sfx_SORCEROR,              "Sfx\\Sorceror\\Mage49.wav",   NULL },
+	{ sfx_SORCEROR,              "Sfx\\Sorceror\\Mage50.wav",   NULL },
+	{ sfx_STREAM | sfx_SORCEROR, "Sfx\\Sorceror\\Mage51.wav",   NULL },
+	{ sfx_STREAM | sfx_SORCEROR, "Sfx\\Sorceror\\Mage52.wav",   NULL },
+	{ sfx_STREAM | sfx_SORCEROR, "Sfx\\Sorceror\\Mage53.wav",   NULL },
+	{ sfx_STREAM | sfx_SORCEROR, "Sfx\\Sorceror\\Mage54.wav",   NULL },
+	{ sfx_STREAM | sfx_SORCEROR, "Sfx\\Sorceror\\Mage55.wav",   NULL },
+	{ sfx_STREAM | sfx_SORCEROR, "Sfx\\Sorceror\\Mage56.wav",   NULL },
+	{ sfx_SORCEROR,              "Sfx\\Sorceror\\Mage57.wav",   NULL },
+	{ sfx_STREAM | sfx_SORCEROR, "Sfx\\Sorceror\\Mage58.wav",   NULL },
+	{ sfx_STREAM | sfx_SORCEROR, "Sfx\\Sorceror\\Mage59.wav",   NULL },
+	{ sfx_STREAM | sfx_SORCEROR, "Sfx\\Sorceror\\Mage60.wav",   NULL },
+	{ sfx_STREAM | sfx_SORCEROR, "Sfx\\Sorceror\\Mage61.wav",   NULL },
+	{ sfx_STREAM | sfx_SORCEROR, "Sfx\\Sorceror\\Mage62.wav",   NULL },
+	{ sfx_STREAM | sfx_SORCEROR, "Sfx\\Sorceror\\Mage63.wav",   NULL },
+	{ sfx_SORCEROR,              "Sfx\\Sorceror\\Mage64.wav",   NULL },
+	{ sfx_SORCEROR,              "Sfx\\Sorceror\\Mage65.wav",   NULL },
+	{ sfx_SORCEROR,              "Sfx\\Sorceror\\Mage66.wav",   NULL },
+	{ sfx_SORCEROR,              "Sfx\\Sorceror\\Mage67.wav",   NULL },
+	{ sfx_SORCEROR,              "Sfx\\Sorceror\\Mage68.wav",   NULL },
+	{ sfx_SORCEROR,              "Sfx\\Sorceror\\Mage69.wav",   NULL },
+	{ sfx_SORCEROR,              "Sfx\\Sorceror\\Mage69b.wav",  NULL },
+	{ sfx_SORCEROR,              "Sfx\\Sorceror\\Mage70.wav",   NULL },
+	{ sfx_SORCEROR,              "Sfx\\Sorceror\\Mage71.wav",   NULL },
+	{ sfx_SORCEROR,              "Sfx\\Sorceror\\Mage72.wav",   NULL },
+	{ sfx_SORCEROR,              "Sfx\\Sorceror\\Mage73.wav",   NULL },
+	{ sfx_SORCEROR,              "Sfx\\Sorceror\\Mage74.wav",   NULL },
+	{ sfx_SORCEROR,              "Sfx\\Sorceror\\Mage75.wav",   NULL },
+	{ sfx_SORCEROR,              "Sfx\\Sorceror\\Mage76.wav",   NULL },
+	{ sfx_SORCEROR,              "Sfx\\Sorceror\\Mage77.wav",   NULL },
+	{ sfx_SORCEROR,              "Sfx\\Sorceror\\Mage78.wav",   NULL },
+	{ sfx_SORCEROR,              "Sfx\\Sorceror\\Mage79.wav",   NULL },
+	{ sfx_STREAM | sfx_SORCEROR, "Sfx\\Sorceror\\Mage80.wav",   NULL },
+	{ sfx_STREAM | sfx_SORCEROR, "Sfx\\Sorceror\\Mage81.wav",   NULL },
+	{ sfx_STREAM | sfx_SORCEROR, "Sfx\\Sorceror\\Mage82.wav",   NULL },
+	{ sfx_STREAM | sfx_SORCEROR, "Sfx\\Sorceror\\Mage83.wav",   NULL },
+	{ sfx_STREAM | sfx_SORCEROR, "Sfx\\Sorceror\\Mage84.wav",   NULL },
+	{ sfx_STREAM | sfx_SORCEROR, "Sfx\\Sorceror\\Mage85.wav",   NULL },
+	{ sfx_STREAM | sfx_SORCEROR, "Sfx\\Sorceror\\Mage86.wav",   NULL },
+	{ sfx_STREAM | sfx_SORCEROR, "Sfx\\Sorceror\\Mage87.wav",   NULL },
+	{ sfx_STREAM | sfx_SORCEROR, "Sfx\\Sorceror\\Mage88.wav",   NULL },
+	{ sfx_STREAM | sfx_SORCEROR, "Sfx\\Sorceror\\Mage89.wav",   NULL },
+	{ sfx_STREAM | sfx_SORCEROR, "Sfx\\Sorceror\\Mage90.wav",   NULL },
+	{ sfx_STREAM | sfx_SORCEROR, "Sfx\\Sorceror\\Mage91.wav",   NULL },
+	{ sfx_STREAM | sfx_SORCEROR, "Sfx\\Sorceror\\Mage92.wav",   NULL },
+	{ sfx_STREAM | sfx_SORCEROR, "Sfx\\Sorceror\\Mage93.wav",   NULL },
+	{ sfx_STREAM | sfx_SORCEROR, "Sfx\\Sorceror\\Mage94.wav",   NULL },
+	{ sfx_STREAM | sfx_SORCEROR, "Sfx\\Sorceror\\Mage95.wav",   NULL },
+	{ sfx_STREAM | sfx_SORCEROR, "Sfx\\Sorceror\\Mage96.wav",   NULL },
+	{ sfx_STREAM | sfx_SORCEROR, "Sfx\\Sorceror\\Mage97.wav",   NULL },
+	{ sfx_STREAM | sfx_SORCEROR, "Sfx\\Sorceror\\Mage98.wav",   NULL },
+	{ sfx_STREAM | sfx_SORCEROR, "Sfx\\Sorceror\\Mage99.wav",   NULL },
+	{ sfx_STREAM | sfx_SORCEROR, "Sfx\\Sorceror\\Mage100.wav",  NULL },
+	{ sfx_STREAM | sfx_SORCEROR, "Sfx\\Sorceror\\Mage101.wav",  NULL },
+	{ sfx_STREAM | sfx_SORCEROR, "Sfx\\Sorceror\\Mage102.wav",  NULL },
+	{ sfx_STREAM | sfx_ROGUE,    "Sfx\\Rogue\\Rogue01.wav",     NULL },
+	{ sfx_STREAM | sfx_ROGUE,    "Sfx\\Rogue\\Rogue02.wav",     NULL },
+	{ sfx_STREAM | sfx_ROGUE,    "Sfx\\Rogue\\Rogue03.wav",     NULL },
+	{ sfx_STREAM | sfx_ROGUE,    "Sfx\\Rogue\\Rogue04.wav",     NULL },
+	{ sfx_STREAM | sfx_ROGUE,    "Sfx\\Rogue\\Rogue05.wav",     NULL },
+	{ sfx_STREAM | sfx_ROGUE,    "Sfx\\Rogue\\Rogue06.wav",     NULL },
+	{ sfx_STREAM | sfx_ROGUE,    "Sfx\\Rogue\\Rogue07.wav",     NULL },
+	{ sfx_STREAM | sfx_ROGUE,    "Sfx\\Rogue\\Rogue08.wav",     NULL },
+	{ sfx_STREAM | sfx_ROGUE,    "Sfx\\Rogue\\Rogue09.wav",     NULL },
+	{ sfx_STREAM | sfx_ROGUE,    "Sfx\\Rogue\\Rogue10.wav",     NULL },
+	{ sfx_STREAM | sfx_ROGUE,    "Sfx\\Rogue\\Rogue11.wav",     NULL },
+	{ sfx_STREAM | sfx_ROGUE,    "Sfx\\Rogue\\Rogue12.wav",     NULL },
+	{ sfx_ROGUE,                 "Sfx\\Rogue\\Rogue13.wav",     NULL },
+	{ sfx_ROGUE,                 "Sfx\\Rogue\\Rogue14.wav",     NULL },
+	{ sfx_ROGUE,                 "Sfx\\Rogue\\Rogue15.wav",     NULL },
+	{ sfx_ROGUE,                 "Sfx\\Rogue\\Rogue16.wav",     NULL },
+	{ sfx_ROGUE,                 "Sfx\\Rogue\\Rogue17.wav",     NULL },
+	{ sfx_ROGUE,                 "Sfx\\Rogue\\Rogue18.wav",     NULL },
+	{ sfx_ROGUE,                 "Sfx\\Rogue\\Rogue19.wav",     NULL },
+	{ sfx_ROGUE,                 "Sfx\\Rogue\\Rogue20.wav",     NULL },
+	{ sfx_ROGUE,                 "Sfx\\Rogue\\Rogue21.wav",     NULL },
+	{ sfx_ROGUE,                 "Sfx\\Rogue\\Rogue22.wav",     NULL },
+	{ sfx_ROGUE,                 "Sfx\\Rogue\\Rogue23.wav",     NULL },
+	{ sfx_ROGUE,                 "Sfx\\Rogue\\Rogue24.wav",     NULL },
+	{ sfx_ROGUE,                 "Sfx\\Rogue\\Rogue25.wav",     NULL },
+	{ sfx_ROGUE,                 "Sfx\\Rogue\\Rogue26.wav",     NULL },
+	{ sfx_ROGUE,                 "Sfx\\Rogue\\Rogue27.wav",     NULL },
+	{ sfx_ROGUE,                 "Sfx\\Rogue\\Rogue28.wav",     NULL },
+	{ sfx_ROGUE,                 "Sfx\\Rogue\\Rogue29.wav",     NULL },
+	{ sfx_ROGUE,                 "Sfx\\Rogue\\Rogue30.wav",     NULL },
+	{ sfx_ROGUE,                 "Sfx\\Rogue\\Rogue31.wav",     NULL },
+	{ sfx_ROGUE,                 "Sfx\\Rogue\\Rogue32.wav",     NULL },
+	{ sfx_ROGUE,                 "Sfx\\Rogue\\Rogue33.wav",     NULL },
+	{ sfx_ROGUE,                 "Sfx\\Rogue\\Rogue34.wav",     NULL },
+	{ sfx_ROGUE,                 "Sfx\\Rogue\\Rogue35.wav",     NULL },
+	{ sfx_ROGUE,                 "Sfx\\Rogue\\Rogue36.wav",     NULL },
+	{ sfx_ROGUE,                 "Sfx\\Rogue\\Rogue37.wav",     NULL },
+	{ sfx_ROGUE,                 "Sfx\\Rogue\\Rogue38.wav",     NULL },
+	{ sfx_ROGUE,                 "Sfx\\Rogue\\Rogue39.wav",     NULL },
+	{ sfx_ROGUE,                 "Sfx\\Rogue\\Rogue40.wav",     NULL },
+	{ sfx_ROGUE,                 "Sfx\\Rogue\\Rogue41.wav",     NULL },
+	{ sfx_ROGUE,                 "Sfx\\Rogue\\Rogue42.wav",     NULL },
+	{ sfx_ROGUE,                 "Sfx\\Rogue\\Rogue43.wav",     NULL },
+	{ sfx_ROGUE,                 "Sfx\\Rogue\\Rogue44.wav",     NULL },
+	{ sfx_ROGUE,                 "Sfx\\Rogue\\Rogue45.wav",     NULL },
+	{ sfx_ROGUE,                 "Sfx\\Rogue\\Rogue46.wav",     NULL },
+	{ sfx_ROGUE,                 "Sfx\\Rogue\\Rogue47.wav",     NULL },
+	{ sfx_ROGUE,                 "Sfx\\Rogue\\Rogue48.wav",     NULL },
+	{ sfx_ROGUE,                 "Sfx\\Rogue\\Rogue49.wav",     NULL },
+	{ sfx_ROGUE,                 "Sfx\\Rogue\\Rogue50.wav",     NULL },
+	{ sfx_STREAM | sfx_ROGUE,    "Sfx\\Rogue\\Rogue51.wav",     NULL },
+	{ sfx_STREAM | sfx_ROGUE,    "Sfx\\Rogue\\Rogue52.wav",     NULL },
+	{ sfx_STREAM | sfx_ROGUE,    "Sfx\\Rogue\\Rogue53.wav",     NULL },
+	{ sfx_STREAM | sfx_ROGUE,    "Sfx\\Rogue\\Rogue54.wav",     NULL },
+	{ sfx_STREAM | sfx_ROGUE,    "Sfx\\Rogue\\Rogue55.wav",     NULL },
+	{ sfx_STREAM | sfx_ROGUE,    "Sfx\\Rogue\\Rogue56.wav",     NULL },
+	{ sfx_ROGUE,                 "Sfx\\Rogue\\Rogue57.wav",     NULL },
+	{ sfx_STREAM | sfx_ROGUE,    "Sfx\\Rogue\\Rogue58.wav",     NULL },
+	{ sfx_STREAM | sfx_ROGUE,    "Sfx\\Rogue\\Rogue59.wav",     NULL },
+	{ sfx_STREAM | sfx_ROGUE,    "Sfx\\Rogue\\Rogue60.wav",     NULL },
+	{ sfx_STREAM | sfx_ROGUE,    "Sfx\\Rogue\\Rogue61.wav",     NULL },
+	{ sfx_STREAM | sfx_ROGUE,    "Sfx\\Rogue\\Rogue62.wav",     NULL },
+	{ sfx_STREAM | sfx_ROGUE,    "Sfx\\Rogue\\Rogue63.wav",     NULL },
+	{ sfx_ROGUE,                 "Sfx\\Rogue\\Rogue64.wav",     NULL },
+	{ sfx_ROGUE,                 "Sfx\\Rogue\\Rogue65.wav",     NULL },
+	{ sfx_ROGUE,                 "Sfx\\Rogue\\Rogue66.wav",     NULL },
+	{ sfx_ROGUE,                 "Sfx\\Rogue\\Rogue67.wav",     NULL },
+	{ sfx_ROGUE,                 "Sfx\\Rogue\\Rogue68.wav",     NULL },
+	{ sfx_ROGUE,                 "Sfx\\Rogue\\Rogue69.wav",     NULL },
+	{ sfx_ROGUE,                 "Sfx\\Rogue\\Rogue69b.wav",    NULL },
+	{ sfx_ROGUE,                 "Sfx\\Rogue\\Rogue70.wav",     NULL },
+	{ sfx_ROGUE,                 "Sfx\\Rogue\\Rogue71.wav",     NULL },
+	{ sfx_ROGUE,                 "Sfx\\Rogue\\Rogue72.wav",     NULL },
+	{ sfx_ROGUE,                 "Sfx\\Rogue\\Rogue73.wav",     NULL },
+	{ sfx_ROGUE,                 "Sfx\\Rogue\\Rogue74.wav",     NULL },
+	{ sfx_ROGUE,                 "Sfx\\Rogue\\Rogue75.wav",     NULL },
+	{ sfx_ROGUE,                 "Sfx\\Rogue\\Rogue76.wav",     NULL },
+	{ sfx_ROGUE,                 "Sfx\\Rogue\\Rogue77.wav",     NULL },
+	{ sfx_ROGUE,                 "Sfx\\Rogue\\Rogue78.wav",     NULL },
+	{ sfx_ROGUE,                 "Sfx\\Rogue\\Rogue79.wav",     NULL },
+	{ sfx_STREAM | sfx_ROGUE,    "Sfx\\Rogue\\Rogue80.wav",     NULL },
+	{ sfx_STREAM | sfx_ROGUE,    "Sfx\\Rogue\\Rogue81.wav",     NULL },
+	{ sfx_STREAM | sfx_ROGUE,    "Sfx\\Rogue\\Rogue82.wav",     NULL },
+	{ sfx_STREAM | sfx_ROGUE,    "Sfx\\Rogue\\Rogue83.wav",     NULL },
+	{ sfx_STREAM | sfx_ROGUE,    "Sfx\\Rogue\\Rogue84.wav",     NULL },
+	{ sfx_STREAM | sfx_ROGUE,    "Sfx\\Rogue\\Rogue85.wav",     NULL },
+	{ sfx_STREAM | sfx_ROGUE,    "Sfx\\Rogue\\Rogue86.wav",     NULL },
+	{ sfx_STREAM | sfx_ROGUE,    "Sfx\\Rogue\\Rogue87.wav",     NULL },
+	{ sfx_STREAM | sfx_ROGUE,    "Sfx\\Rogue\\Rogue88.wav",     NULL },
+	{ sfx_STREAM | sfx_ROGUE,    "Sfx\\Rogue\\Rogue89.wav",     NULL },
+	{ sfx_STREAM | sfx_ROGUE,    "Sfx\\Rogue\\Rogue90.wav",     NULL },
+	{ sfx_STREAM | sfx_ROGUE,    "Sfx\\Rogue\\Rogue91.wav",     NULL },
+	{ sfx_STREAM | sfx_ROGUE,    "Sfx\\Rogue\\Rogue92.wav",     NULL },
+	{ sfx_STREAM | sfx_ROGUE,    "Sfx\\Rogue\\Rogue93.wav",     NULL },
+	{ sfx_STREAM | sfx_ROGUE,    "Sfx\\Rogue\\Rogue94.wav",     NULL },
+	{ sfx_STREAM | sfx_ROGUE,    "Sfx\\Rogue\\Rogue95.wav",     NULL },
+	{ sfx_STREAM | sfx_ROGUE,    "Sfx\\Rogue\\Rogue96.wav",     NULL },
+	{ sfx_STREAM | sfx_ROGUE,    "Sfx\\Rogue\\Rogue97.wav",     NULL },
+	{ sfx_STREAM | sfx_ROGUE,    "Sfx\\Rogue\\Rogue98.wav",     NULL },
+	{ sfx_STREAM | sfx_ROGUE,    "Sfx\\Rogue\\Rogue99.wav",     NULL },
+	{ sfx_STREAM | sfx_ROGUE,    "Sfx\\Rogue\\Rogue100.wav",    NULL },
+	{ sfx_STREAM | sfx_ROGUE,    "Sfx\\Rogue\\Rogue101.wav",    NULL },
+	{ sfx_STREAM | sfx_ROGUE,    "Sfx\\Rogue\\Rogue102.wav",    NULL },
+	{ sfx_STREAM | sfx_WARRIOR,  "Sfx\\Warrior\\Warior01.wav",  NULL },
+	{ sfx_STREAM | sfx_WARRIOR,  "Sfx\\Warrior\\Warior02.wav",  NULL },
+	{ sfx_STREAM | sfx_WARRIOR,  "Sfx\\Warrior\\Warior03.wav",  NULL },
+	{ sfx_STREAM | sfx_WARRIOR,  "Sfx\\Warrior\\Warior04.wav",  NULL },
+	{ sfx_STREAM | sfx_WARRIOR,  "Sfx\\Warrior\\Warior05.wav",  NULL },
+	{ sfx_STREAM | sfx_WARRIOR,  "Sfx\\Warrior\\Warior06.wav",  NULL },
+	{ sfx_STREAM | sfx_WARRIOR,  "Sfx\\Warrior\\Warior07.wav",  NULL },
+	{ sfx_STREAM | sfx_WARRIOR,  "Sfx\\Warrior\\Warior08.wav",  NULL },
+	{ sfx_STREAM | sfx_WARRIOR,  "Sfx\\Warrior\\Warior09.wav",  NULL },
+	{ sfx_STREAM | sfx_WARRIOR,  "Sfx\\Warrior\\Warior10.wav",  NULL },
+	{ sfx_STREAM | sfx_WARRIOR,  "Sfx\\Warrior\\Warior11.wav",  NULL },
+	{ sfx_STREAM | sfx_WARRIOR,  "Sfx\\Warrior\\Warior12.wav",  NULL },
+	{ sfx_WARRIOR,               "Sfx\\Warrior\\Warior13.wav",  NULL },
+	{ sfx_WARRIOR,               "Sfx\\Warrior\\Warior14.wav",  NULL },
+	{ sfx_WARRIOR,               "Sfx\\Warrior\\Wario14b.wav",  NULL },
+	{ sfx_WARRIOR,               "Sfx\\Warrior\\Wario14c.wav",  NULL },
+	{ sfx_WARRIOR,               "Sfx\\Warrior\\Warior15.wav",  NULL },
+	{ sfx_WARRIOR,               "Sfx\\Warrior\\Wario15b.wav",  NULL },
+	{ sfx_WARRIOR,               "Sfx\\Warrior\\Wario15c.wav",  NULL },
+	{ sfx_WARRIOR,               "Sfx\\Warrior\\Warior16.wav",  NULL },
+	{ sfx_WARRIOR,               "Sfx\\Warrior\\Wario16b.wav",  NULL },
+	{ sfx_WARRIOR,               "Sfx\\Warrior\\Wario16c.wav",  NULL },
+	{ sfx_WARRIOR,               "Sfx\\Warrior\\Warior17.wav",  NULL },
+	{ sfx_WARRIOR,               "Sfx\\Warrior\\Warior18.wav",  NULL },
+	{ sfx_WARRIOR,               "Sfx\\Warrior\\Warior19.wav",  NULL },
+	{ sfx_WARRIOR,               "Sfx\\Warrior\\Warior20.wav",  NULL },
+	{ sfx_WARRIOR,               "Sfx\\Warrior\\Warior21.wav",  NULL },
+	{ sfx_WARRIOR,               "Sfx\\Warrior\\Warior22.wav",  NULL },
+	{ sfx_WARRIOR,               "Sfx\\Warrior\\Warior23.wav",  NULL },
+	{ sfx_WARRIOR,               "Sfx\\Warrior\\Warior24.wav",  NULL },
+	{ sfx_WARRIOR,               "Sfx\\Warrior\\Warior25.wav",  NULL },
+	{ sfx_WARRIOR,               "Sfx\\Warrior\\Warior26.wav",  NULL },
+	{ sfx_WARRIOR,               "Sfx\\Warrior\\Warior27.wav",  NULL },
+	{ sfx_WARRIOR,               "Sfx\\Warrior\\Warior28.wav",  NULL },
+	{ sfx_WARRIOR,               "Sfx\\Warrior\\Warior29.wav",  NULL },
+	{ sfx_WARRIOR,               "Sfx\\Warrior\\Warior30.wav",  NULL },
+	{ sfx_WARRIOR,               "Sfx\\Warrior\\Warior31.wav",  NULL },
+	{ sfx_WARRIOR,               "Sfx\\Warrior\\Warior32.wav",  NULL },
+	{ sfx_WARRIOR,               "Sfx\\Warrior\\Warior33.wav",  NULL },
+	{ sfx_WARRIOR,               "Sfx\\Warrior\\Warior34.wav",  NULL },
+	{ sfx_WARRIOR,               "Sfx\\Warrior\\Warior35.wav",  NULL },
+	{ sfx_WARRIOR,               "Sfx\\Warrior\\Warior36.wav",  NULL },
+	{ sfx_WARRIOR,               "Sfx\\Warrior\\Warior37.wav",  NULL },
+	{ sfx_WARRIOR,               "Sfx\\Warrior\\Warior38.wav",  NULL },
+	{ sfx_WARRIOR,               "Sfx\\Warrior\\Warior39.wav",  NULL },
+	{ sfx_WARRIOR,               "Sfx\\Warrior\\Warior40.wav",  NULL },
+	{ sfx_WARRIOR,               "Sfx\\Warrior\\Warior41.wav",  NULL },
+	{ sfx_WARRIOR,               "Sfx\\Warrior\\Warior42.wav",  NULL },
+	{ sfx_WARRIOR,               "Sfx\\Warrior\\Warior43.wav",  NULL },
+	{ sfx_WARRIOR,               "Sfx\\Warrior\\Warior44.wav",  NULL },
+	{ sfx_WARRIOR,               "Sfx\\Warrior\\Warior45.wav",  NULL },
+	{ sfx_WARRIOR,               "Sfx\\Warrior\\Warior46.wav",  NULL },
+	{ sfx_WARRIOR,               "Sfx\\Warrior\\Warior47.wav",  NULL },
+	{ sfx_WARRIOR,               "Sfx\\Warrior\\Warior48.wav",  NULL },
+	{ sfx_WARRIOR,               "Sfx\\Warrior\\Warior49.wav",  NULL },
+	{ sfx_WARRIOR,               "Sfx\\Warrior\\Warior50.wav",  NULL },
+	{ sfx_STREAM | sfx_WARRIOR,  "Sfx\\Warrior\\Warior51.wav",  NULL },
+	{ sfx_STREAM | sfx_WARRIOR,  "Sfx\\Warrior\\Warior52.wav",  NULL },
+	{ sfx_STREAM | sfx_WARRIOR,  "Sfx\\Warrior\\Warior53.wav",  NULL },
+	{ sfx_STREAM | sfx_WARRIOR,  "Sfx\\Warrior\\Warior54.wav",  NULL },
+	{ sfx_STREAM | sfx_WARRIOR,  "Sfx\\Warrior\\Warior55.wav",  NULL },
+	{ sfx_STREAM | sfx_WARRIOR,  "Sfx\\Warrior\\Warior56.wav",  NULL },
+	{ sfx_WARRIOR,               "Sfx\\Warrior\\Warior57.wav",  NULL },
+	{ sfx_STREAM | sfx_WARRIOR,  "Sfx\\Warrior\\Warior58.wav",  NULL },
+	{ sfx_STREAM | sfx_WARRIOR,  "Sfx\\Warrior\\Warior59.wav",  NULL },
+	{ sfx_STREAM | sfx_WARRIOR,  "Sfx\\Warrior\\Warior60.wav",  NULL },
+	{ sfx_STREAM | sfx_WARRIOR,  "Sfx\\Warrior\\Warior61.wav",  NULL },
+	{ sfx_STREAM | sfx_WARRIOR,  "Sfx\\Warrior\\Warior62.wav",  NULL },
+	{ sfx_STREAM | sfx_WARRIOR,  "Sfx\\Warrior\\Warior63.wav",  NULL },
+	{ sfx_WARRIOR,               "Sfx\\Warrior\\Warior64.wav",  NULL },
+	{ sfx_WARRIOR,               "Sfx\\Warrior\\Warior65.wav",  NULL },
+	{ sfx_WARRIOR,               "Sfx\\Warrior\\Warior66.wav",  NULL },
+	{ sfx_WARRIOR,               "Sfx\\Warrior\\Warior67.wav",  NULL },
+	{ sfx_WARRIOR,               "Sfx\\Warrior\\Warior68.wav",  NULL },
+	{ sfx_WARRIOR,               "Sfx\\Warrior\\Warior69.wav",  NULL },
+	{ sfx_WARRIOR,               "Sfx\\Warrior\\Wario69b.wav",  NULL },
+	{ sfx_WARRIOR,               "Sfx\\Warrior\\Warior70.wav",  NULL },
+	{ sfx_WARRIOR,               "Sfx\\Warrior\\Warior71.wav",  NULL },
+	{ sfx_WARRIOR,               "Sfx\\Warrior\\Warior72.wav",  NULL },
+	{ sfx_WARRIOR,               "Sfx\\Warrior\\Warior73.wav",  NULL },
+	{ sfx_WARRIOR,               "Sfx\\Warrior\\Warior74.wav",  NULL },
+	{ sfx_WARRIOR,               "Sfx\\Warrior\\Warior75.wav",  NULL },
+	{ sfx_WARRIOR,               "Sfx\\Warrior\\Warior76.wav",  NULL },
+	{ sfx_WARRIOR,               "Sfx\\Warrior\\Warior77.wav",  NULL },
+	{ sfx_WARRIOR,               "Sfx\\Warrior\\Warior78.wav",  NULL },
+	{ sfx_WARRIOR,               "Sfx\\Warrior\\Warior79.wav",  NULL },
+	{ sfx_STREAM | sfx_WARRIOR,  "Sfx\\Warrior\\Warior80.wav",  NULL },
+	{ sfx_STREAM | sfx_WARRIOR,  "Sfx\\Warrior\\Warior81.wav",  NULL },
+	{ sfx_STREAM | sfx_WARRIOR,  "Sfx\\Warrior\\Warior82.wav",  NULL },
+	{ sfx_STREAM | sfx_WARRIOR,  "Sfx\\Warrior\\Warior83.wav",  NULL },
+	{ sfx_STREAM | sfx_WARRIOR,  "Sfx\\Warrior\\Warior84.wav",  NULL },
+	{ sfx_STREAM | sfx_WARRIOR,  "Sfx\\Warrior\\Warior85.wav",  NULL },
+	{ sfx_STREAM | sfx_WARRIOR,  "Sfx\\Warrior\\Warior86.wav",  NULL },
+	{ sfx_STREAM | sfx_WARRIOR,  "Sfx\\Warrior\\Warior87.wav",  NULL },
+	{ sfx_STREAM | sfx_WARRIOR,  "Sfx\\Warrior\\Warior88.wav",  NULL },
+	{ sfx_STREAM | sfx_WARRIOR,  "Sfx\\Warrior\\Warior89.wav",  NULL },
+	{ sfx_STREAM | sfx_WARRIOR,  "Sfx\\Warrior\\Warior90.wav",  NULL },
+	{ sfx_STREAM | sfx_WARRIOR,  "Sfx\\Warrior\\Warior91.wav",  NULL },
+	{ sfx_STREAM | sfx_WARRIOR,  "Sfx\\Warrior\\Warior92.wav",  NULL },
+	{ sfx_STREAM | sfx_WARRIOR,  "Sfx\\Warrior\\Warior93.wav",  NULL },
+	{ sfx_STREAM | sfx_WARRIOR,  "Sfx\\Warrior\\Warior94.wav",  NULL },
+	{ sfx_STREAM | sfx_WARRIOR,  "Sfx\\Warrior\\Warior95.wav",  NULL },
+	{ sfx_STREAM | sfx_WARRIOR,  "Sfx\\Warrior\\Wario95b.wav",  NULL },
+	{ sfx_STREAM | sfx_WARRIOR,  "Sfx\\Warrior\\Wario95c.wav",  NULL },
+	{ sfx_STREAM | sfx_WARRIOR,  "Sfx\\Warrior\\Wario95d.wav",  NULL },
+	{ sfx_STREAM | sfx_WARRIOR,  "Sfx\\Warrior\\Wario95e.wav",  NULL },
+	{ sfx_STREAM | sfx_WARRIOR,  "Sfx\\Warrior\\Wario95f.wav",  NULL },
+	{ sfx_STREAM | sfx_WARRIOR,  "Sfx\\Warrior\\Wario96b.wav",  NULL },
+	{ sfx_STREAM | sfx_WARRIOR,  "Sfx\\Warrior\\Wario97.wav",   NULL },
+	{ sfx_STREAM | sfx_WARRIOR,  "Sfx\\Warrior\\Wario98.wav",   NULL },
+	{ sfx_STREAM | sfx_WARRIOR,  "Sfx\\Warrior\\Warior99.wav",  NULL },
+	{ sfx_STREAM | sfx_WARRIOR,  "Sfx\\Warrior\\Wario100.wav",  NULL },
+	{ sfx_STREAM | sfx_WARRIOR,  "Sfx\\Warrior\\Wario101.wav",  NULL },
+	{ sfx_STREAM | sfx_WARRIOR,  "Sfx\\Warrior\\Wario102.wav",  NULL },
+	{ sfx_STREAM | sfx_MONK,     "Sfx\\Monk\\Monk01.wav",       NULL },
+	{ sfx_STREAM | sfx_MONK,     "Sfx\\Misc\\blank.wav",        NULL },
+	{ sfx_STREAM | sfx_MONK,     "Sfx\\Misc\\blank.wav",        NULL },
+	{ sfx_STREAM | sfx_MONK,     "Sfx\\Misc\\blank.wav",        NULL },
+	{ sfx_STREAM | sfx_MONK,     "Sfx\\Misc\\blank.wav",        NULL },
+	{ sfx_STREAM | sfx_MONK,     "Sfx\\Misc\\blank.wav",        NULL },
+	{ sfx_STREAM | sfx_MONK,     "Sfx\\Misc\\blank.wav",        NULL },
+	{ sfx_STREAM | sfx_MONK,     "Sfx\\Monk\\Monk08.wav",       NULL },
+	{ sfx_STREAM | sfx_MONK,     "Sfx\\Monk\\Monk09.wav",       NULL },
+	{ sfx_STREAM | sfx_MONK,     "Sfx\\Monk\\Monk10.wav",       NULL },
+	{ sfx_STREAM | sfx_MONK,     "Sfx\\Monk\\Monk11.wav",       NULL },
+	{ sfx_STREAM | sfx_MONK,     "Sfx\\Monk\\Monk12.wav",       NULL },
+	{ sfx_MONK,                  "Sfx\\Monk\\Monk13.wav",       NULL },
+	{ sfx_MONK,                  "Sfx\\Monk\\Monk14.wav",       NULL },
+	{ sfx_MONK,                  "Sfx\\Monk\\Monk15.wav",       NULL },
+	{ sfx_MONK,                  "Sfx\\Monk\\Monk16.wav",       NULL },
+	{ sfx_MONK,                  "Sfx\\Misc\\blank.wav",        NULL },
+	{ sfx_MONK,                  "Sfx\\Misc\\blank.wav",        NULL },
+	{ sfx_MONK,                  "Sfx\\Misc\\blank.wav",        NULL },
+	{ sfx_MONK,                  "Sfx\\Misc\\blank.wav",        NULL },
+	{ sfx_MONK,                  "Sfx\\Misc\\blank.wav",        NULL },
+	{ sfx_MONK,                  "Sfx\\Misc\\blank.wav",        NULL },
+	{ sfx_MONK,                  "Sfx\\Misc\\blank.wav",        NULL },
+	{ sfx_MONK,                  "Sfx\\Monk\\Monk24.wav",       NULL },
+	{ sfx_MONK,                  "Sfx\\Misc\\blank.wav",        NULL },
+	{ sfx_MONK,                  "Sfx\\Misc\\blank.wav",        NULL },
+	{ sfx_MONK,                  "Sfx\\Monk\\Monk27.wav",       NULL },
+	{ sfx_MONK,                  "Sfx\\Misc\\blank.wav",        NULL },
+	{ sfx_MONK,                  "Sfx\\Monk\\Monk29.wav",       NULL },
+	{ sfx_MONK,                  "Sfx\\Misc\\blank.wav",        NULL },
+	{ sfx_MONK,                  "Sfx\\Misc\\blank.wav",        NULL },
+	{ sfx_MONK,                  "Sfx\\Misc\\blank.wav",        NULL },
+	{ sfx_MONK,                  "Sfx\\Misc\\blank.wav",        NULL },
+	{ sfx_MONK,                  "Sfx\\Monk\\Monk34.wav",       NULL },
+	{ sfx_MONK,                  "Sfx\\Monk\\Monk35.wav",       NULL },
+	{ sfx_MONK,                  "Sfx\\Misc\\blank.wav",        NULL },
+	{ sfx_MONK,                  "Sfx\\Misc\\blank.wav",        NULL },
+	{ sfx_MONK,                  "Sfx\\Misc\\blank.wav",        NULL },
+	{ sfx_MONK,                  "Sfx\\Misc\\blank.wav",        NULL },
+	{ sfx_MONK,                  "Sfx\\Misc\\blank.wav",        NULL },
+	{ sfx_MONK,                  "Sfx\\Misc\\blank.wav",        NULL },
+	{ sfx_MONK,                  "Sfx\\Misc\\blank.wav",        NULL },
+	{ sfx_MONK,                  "Sfx\\Monk\\Monk43.wav",       NULL },
+	{ sfx_MONK,                  "Sfx\\Misc\\blank.wav",        NULL },
+	{ sfx_MONK,                  "Sfx\\Misc\\blank.wav",        NULL },
+	{ sfx_MONK,                  "Sfx\\Monk\\Monk46.wav",       NULL },
+	{ sfx_MONK,                  "Sfx\\Misc\\blank.wav",        NULL },
+	{ sfx_MONK,                  "Sfx\\Misc\\blank.wav",        NULL },
+	{ sfx_MONK,                  "Sfx\\Monk\\Monk49.wav",       NULL },
+	{ sfx_MONK,                  "Sfx\\Monk\\Monk50.wav",       NULL },
+	{ sfx_STREAM | sfx_MONK,     "Sfx\\Misc\\blank.wav",        NULL },
+	{ sfx_STREAM | sfx_MONK,     "Sfx\\Monk\\Monk52.wav",       NULL },
+	{ sfx_STREAM | sfx_MONK,     "Sfx\\Misc\\blank.wav",        NULL },
+	{ sfx_STREAM | sfx_MONK,     "Sfx\\Monk\\Monk54.wav",       NULL },
+	{ sfx_STREAM | sfx_MONK,     "Sfx\\Monk\\Monk55.wav",       NULL },
+	{ sfx_STREAM | sfx_MONK,     "Sfx\\Monk\\Monk56.wav",       NULL },
+	{ sfx_MONK,                  "Sfx\\Misc\\blank.wav",        NULL },
+	{ sfx_STREAM | sfx_MONK,     "Sfx\\Misc\\blank.wav",        NULL },
+	{ sfx_STREAM | sfx_MONK,     "Sfx\\Misc\\blank.wav",        NULL },
+	{ sfx_STREAM | sfx_MONK,     "Sfx\\Misc\\blank.wav",        NULL },
+	{ sfx_STREAM | sfx_MONK,     "Sfx\\Monk\\Monk61.wav",       NULL },
+	{ sfx_STREAM | sfx_MONK,     "Sfx\\Monk\\Monk62.wav",       NULL },
+	{ sfx_STREAM | sfx_MONK,     "Sfx\\Misc\\blank.wav",        NULL },
+	{ sfx_MONK,                  "Sfx\\Misc\\blank.wav",        NULL },
+	{ sfx_MONK,                  "Sfx\\Misc\\blank.wav",        NULL },
+	{ sfx_MONK,                  "Sfx\\Misc\\blank.wav",        NULL },
+	{ sfx_MONK,                  "Sfx\\Misc\\blank.wav",        NULL },
+	{ sfx_MONK,                  "Sfx\\Monk\\Monk68.wav",       NULL },
+	{ sfx_MONK,                  "Sfx\\Monk\\Monk69.wav",       NULL },
+	{ sfx_MONK,                  "Sfx\\Monk\\Monk69b.wav",      NULL },
+	{ sfx_MONK,                  "Sfx\\Monk\\Monk70.wav",       NULL },
+	{ sfx_MONK,                  "Sfx\\Monk\\Monk71.wav",       NULL },
+	{ sfx_MONK,                  "Sfx\\Misc\\blank.wav",        NULL },
+	{ sfx_MONK,                  "Sfx\\Misc\\blank.wav",        NULL },
+	{ sfx_MONK,                  "Sfx\\Misc\\blank.wav",        NULL },
+	{ sfx_MONK,                  "Sfx\\Misc\\blank.wav",        NULL },
+	{ sfx_MONK,                  "Sfx\\Misc\\blank.wav",        NULL },
+	{ sfx_MONK,                  "Sfx\\Misc\\blank.wav",        NULL },
+	{ sfx_MONK,                  "Sfx\\Misc\\blank.wav",        NULL },
+	{ sfx_MONK,                  "Sfx\\Monk\\Monk79.wav",       NULL },
+	{ sfx_STREAM | sfx_MONK,     "Sfx\\Monk\\Monk80.wav",       NULL },
+	{ sfx_STREAM | sfx_MONK,     "Sfx\\Misc\\blank.wav",        NULL },
+	{ sfx_STREAM | sfx_MONK,     "Sfx\\Monk\\Monk82.wav",       NULL },
+	{ sfx_STREAM | sfx_MONK,     "Sfx\\Monk\\Monk83.wav",       NULL },
+	{ sfx_STREAM | sfx_MONK,     "Sfx\\Misc\\blank.wav",        NULL },
+	{ sfx_STREAM | sfx_MONK,     "Sfx\\Misc\\blank.wav",        NULL },
+	{ sfx_STREAM | sfx_MONK,     "Sfx\\Misc\\blank.wav",        NULL },
+	{ sfx_STREAM | sfx_MONK,     "Sfx\\Monk\\Monk87.wav",       NULL },
+	{ sfx_STREAM | sfx_MONK,     "Sfx\\Monk\\Monk88.wav",       NULL },
+	{ sfx_STREAM | sfx_MONK,     "Sfx\\Monk\\Monk89.wav",       NULL },
+	{ sfx_STREAM | sfx_MONK,     "Sfx\\Misc\\blank.wav",        NULL },
+	{ sfx_STREAM | sfx_MONK,     "Sfx\\Monk\\Monk91.wav",       NULL },
+	{ sfx_STREAM | sfx_MONK,     "Sfx\\Monk\\Monk92.wav",       NULL },
+	{ sfx_STREAM | sfx_MONK,     "Sfx\\Misc\\blank.wav",        NULL },
+	{ sfx_STREAM | sfx_MONK,     "Sfx\\Monk\\Monk94.wav",       NULL },
+	{ sfx_STREAM | sfx_MONK,     "Sfx\\Monk\\Monk95.wav",       NULL },
+	{ sfx_STREAM | sfx_MONK,     "Sfx\\Monk\\Monk96.wav",       NULL },
+	{ sfx_STREAM | sfx_MONK,     "Sfx\\Monk\\Monk97.wav",       NULL },
+	{ sfx_STREAM | sfx_MONK,     "Sfx\\Monk\\Monk98.wav",       NULL },
+	{ sfx_STREAM | sfx_MONK,     "Sfx\\Monk\\Monk99.wav",       NULL },
+	{ sfx_STREAM | sfx_MONK,     "Sfx\\Misc\\blank.wav",        NULL },
+	{ sfx_STREAM | sfx_MONK,     "Sfx\\Misc\\blank.wav",        NULL },
+	{ sfx_STREAM | sfx_MONK,     "Sfx\\Misc\\blank.wav",        NULL },
+	{ sfx_STREAM,                "Sfx\\Narrator\\Nar01.wav",    NULL },
+	{ sfx_STREAM,                "Sfx\\Narrator\\Nar02.wav",    NULL },
+	{ sfx_STREAM,                "Sfx\\Narrator\\Nar03.wav",    NULL },
+	{ sfx_STREAM,                "Sfx\\Narrator\\Nar04.wav",    NULL },
+	{ sfx_STREAM,                "Sfx\\Narrator\\Nar05.wav",    NULL },
+	{ sfx_STREAM,                "Sfx\\Narrator\\Nar06.wav",    NULL },
+	{ sfx_STREAM,                "Sfx\\Narrator\\Nar07.wav",    NULL },
+	{ sfx_STREAM,                "Sfx\\Narrator\\Nar08.wav",    NULL },
+	{ sfx_STREAM,                "Sfx\\Narrator\\Nar09.wav",    NULL },
+	{ sfx_STREAM,                "Sfx\\Misc\\Lvl16int.wav",     NULL },
+	{ sfx_STREAM,                "Sfx\\Monsters\\Butcher.wav",  NULL },
+	{ sfx_STREAM,                "Sfx\\Monsters\\Garbud01.wav", NULL },
+	{ sfx_STREAM,                "Sfx\\Monsters\\Garbud02.wav", NULL },
+	{ sfx_STREAM,                "Sfx\\Monsters\\Garbud03.wav", NULL },
+	{ sfx_STREAM,                "Sfx\\Monsters\\Garbud04.wav", NULL },
+	{ sfx_STREAM,                "Sfx\\Monsters\\Izual01.wav",  NULL },
+	{ sfx_STREAM,                "Sfx\\Monsters\\Lach01.wav",   NULL },
+	{ sfx_STREAM,                "Sfx\\Monsters\\Lach02.wav",   NULL },
+	{ sfx_STREAM,                "Sfx\\Monsters\\Lach03.wav",   NULL },
+	{ sfx_STREAM,                "Sfx\\Monsters\\Laz01.wav",    NULL },
+	{ sfx_STREAM,                "Sfx\\Monsters\\Laz02.wav",    NULL },
+	{ sfx_STREAM,                "Sfx\\Monsters\\Sking01.wav",  NULL },
+	{ sfx_STREAM,                "Sfx\\Monsters\\Snot01.wav",   NULL },
+	{ sfx_STREAM,                "Sfx\\Monsters\\Snot02.wav",   NULL },
+	{ sfx_STREAM,                "Sfx\\Monsters\\Snot03.wav",   NULL },
+	{ sfx_STREAM,                "Sfx\\Monsters\\Warlrd01.wav", NULL },
+	{ sfx_STREAM,                "Sfx\\Monsters\\Wlock01.wav",  NULL },
+	{ sfx_STREAM,                "Sfx\\Monsters\\Zhar01.wav",   NULL },
+	{ sfx_STREAM,                "Sfx\\Monsters\\Zhar02.wav",   NULL },
+	{ sfx_STREAM,                "Sfx\\Monsters\\DiabloD.wav",  NULL },
+	{ sfx_STREAM,                "Sfx\\Hellfire\\Farmer1.wav",  NULL },
+	{ sfx_STREAM,                "Sfx\\Hellfire\\Farmer2.wav",  NULL },
+	{ sfx_STREAM,                "Sfx\\Hellfire\\Farmer2A.wav", NULL },
+	{ sfx_STREAM,                "Sfx\\Hellfire\\Farmer3.wav",  NULL },
+	{ sfx_STREAM,                "Sfx\\Hellfire\\Farmer4.wav",  NULL },
+	{ sfx_STREAM,                "Sfx\\Hellfire\\Farmer5.wav",  NULL },
+	{ sfx_STREAM,                "Sfx\\Hellfire\\Farmer6.wav",  NULL },
+	{ sfx_STREAM,                "Sfx\\Hellfire\\Farmer7.wav",  NULL },
+	{ sfx_STREAM,                "Sfx\\Hellfire\\Farmer8.wav",  NULL },
+	{ sfx_STREAM,                "Sfx\\Hellfire\\Farmer9.wav",  NULL },
+	{ sfx_STREAM,                "Sfx\\Hellfire\\TEDDYBR1.wav", NULL },
+	{ sfx_STREAM,                "Sfx\\Hellfire\\TEDDYBR2.wav", NULL },
+	{ sfx_STREAM,                "Sfx\\Hellfire\\TEDDYBR3.wav", NULL },
+	{ sfx_STREAM,                "Sfx\\Hellfire\\TEDDYBR4.wav", NULL },
+	{ sfx_STREAM,                "Sfx\\Hellfire\\DEFILER1.wav", NULL },
+	{ sfx_STREAM,                "Sfx\\Hellfire\\DEFILER2.wav", NULL },
+	{ sfx_STREAM,                "Sfx\\Hellfire\\DEFILER3.wav", NULL },
+	{ sfx_STREAM,                "Sfx\\Hellfire\\DEFILER4.wav", NULL },
+	{ sfx_STREAM,                "Sfx\\Hellfire\\DEFILER8.wav", NULL },
+	{ sfx_STREAM,                "Sfx\\Hellfire\\DEFILER6.wav", NULL },
+	{ sfx_STREAM,                "Sfx\\Hellfire\\DEFILER7.wav", NULL },
+	{ sfx_STREAM,                "Sfx\\Hellfire\\NAKRUL1.wav",  NULL },
+	{ sfx_STREAM,                "Sfx\\Hellfire\\NAKRUL2.wav",  NULL },
+	{ sfx_STREAM,                "Sfx\\Hellfire\\NAKRUL3.wav",  NULL },
+	{ sfx_STREAM,                "Sfx\\Hellfire\\NAKRUL4.wav",  NULL },
+	{ sfx_STREAM,                "Sfx\\Hellfire\\NAKRUL5.wav",  NULL },
+	{ sfx_STREAM,                "Sfx\\Hellfire\\NAKRUL6.wav",  NULL },
+	{ sfx_STREAM,                "Sfx\\Hellfire\\NARATR3.wav",  NULL },
+	{ sfx_STREAM,                "Sfx\\Hellfire\\COWSUT1.wav",  NULL },
+	{ sfx_STREAM,                "Sfx\\Hellfire\\COWSUT2.wav",  NULL },
+	{ sfx_STREAM,                "Sfx\\Hellfire\\COWSUT3.wav",  NULL },
+	{ sfx_STREAM,                "Sfx\\Hellfire\\COWSUT4.wav",  NULL },
+	{ sfx_STREAM,                "Sfx\\Hellfire\\COWSUT4A.wav", NULL },
+	{ sfx_STREAM,                "Sfx\\Hellfire\\COWSUT5.wav",  NULL },
+	{ sfx_STREAM,                "Sfx\\Hellfire\\COWSUT6.wav",  NULL },
+	{ sfx_STREAM,                "Sfx\\Hellfire\\COWSUT7.wav",  NULL },
+	{ sfx_STREAM,                "Sfx\\Hellfire\\COWSUT8.wav",  NULL },
+	{ sfx_STREAM,                "Sfx\\Hellfire\\COWSUT9.wav",  NULL },
+	{ sfx_STREAM,                "Sfx\\Hellfire\\COWSUT10.wav", NULL },
+	{ sfx_STREAM,                "Sfx\\Hellfire\\COWSUT11.wav", NULL },
+	{ sfx_STREAM,                "Sfx\\Hellfire\\COWSUT12.wav", NULL },
+	{ sfx_STREAM,                "Sfx\\Hellfire\\Skljrn1.wav",  NULL },
+	{ sfx_STREAM,                "Sfx\\Hellfire\\Naratr6.wav",  NULL },
+	{ sfx_STREAM,                "Sfx\\Hellfire\\Naratr7.wav",  NULL },
+	{ sfx_STREAM,                "Sfx\\Hellfire\\Naratr8.wav",  NULL },
+	{ sfx_STREAM,                "Sfx\\Hellfire\\Naratr5.wav",  NULL },
+	{ sfx_STREAM,                "Sfx\\Hellfire\\Naratr9.wav",  NULL },
+	{ sfx_STREAM,                "Sfx\\Hellfire\\Naratr4.wav",  NULL },
+	{ sfx_STREAM,                "Sfx\\Hellfire\\TRADER1.wav",  NULL },
+	{ sfx_MISC | sfx_HELLFIRE,   "Sfx\\Items\\Cropen.wav",      NULL },
+	{ sfx_MISC | sfx_HELLFIRE,   "Sfx\\Items\\Crclos.wav",      NULL },
+	// clang-format on
+};
+
+BOOL effect_is_playing(int nSFX)
+{
+	TSFX *sfx = &sgSFX[nSFX];
+	if (sfx->pSnd)
+		return snd_playing(sfx->pSnd);
+
+	if (sfx->bFlags & sfx_STREAM)
+		return sfx == sgpStreamSFX;
+
+	return FALSE;
+}
+
+void stream_stop()
+{
+	if (sghStream) {
+		SFileDdaEnd(sghStream);
+		SFileCloseFile(sghStream);
+		SFileFreeChunk();
+		sghStream = NULL;
+		sgpStreamSFX = NULL;
+	}
+}
+
+static void stream_play(TSFX *pSFX, int lVolume, int lPan)
+{
+	BOOL success;
+
+	assert(pSFX);
+	assert(pSFX->bFlags & sfx_STREAM);
+	stream_stop();
+	lVolume += sound_get_or_set_sound_volume(1);
+	if (lVolume >= VOLUME_MIN) {
+		if (lVolume > VOLUME_MAX)
+			lVolume = VOLUME_MAX;
+		success = SFileOpenFile(pSFX->pszName, &sghStream);
+		if (!success) {
+			sghStream = NULL;
+		} else {
+			if (!SFileDdaBeginEx(sghStream, 0x40000, 0, 0, lVolume, lPan, 0))
+				stream_stop();
+			else
+				sgpStreamSFX = pSFX;
+		}
+	}
+}
+
+static void stream_update()
+{
+	DWORD current, end;
+
+	if (sghStream != NULL && SFileDdaGetPos(sghStream, &current, &end) && current >= end) {
+		stream_stop();
+	}
+}
+
+void InitMonsterSND(int monst)
+{
+	TSnd *pSnd;
+	char name[MAX_PATH];
+	char *path;
+	int mtype, i, j;
+
+	if (!gbSndInited) {
+		return;
+	}
+
+	mtype = Monsters[monst].mtype;
+	for (i = 0; i < 4; i++) {
+		if (MonstSndChar[i] != 's' || monsterdata[mtype].snd_special) {
+			for (j = 0; j < 2; j++) {
+				sprintf(name, monsterdata[mtype].sndfile, MonstSndChar[i], j + 1);
+				path = (char *)DiabloAllocPtr(strlen(name) + 1);
+				strcpy(path, name);
+				pSnd = sound_file_load(path);
+				Monsters[monst].Snds[i][j] = pSnd;
+				if (!pSnd)
+					mem_free_dbg(path);
+			}
+		}
+	}
+}
+
+void FreeMonsterSnd()
+{
+	int mtype, i, j, k;
+	const char *file;
+	TSnd *pSnd;
+
+	for (i = 0; i < nummtypes; i++) {
+		mtype = Monsters[i].mtype;
+		for (j = 0; j < 4; ++j) {
+			for (k = 0; k < 2; ++k) {
+				pSnd = Monsters[i].Snds[j][k];
+				if (pSnd) {
+					Monsters[i].Snds[j][k] = NULL;
+					file = pSnd->sound_path;
+					pSnd->sound_path = NULL;
+					sound_file_cleanup(pSnd);
+
+					// pSnd->sound_path is malloc'd (but only for monsters).
+					mem_free_dbg(const_cast<char *>(file));
+				}
+			}
+		}
+	}
+}
+
+static BOOL calc_snd_position(int x, int y, int *plVolume, int *plPan)
+{
+	int pan, volume;
+
+	x -= plr[myplr]._px;
+	y -= plr[myplr]._py;
+
+	pan = (x - y) * 256;
+	*plPan = pan;
+
+	if (abs(pan) > 6400)
+		return FALSE;
+
+	volume = abs(x) > abs(y) ? abs(x) : abs(y);
+	volume *= 64;
+	*plVolume = volume;
+
+	if (volume >= 6400)
+		return FALSE;
+
+	*plVolume = -volume;
+
+	return TRUE;
+}
+
+static void PlaySFX_priv(TSFX *pSFX, BOOL loc, int x, int y)
+{
+	int lPan, lVolume;
+
+	if (plr[myplr].pLvlLoad && gbMaxPlayers != 1) {
+		return;
+	}
+	if (!gbSndInited || !gbSoundOn || gbBufferMsgs) {
+		return;
+	}
+
+	if (!(pSFX->bFlags & (sfx_STREAM | sfx_MISC)) && pSFX->pSnd != 0 && snd_playing(pSFX->pSnd)) {
+		return;
+	}
+
+	lPan = 0;
+	lVolume = 0;
+	if (loc && !calc_snd_position(x, y, &lVolume, &lPan)) {
+		return;
+	}
+
+	if (pSFX->bFlags & sfx_STREAM) {
+		stream_play(pSFX, lVolume, lPan);
+		return;
+	}
+
+	if (!pSFX->pSnd)
+		pSFX->pSnd = sound_file_load(pSFX->pszName);
+
+	if (pSFX->pSnd)
+		snd_play_snd(pSFX->pSnd, lVolume, lPan);
+}
+
+void PlayEffect(int i, int mode)
+{
+	int sndIdx, mi, lVolume, lPan;
+	TSnd *snd;
+
+	if (plr[myplr].pLvlLoad) {
+		return;
+	}
+
+	sndIdx = random_(164, 2);
+	if (!gbSndInited || !gbSoundOn || gbBufferMsgs) {
+		return;
+	}
+
+	mi = monster[i]._mMTidx;
+	snd = Monsters[mi].Snds[mode][sndIdx];
+	if (!snd || snd_playing(snd)) {
+		return;
+	}
+
+	if (!calc_snd_position(monster[i]._mx, monster[i]._my, &lVolume, &lPan))
+		return;
+
+	snd_play_snd(snd, lVolume, lPan);
+}
+
+static int RndSFX(int psfx)
+{
+	int nRand;
+
+	if (psfx == PS_WARR69)
+		nRand = 2;
+	else if (psfx == PS_WARR14)
+		nRand = 3;
+	else if (psfx == PS_WARR15)
+		nRand = 3;
+	else if (psfx == PS_WARR16)
+		nRand = 3;
+	else if (psfx == PS_MAGE69)
+		nRand = 2;
+	else if (psfx == PS_ROGUE69)
+		nRand = 2;
+#ifdef HELLFIRE
+	else if (psfx == PS_MONK69)
+		nRand = 2;
+#endif
+	else if (psfx == PS_SWING)
+		nRand = 2;
+	else if (psfx == LS_ACID)
+		nRand = 2;
+	else if (psfx == IS_FMAG)
+		nRand = 2;
+	else if (psfx == IS_MAGIC)
+		nRand = 2;
+	else if (psfx == IS_BHIT)
+		nRand = 2;
+	else if (psfx == PS_WARR2)
+		nRand = 3;
+	else
+		return psfx;
+	return psfx + random_(165, nRand);
+}
+
+void PlaySFX(int psfx)
+{
+	psfx = RndSFX(psfx);
+	PlaySFX_priv(&sgSFX[psfx], FALSE, 0, 0);
+}
+
+void PlaySfxLoc(int psfx, int x, int y)
+{
+	TSnd *pSnd;
+
+	psfx = RndSFX(psfx);
+
+	if (psfx >= 0 && psfx <= 3) {
+		pSnd = sgSFX[psfx].pSnd;
+		if (pSnd)
+			pSnd->start_tc = 0;
+	}
+
+	PlaySFX_priv(&sgSFX[psfx], TRUE, x, y);
+}
+
+void sound_stop()
+{
+	Mix_HaltChannel(-1);
+}
+
+void sound_update()
+{
+	if (!gbSndInited) {
+		return;
+	}
+
+	stream_update();
+}
+
+void effects_cleanup_sfx()
+{
+	DWORD i;
+
+	sound_stop();
+
+	for (i = 0; i < sizeof(sgSFX) / sizeof(TSFX); i++) {
+		if (sgSFX[i].pSnd) {
+			sound_file_cleanup(sgSFX[i].pSnd);
+			sgSFX[i].pSnd = NULL;
+		}
+	}
+}
+
+static void priv_sound_init(BYTE bLoadMask)
+{
+	DWORD i;
+
+	if (!gbSndInited) {
+		return;
+	}
+
+	for (i = 0; i < sizeof(sgSFX) / sizeof(TSFX); i++) {
+		if (sgSFX[i].pSnd) {
+			continue;
+		}
+
+		if (sgSFX[i].bFlags & sfx_STREAM) {
+			continue;
+		}
+
+		if (!(sgSFX[i].bFlags & bLoadMask)) {
+			continue;
+		}
+
+#ifndef HELLFIRE
+		if (sgSFX[i].bFlags & sfx_HELLFIRE) {
+			continue;
+		}
+#endif
+
+		sgSFX[i].pSnd = sound_file_load(sgSFX[i].pszName);
+	}
+}
+
+void sound_init()
+{
+	BYTE mask = sfx_MISC;
+	if (gbMaxPlayers > 1) {
+		mask |= sfx_WARRIOR;
+		if (!gbIsSpawn)
+			mask |= (sfx_ROGUE | sfx_SORCEROR);
+#ifdef HELLFIRE
+		mask |= sfx_MONK;
+#endif
+	} else if (plr[myplr]._pClass == PC_WARRIOR) {
+		mask |= sfx_WARRIOR;
+	} else if (plr[myplr]._pClass == PC_ROGUE) {
+		mask |= sfx_ROGUE;
+	} else if (plr[myplr]._pClass == PC_SORCERER) {
+		mask |= sfx_SORCEROR;
+#ifdef HELLFIRE
+	} else if (plr[myplr]._pClass == PC_MONK) {
+		mask |= sfx_MONK;
+	} else if (plr[myplr]._pClass == PC_BARD) {
+		mask |= sfx_ROGUE;
+	} else if (plr[myplr]._pClass == PC_BARBARIAN) {
+		mask |= sfx_WARRIOR;
+#endif
+	} else {
+		app_fatal("effects:1");
+	}
+
+	priv_sound_init(mask);
+}
+
+void ui_sound_init()
+{
+	priv_sound_init(sfx_UI);
+}
+
+void effects_play_sound(const char *snd_file)
+{
+	DWORD i;
+
+	if (!gbSndInited || !gbSoundOn) {
+		return;
+	}
+
+	for (i = 0; i < sizeof(sgSFX) / sizeof(TSFX); i++) {
+		if (!strcasecmp(sgSFX[i].pszName, snd_file) && sgSFX[i].pSnd) {
+			if (!snd_playing(sgSFX[i].pSnd))
+				snd_play_snd(sgSFX[i].pSnd, 0, 0);
+
+			return;
+		}
+	}
+}
+
+DEVILUTION_END_NAMESPACE