#include "all.h"
#include "../3rdParty/Storm/Source/storm.h"

<<<<<<< HEAD
DEVILUTION_BEGIN_NAMESPACE

BOOL WCloseFile(HANDLE file)
=======
void WCloseFile(HANDLE file)
>>>>>>> 46224337
{
	SFileCloseFile(file);
}

LONG WGetFileSize(HANDLE hsFile, DWORD *lpFileSizeHigh, const char *FileName)
{
	LONG ret;

	if ((ret = SFileGetFileSize(hsFile, lpFileSizeHigh)) == 0)
		FileErrDlg(FileName);

	return ret;
}

<<<<<<< HEAD
BOOL WOpenFile(const char *FileName, HANDLE *phsFile, BOOL mayNotExist)
=======
void AllocateMemFile(HANDLE hsFile, MEMFILE *pMemFile, DWORD dwPos)
{
	DWORD length;

	memset(pMemFile, 0, sizeof(*pMemFile));
	pMemFile->end = WGetFileSize(hsFile, NULL);
	length = 4096;
	if (dwPos > length)
		length = dwPos;
	pMemFile->buf_len = length;
	if (length >= pMemFile->end)
		length = pMemFile->end;
	pMemFile->buf_len = length;
	pMemFile->buf = DiabloAllocPtr(length);
	pMemFile->file = hsFile;
}

void FreeMemFile(MEMFILE *pMemFile)
{
	MemFreeDbg(pMemFile->buf);
}

BOOL ReadWaveFile(MEMFILE *pMemFile, WAVEFORMATEX *pwfx, CKINFO *chunk)
>>>>>>> 46224337
{
	if (!SFileOpenFile(FileName, phsFile))
		FileErrDlg(FileName);

	return TRUE;
}

void WReadFile(HANDLE hsFile, LPVOID buf, DWORD to_read, const char *FileName)
{
	if (SFileSetFilePointer(hsFile, 0, NULL, FILE_CURRENT) == -1)
		FileErrDlg(FileName);

	if (!SFileReadFile(hsFile, buf, to_read, NULL, NULL))
		FileErrDlg(FileName);
}

DEVILUTION_END_NAMESPACE
<|MERGE_RESOLUTION|>--- conflicted
+++ resolved
@@ -1,68 +1,38 @@
-#include "all.h"
-#include "../3rdParty/Storm/Source/storm.h"
-
-<<<<<<< HEAD
-DEVILUTION_BEGIN_NAMESPACE
-
-BOOL WCloseFile(HANDLE file)
-=======
-void WCloseFile(HANDLE file)
->>>>>>> 46224337
-{
-	SFileCloseFile(file);
-}
-
-LONG WGetFileSize(HANDLE hsFile, DWORD *lpFileSizeHigh, const char *FileName)
-{
-	LONG ret;
-
-	if ((ret = SFileGetFileSize(hsFile, lpFileSizeHigh)) == 0)
-		FileErrDlg(FileName);
-
-	return ret;
-}
-
-<<<<<<< HEAD
-BOOL WOpenFile(const char *FileName, HANDLE *phsFile, BOOL mayNotExist)
-=======
-void AllocateMemFile(HANDLE hsFile, MEMFILE *pMemFile, DWORD dwPos)
-{
-	DWORD length;
-
-	memset(pMemFile, 0, sizeof(*pMemFile));
-	pMemFile->end = WGetFileSize(hsFile, NULL);
-	length = 4096;
-	if (dwPos > length)
-		length = dwPos;
-	pMemFile->buf_len = length;
-	if (length >= pMemFile->end)
-		length = pMemFile->end;
-	pMemFile->buf_len = length;
-	pMemFile->buf = DiabloAllocPtr(length);
-	pMemFile->file = hsFile;
-}
-
-void FreeMemFile(MEMFILE *pMemFile)
-{
-	MemFreeDbg(pMemFile->buf);
-}
-
-BOOL ReadWaveFile(MEMFILE *pMemFile, WAVEFORMATEX *pwfx, CKINFO *chunk)
->>>>>>> 46224337
-{
-	if (!SFileOpenFile(FileName, phsFile))
-		FileErrDlg(FileName);
-
-	return TRUE;
-}
-
-void WReadFile(HANDLE hsFile, LPVOID buf, DWORD to_read, const char *FileName)
-{
-	if (SFileSetFilePointer(hsFile, 0, NULL, FILE_CURRENT) == -1)
-		FileErrDlg(FileName);
-
-	if (!SFileReadFile(hsFile, buf, to_read, NULL, NULL))
-		FileErrDlg(FileName);
-}
-
-DEVILUTION_END_NAMESPACE
+#include "all.h"
+#include "../3rdParty/Storm/Source/storm.h"
+
+DEVILUTION_BEGIN_NAMESPACE
+
+void WCloseFile(HANDLE file)
+{
+	SFileCloseFile(file);
+}
+
+LONG WGetFileSize(HANDLE hsFile, DWORD *lpFileSizeHigh, const char *FileName)
+{
+	LONG ret;
+
+	if ((ret = SFileGetFileSize(hsFile, lpFileSizeHigh)) == 0)
+		FileErrDlg(FileName);
+
+	return ret;
+}
+
+BOOL WOpenFile(const char *FileName, HANDLE *phsFile, BOOL mayNotExist)
+{
+	if (!SFileOpenFile(FileName, phsFile))
+		FileErrDlg(FileName);
+
+	return TRUE;
+}
+
+void WReadFile(HANDLE hsFile, LPVOID buf, DWORD to_read, const char *FileName)
+{
+	if (SFileSetFilePointer(hsFile, 0, NULL, FILE_CURRENT) == -1)
+		FileErrDlg(FileName);
+
+	if (!SFileReadFile(hsFile, buf, to_read, NULL, NULL))
+		FileErrDlg(FileName);
+}
+
+DEVILUTION_END_NAMESPACE