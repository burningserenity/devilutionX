--- conflicted
+++ resolved
@@ -1,201 +1,196 @@
-#include "diablo.h"
-
-DEVILUTION_BEGIN_NAMESPACE
-
-// BUGFIX: constant data should be const
-BYTE SkelKingTrans1[8] = {
-	19, 47, 26, 55,
-	26, 49, 30, 53
-};
-
-BYTE SkelKingTrans2[8] = {
-	33, 19, 47, 29,
-	37, 29, 43, 39
-};
-
-BYTE SkelKingTrans3[20] = {
-	27, 53, 35, 61,
-	27, 35, 34, 42,
-	45, 35, 53, 43,
-	45, 53, 53, 61,
-	31, 39, 49, 57
-};
-
-BYTE SkelKingTrans4[28] = {
-	49, 45, 58, 51,
-	57, 31, 62, 37,
-	63, 31, 69, 40,
-	59, 41, 73, 55,
-	63, 55, 69, 65,
-	73, 45, 78, 51,
-	79, 43, 89, 53
-};
-
-BYTE SkelChamTrans1[20] = {
-	43, 19, 50, 26,
-	51, 19, 59, 26,
-	35, 27, 42, 34,
-	43, 27, 49, 34,
-	50, 27, 59, 34
-};
-
-BYTE SkelChamTrans2[8] = {
-	19, 31, 34, 47,
-	34, 35, 42, 42
-};
-
-BYTE SkelChamTrans3[36] = {
-	43, 35, 50, 42,
-	51, 35, 62, 42,
-	63, 31, 66, 46,
-	67, 31, 78, 34,
-	67, 35, 78, 42,
-	67, 43, 78, 46,
-	35, 43, 42, 51,
-	43, 43, 49, 51,
-	50, 43, 59, 51
-};
-
-char *quest_level_names[] = {
-	"",
-	"Skeleton King's Lair",
-	"Bone Chamber",
-	"Maze",
-	"Poisoned Water Supply",
-	"Archbishop Lazarus' Lair"
-};
-
-int ObjIndex(int x, int y)
-{
-	int i;
-	int oi;
-
-	for (i = 0; i < nobjects; i++) {
-		oi = objectactive[i];
-		if (object[oi]._ox == x && object[oi]._oy == y)
-			return oi;
-	}
-	app_fatal("ObjIndex: Active object not found at (%d,%d)", x, y);
-	return -1;
-}
-
-#ifndef SPAWN
-void AddSKingObjs()
-{
-	SetObjMapRange(ObjIndex(64, 34), 20, 7, 23, 10, 1);
-	SetObjMapRange(ObjIndex(64, 59), 20, 14, 21, 16, 2);
-	SetObjMapRange(ObjIndex(27, 37), 8, 1, 15, 11, 3);
-	SetObjMapRange(ObjIndex(46, 35), 8, 1, 15, 11, 3);
-	SetObjMapRange(ObjIndex(49, 53), 8, 1, 15, 11, 3);
-	SetObjMapRange(ObjIndex(27, 53), 8, 1, 15, 11, 3);
-}
-
-void AddSChamObjs()
-{
-	SetObjMapRange(ObjIndex(37, 30), 17, 0, 21, 5, 1);
-	SetObjMapRange(ObjIndex(37, 46), 13, 0, 16, 5, 2);
-}
-
-void AddVileObjs()
-{
-	SetObjMapRange(ObjIndex(26, 45), 1, 1, 9, 10, 1);
-	SetObjMapRange(ObjIndex(45, 46), 11, 1, 20, 10, 2);
-	SetObjMapRange(ObjIndex(35, 36), 7, 11, 13, 18, 3);
-}
-
-void DRLG_SetMapTrans(char *sFileName)
-{
-	int x, y;
-	int i, j;
-	BYTE *pLevelMap;
-	BYTE *d;
-	DWORD dwOffset;
-
-	pLevelMap = LoadFileInMem(sFileName, NULL);
-	d = pLevelMap + 2;
-	x = pLevelMap[0];
-	y = *d;
-	dwOffset = (x * y + 1) * 2;
-	x <<= 1;
-	y <<= 1;
-	dwOffset += 3 * x * y * 2;
-	d += dwOffset;
-
-	for (j = 0; j < y; j++) {
-		for (i = 0; i < x; i++) {
-			dTransVal[16 + i][16 + j] = *d;
-			d += 2;
-		}
-	}
-	mem_free_dbg(pLevelMap);
-}
-
-void LoadSetMap()
-{
-	switch (setlvlnum) {
-	case SL_SKELKING:
-		if (quests[QTYPE_KING]._qactive == 1) {
-			quests[QTYPE_KING]._qactive = 2;
-			quests[QTYPE_KING]._qvar1 = 1;
-		}
-		LoadPreL1Dungeon("Levels\\L1Data\\SklKng1.DUN", 83, 45);
-		LoadL1Dungeon("Levels\\L1Data\\SklKng2.DUN", 83, 45);
-		LoadPalette("Levels\\L1Data\\L1_2.pal");
-		DRLG_AreaTrans(sizeof(SkelKingTrans1) / 4, SkelKingTrans1);
-		DRLG_ListTrans(sizeof(SkelKingTrans2) / 4, SkelKingTrans2);
-		DRLG_AreaTrans(sizeof(SkelKingTrans3) / 4, SkelKingTrans3);
-		DRLG_ListTrans(sizeof(SkelKingTrans4) / 4, SkelKingTrans4);
-		AddL1Objs(0, 0, MAXDUNX, MAXDUNY);
-		AddSKingObjs();
-		InitSKingTriggers();
-		break;
-	case SL_BONECHAMB:
-		LoadPreL2Dungeon("Levels\\L2Data\\Bonecha2.DUN", 69, 39);
-		LoadL2Dungeon("Levels\\L2Data\\Bonecha1.DUN", 69, 39);
-		LoadPalette("Levels\\L2Data\\L2_2.pal");
-		DRLG_ListTrans(sizeof(SkelChamTrans1) / 4, SkelChamTrans1);
-		DRLG_AreaTrans(sizeof(SkelChamTrans2) / 4, SkelChamTrans2);
-		DRLG_ListTrans(sizeof(SkelChamTrans3) / 4, SkelChamTrans3);
-		AddL2Objs(0, 0, MAXDUNX, MAXDUNY);
-		AddSChamObjs();
-		InitSChambTriggers();
-		break;
-	case SL_MAZE:
-		LoadPreL1Dungeon("Levels\\L1Data\\Lv1MazeA.DUN", 20, 50);
-		LoadL1Dungeon("Levels\\L1Data\\Lv1MazeB.DUN", 20, 50);
-		LoadPalette("Levels\\L1Data\\L1_5.pal");
-		AddL1Objs(0, 0, MAXDUNX, MAXDUNY);
-		DRLG_SetMapTrans("Levels\\L1Data\\Lv1MazeA.DUN");
-		break;
-	case SL_POISONWATER:
-		if (quests[QTYPE_PW]._qactive == 1)
-			quests[QTYPE_PW]._qactive = 2;
-		LoadPreL3Dungeon("Levels\\L3Data\\Foulwatr.DUN", 19, 50);
-		LoadL3Dungeon("Levels\\L3Data\\Foulwatr.DUN", 20, 50);
-		LoadPalette("Levels\\L3Data\\L3pfoul.pal");
-		InitPWaterTriggers();
-		break;
-	case SL_VILEBETRAYER:
-		if (quests[QTYPE_VB]._qactive == 3) {
-			quests[QTYPE_VB]._qvar2 = 4;
-		} else if (quests[QTYPE_VB]._qactive == 2) {
-			quests[QTYPE_VB]._qvar2 = 3;
-		}
-		LoadPreL1Dungeon("Levels\\L1Data\\Vile1.DUN", 35, 36);
-		LoadL1Dungeon("Levels\\L1Data\\Vile2.DUN", 35, 36);
-		LoadPalette("Levels\\L1Data\\L1_2.pal");
-		AddL1Objs(0, 0, MAXDUNX, MAXDUNY);
-		AddVileObjs();
-		DRLG_SetMapTrans("Levels\\L1Data\\Vile1.DUN");
-		InitNoTriggers();
-		break;
-	}
-}
-<<<<<<< HEAD
-
-DEVILUTION_END_NAMESPACE
-
-=======
-#endif
-
->>>>>>> 0a0fe427
+#include "diablo.h"
+
+DEVILUTION_BEGIN_NAMESPACE
+
+// BUGFIX: constant data should be const
+BYTE SkelKingTrans1[8] = {
+	19, 47, 26, 55,
+	26, 49, 30, 53
+};
+
+BYTE SkelKingTrans2[8] = {
+	33, 19, 47, 29,
+	37, 29, 43, 39
+};
+
+BYTE SkelKingTrans3[20] = {
+	27, 53, 35, 61,
+	27, 35, 34, 42,
+	45, 35, 53, 43,
+	45, 53, 53, 61,
+	31, 39, 49, 57
+};
+
+BYTE SkelKingTrans4[28] = {
+	49, 45, 58, 51,
+	57, 31, 62, 37,
+	63, 31, 69, 40,
+	59, 41, 73, 55,
+	63, 55, 69, 65,
+	73, 45, 78, 51,
+	79, 43, 89, 53
+};
+
+BYTE SkelChamTrans1[20] = {
+	43, 19, 50, 26,
+	51, 19, 59, 26,
+	35, 27, 42, 34,
+	43, 27, 49, 34,
+	50, 27, 59, 34
+};
+
+BYTE SkelChamTrans2[8] = {
+	19, 31, 34, 47,
+	34, 35, 42, 42
+};
+
+BYTE SkelChamTrans3[36] = {
+	43, 35, 50, 42,
+	51, 35, 62, 42,
+	63, 31, 66, 46,
+	67, 31, 78, 34,
+	67, 35, 78, 42,
+	67, 43, 78, 46,
+	35, 43, 42, 51,
+	43, 43, 49, 51,
+	50, 43, 59, 51
+};
+
+char *quest_level_names[] = {
+	"",
+	"Skeleton King's Lair",
+	"Bone Chamber",
+	"Maze",
+	"Poisoned Water Supply",
+	"Archbishop Lazarus' Lair"
+};
+
+int ObjIndex(int x, int y)
+{
+	int i;
+	int oi;
+
+	for (i = 0; i < nobjects; i++) {
+		oi = objectactive[i];
+		if (object[oi]._ox == x && object[oi]._oy == y)
+			return oi;
+	}
+	app_fatal("ObjIndex: Active object not found at (%d,%d)", x, y);
+	return -1;
+}
+
+#ifndef SPAWN
+void AddSKingObjs()
+{
+	SetObjMapRange(ObjIndex(64, 34), 20, 7, 23, 10, 1);
+	SetObjMapRange(ObjIndex(64, 59), 20, 14, 21, 16, 2);
+	SetObjMapRange(ObjIndex(27, 37), 8, 1, 15, 11, 3);
+	SetObjMapRange(ObjIndex(46, 35), 8, 1, 15, 11, 3);
+	SetObjMapRange(ObjIndex(49, 53), 8, 1, 15, 11, 3);
+	SetObjMapRange(ObjIndex(27, 53), 8, 1, 15, 11, 3);
+}
+
+void AddSChamObjs()
+{
+	SetObjMapRange(ObjIndex(37, 30), 17, 0, 21, 5, 1);
+	SetObjMapRange(ObjIndex(37, 46), 13, 0, 16, 5, 2);
+}
+
+void AddVileObjs()
+{
+	SetObjMapRange(ObjIndex(26, 45), 1, 1, 9, 10, 1);
+	SetObjMapRange(ObjIndex(45, 46), 11, 1, 20, 10, 2);
+	SetObjMapRange(ObjIndex(35, 36), 7, 11, 13, 18, 3);
+}
+
+void DRLG_SetMapTrans(char *sFileName)
+{
+	int x, y;
+	int i, j;
+	BYTE *pLevelMap;
+	BYTE *d;
+	DWORD dwOffset;
+
+	pLevelMap = LoadFileInMem(sFileName, NULL);
+	d = pLevelMap + 2;
+	x = pLevelMap[0];
+	y = *d;
+	dwOffset = (x * y + 1) * 2;
+	x <<= 1;
+	y <<= 1;
+	dwOffset += 3 * x * y * 2;
+	d += dwOffset;
+
+	for (j = 0; j < y; j++) {
+		for (i = 0; i < x; i++) {
+			dTransVal[16 + i][16 + j] = *d;
+			d += 2;
+		}
+	}
+	mem_free_dbg(pLevelMap);
+}
+
+void LoadSetMap()
+{
+	switch (setlvlnum) {
+	case SL_SKELKING:
+		if (quests[QTYPE_KING]._qactive == 1) {
+			quests[QTYPE_KING]._qactive = 2;
+			quests[QTYPE_KING]._qvar1 = 1;
+		}
+		LoadPreL1Dungeon("Levels\\L1Data\\SklKng1.DUN", 83, 45);
+		LoadL1Dungeon("Levels\\L1Data\\SklKng2.DUN", 83, 45);
+		LoadPalette("Levels\\L1Data\\L1_2.pal");
+		DRLG_AreaTrans(sizeof(SkelKingTrans1) / 4, SkelKingTrans1);
+		DRLG_ListTrans(sizeof(SkelKingTrans2) / 4, SkelKingTrans2);
+		DRLG_AreaTrans(sizeof(SkelKingTrans3) / 4, SkelKingTrans3);
+		DRLG_ListTrans(sizeof(SkelKingTrans4) / 4, SkelKingTrans4);
+		AddL1Objs(0, 0, MAXDUNX, MAXDUNY);
+		AddSKingObjs();
+		InitSKingTriggers();
+		break;
+	case SL_BONECHAMB:
+		LoadPreL2Dungeon("Levels\\L2Data\\Bonecha2.DUN", 69, 39);
+		LoadL2Dungeon("Levels\\L2Data\\Bonecha1.DUN", 69, 39);
+		LoadPalette("Levels\\L2Data\\L2_2.pal");
+		DRLG_ListTrans(sizeof(SkelChamTrans1) / 4, SkelChamTrans1);
+		DRLG_AreaTrans(sizeof(SkelChamTrans2) / 4, SkelChamTrans2);
+		DRLG_ListTrans(sizeof(SkelChamTrans3) / 4, SkelChamTrans3);
+		AddL2Objs(0, 0, MAXDUNX, MAXDUNY);
+		AddSChamObjs();
+		InitSChambTriggers();
+		break;
+	case SL_MAZE:
+		LoadPreL1Dungeon("Levels\\L1Data\\Lv1MazeA.DUN", 20, 50);
+		LoadL1Dungeon("Levels\\L1Data\\Lv1MazeB.DUN", 20, 50);
+		LoadPalette("Levels\\L1Data\\L1_5.pal");
+		AddL1Objs(0, 0, MAXDUNX, MAXDUNY);
+		DRLG_SetMapTrans("Levels\\L1Data\\Lv1MazeA.DUN");
+		break;
+	case SL_POISONWATER:
+		if (quests[QTYPE_PW]._qactive == 1)
+			quests[QTYPE_PW]._qactive = 2;
+		LoadPreL3Dungeon("Levels\\L3Data\\Foulwatr.DUN", 19, 50);
+		LoadL3Dungeon("Levels\\L3Data\\Foulwatr.DUN", 20, 50);
+		LoadPalette("Levels\\L3Data\\L3pfoul.pal");
+		InitPWaterTriggers();
+		break;
+	case SL_VILEBETRAYER:
+		if (quests[QTYPE_VB]._qactive == 3) {
+			quests[QTYPE_VB]._qvar2 = 4;
+		} else if (quests[QTYPE_VB]._qactive == 2) {
+			quests[QTYPE_VB]._qvar2 = 3;
+		}
+		LoadPreL1Dungeon("Levels\\L1Data\\Vile1.DUN", 35, 36);
+		LoadL1Dungeon("Levels\\L1Data\\Vile2.DUN", 35, 36);
+		LoadPalette("Levels\\L1Data\\L1_2.pal");
+		AddL1Objs(0, 0, MAXDUNX, MAXDUNY);
+		AddVileObjs();
+		DRLG_SetMapTrans("Levels\\L1Data\\Vile1.DUN");
+		InitNoTriggers();
+		break;
+	}
+}
+#endif
+
+DEVILUTION_END_NAMESPACE