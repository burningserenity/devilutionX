--- conflicted
+++ resolved
@@ -1,5789 +1,5783 @@
-//HEADER_GOES_HERE
-
-#include "../types.h"
-
-<<<<<<< HEAD
-#ifndef NO_GLOBALS
-int trapid; // weak
-=======
-int trapid;  // weak
->>>>>>> 5541df1f
-int trapdir; // weak
-unsigned char *pObjCels[40];
-char ObjFileList[40];
-int objectactive[MAXOBJECTS];
-int nobjects; // idb
-int leverid;  // idb
-int objectavail[MAXOBJECTS];
-ObjectStruct object[MAXOBJECTS];
-BOOL InitObjFlag;
-int numobjfiles; // weak
-#endif
-
-int ObjTypeConv[113] = {
-	0,
-	4,
-	20,
-	21,
-	22,
-	24,
-	11,
-	12,
-	13,
-	0,
-	0,
-	0,
-	0,
-	0,
-	25,
-	41,
-	26,
-	0,
-	8,
-	9,
-	10,
-	80,
-	0,
-	0,
-	0,
-	0,
-	0,
-	0,
-	0,
-	0,
-	49,
-	0,
-	0,
-	0,
-	0,
-	0,
-	84,
-	85,
-	3,
-	14,
-	15,
-	16,
-	17,
-	18,
-	19,
-	0,
-	0,
-	0,
-	0,
-	0,
-	0,
-	28,
-	0,
-	53,
-	54,
-	36,
-	37,
-	38,
-	39,
-	40,
-	0,
-	0,
-	0,
-	0,
-	0,
-	27,
-	0,
-	0,
-	0,
-	0,
-	29,
-	30,
-	31,
-	32,
-	33,
-	34,
-	35,
-	5,
-	5,
-	5,
-	6,
-	6,
-	6,
-	7,
-	7,
-	7,
-	0,
-	0,
-	0,
-	0,
-	0,
-	73,
-	0,
-	0,
-	0,
-	0,
-	0,
-	0,
-	0,
-	0,
-	0,
-	0,
-	0,
-	0,
-	0,
-	83,
-	0,
-	0,
-	89,
-	90,
-	47,
-	46,
-	94
-};
-ObjDataStruct AllObjects[99] = {
-	// clang-format off
-	// oload, ofindex,   ominlvl, omaxlvl, olvltype, otheme, oquest, oAnimFlag, oAnimDelay, oAnimLen, oAnimWidth, oSolidFlag, oMissFlag, oLightFlag, oBreak, oSelFlag, oTrapFlag
-	{      1, OFILE_L1BRAZ,    1,       4,        1,     -1,     -1,         1,          1,       26,         64, TRUE,       TRUE,      FALSE,           0,        0, FALSE     },
-	{      1, OFILE_L1DOORS,   1,       4,        1,     -1,     -1,         0,          1,        0,         64, FALSE,      FALSE,     TRUE,            0,        3, TRUE      },
-	{      1, OFILE_L1DOORS,   1,       4,        1,     -1,     -1,         0,          2,        0,         64, FALSE,      FALSE,     TRUE,            0,        3, TRUE      },
-	{      3, OFILE_SKULFIRE,  0,       0,        0,      3,     -1,         1,          2,       11,         96, TRUE,       TRUE,      FALSE,           0,        0, FALSE     },
-	{      1, OFILE_LEVER,     1,       4,        1,     -1,     -1,         0,          1,        1,         96, TRUE,       TRUE,      TRUE,            0,        1, TRUE      },
-	{      1, OFILE_CHEST1,    1,      16,        0,     -1,     -1,         0,          1,        0,         96, TRUE,       TRUE,      TRUE,            0,        1, TRUE      },
-	{      1, OFILE_CHEST2,    1,      16,        0,     -1,     -1,         0,          1,        0,         96, TRUE,       TRUE,      TRUE,            0,        1, TRUE      },
-	{      1, OFILE_CHEST3,    1,      16,        0,     -1,     -1,         0,          1,        0,         96, TRUE,       TRUE,      TRUE,            0,        1, TRUE      },
-	{      2, OFILE_L1BRAZ,    0,       0,        0,     -1,     -1,         0,          0,        0,          0, FALSE,      FALSE,     FALSE,           0,        0, FALSE     },
-	{      3, OFILE_CANDLE2,   0,       0,        0,      1,     -1,         1,          2,        4,         96, TRUE,       TRUE,      TRUE,            0,        0, FALSE     },
-	{      2, OFILE_L1BRAZ,    0,       0,        0,     -1,     -1,         0,          0,        0,          0, FALSE,      FALSE,     FALSE,           0,        0, FALSE     },
-	{      3, OFILE_BANNER,    0,       0,        0,      3,     -1,         0,          2,        0,         96, TRUE,       TRUE,      TRUE,            0,        0, FALSE     },
-	{      3, OFILE_BANNER,    0,       0,        0,      3,     -1,         0,          1,        0,         96, TRUE,       TRUE,      TRUE,            0,        0, FALSE     },
-	{      3, OFILE_BANNER,    0,       0,        0,      3,     -1,         0,          3,        0,         96, TRUE,       TRUE,      TRUE,            0,        0, FALSE     },
-	{      2, OFILE_SKULPILE,  1,       4,        0,     -1,     -1,         0,          0,        1,         96, TRUE,       TRUE,      TRUE,            0,        0, FALSE     },
-	{      2, OFILE_L1BRAZ,    0,       0,        0,     -1,     -1,         0,          0,        0,          0, FALSE,      FALSE,     FALSE,           0,        0, FALSE     },
-	{      2, OFILE_L1BRAZ,    0,       0,        0,     -1,     -1,         0,          0,        0,          0, FALSE,      FALSE,     FALSE,           0,        0, FALSE     },
-	{      2, OFILE_L1BRAZ,    0,       0,        0,     -1,     -1,         0,          0,        0,          0, FALSE,      FALSE,     FALSE,           0,        0, FALSE     },
-	{      2, OFILE_L1BRAZ,    0,       0,        0,     -1,     -1,         0,          0,        0,          0, FALSE,      FALSE,     FALSE,           0,        0, FALSE     },
-	{      2, OFILE_L1BRAZ,    0,       0,        0,     -1,     -1,         0,          0,        0,          0, FALSE,      FALSE,     FALSE,           0,        0, FALSE     },
-	{      2, OFILE_CRUXSK1,   0,       0,        0,     -1,     -1,         0,          1,       15,         96, TRUE,       FALSE,     TRUE,            1,        3, FALSE     },
-	{      2, OFILE_CRUXSK2,   0,       0,        0,     -1,     -1,         0,          1,       15,         96, TRUE,       FALSE,     TRUE,            1,        3, FALSE     },
-	{      2, OFILE_CRUXSK3,   0,       0,        0,     -1,     -1,         0,          1,       15,         96, TRUE,       FALSE,     TRUE,            1,        3, FALSE     },
-	{      1, OFILE_ROCKSTAN,  5,       5,        0,     -1,     -1,         0,          1,        0,         96, TRUE,       TRUE,      TRUE,            0,        0, FALSE     },
-	{      2, OFILE_ANGEL,     0,       0,        0,     -1,     -1,         0,          1,        0,         96, TRUE,       FALSE,     TRUE,            0,        0, FALSE     },
-	{      2, OFILE_BOOK2,     0,       0,        0,     -1,     -1,         0,          1,        0,         96, TRUE,       TRUE,      TRUE,            0,        3, FALSE     },
-	{      2, OFILE_BURNCROS,  0,       0,        0,     -1,     -1,         1,          0,       10,        160, TRUE,       FALSE,     FALSE,           0,        0, FALSE     },
-	{      2, OFILE_NUDE2,     0,       0,        0,     -1,     -1,         1,          3,        6,        128, TRUE,       FALSE,     TRUE,            0,        0, FALSE     },
-	{      1, OFILE_SWITCH4,  16,      16,        0,     -1,     -1,         0,          1,        0,         96, TRUE,       TRUE,      TRUE,            0,        1, TRUE      },
-	{      1, OFILE_TNUDEM,   13,      16,        0,     -1,      6,         0,          1,        0,        128, TRUE,       FALSE,     TRUE,            0,        0, FALSE     },
-	{      1, OFILE_TNUDEM,   13,      16,        0,      6,      6,         0,          2,        0,        128, TRUE,       FALSE,     TRUE,            0,        0, FALSE     },
-	{      1, OFILE_TNUDEM,   13,      16,        0,      6,      6,         0,          3,        0,        128, TRUE,       FALSE,     TRUE,            0,        0, FALSE     },
-	{      1, OFILE_TNUDEM,   13,      16,        0,      6,      6,         0,          4,        0,        128, TRUE,       FALSE,     TRUE,            0,        0, FALSE     },
-	{      1, OFILE_TNUDEW,   13,      16,        0,      6,      6,         0,          1,        0,        128, TRUE,       FALSE,     TRUE,            0,        0, FALSE     },
-	{      1, OFILE_TNUDEW,   13,      16,        0,      6,      6,         0,          2,        0,        128, TRUE,       FALSE,     TRUE,            0,        0, FALSE     },
-	{      1, OFILE_TNUDEW,   13,      16,        0,      6,      6,         0,          3,        0,        128, TRUE,       FALSE,     TRUE,            0,        0, FALSE     },
-	{      1, OFILE_TSOUL,    13,      16,        0,     -1,      6,         0,          1,        0,        128, TRUE,       FALSE,     TRUE,            0,        0, FALSE     },
-	{      1, OFILE_TSOUL,    13,      16,        0,     -1,      6,         0,          2,        0,        128, TRUE,       FALSE,     TRUE,            0,        0, FALSE     },
-	{      1, OFILE_TSOUL,    13,      16,        0,     -1,      6,         0,          3,        0,        128, TRUE,       FALSE,     TRUE,            0,        0, FALSE     },
-	{      1, OFILE_TSOUL,    13,      16,        0,     -1,      6,         0,          4,        0,        128, TRUE,       FALSE,     TRUE,            0,        0, FALSE     },
-	{      1, OFILE_TSOUL,    13,      16,        0,     -1,      6,         0,          5,        0,        128, TRUE,       FALSE,     TRUE,            0,        0, FALSE     },
-	{      1, OFILE_BOOK2,     6,       6,        0,     -1,     -1,         0,          4,        0,         96, TRUE,       TRUE,      TRUE,            0,        3, FALSE     },
-	{      1, OFILE_L2DOORS,   5,       8,        2,     -1,     -1,         0,          1,        0,         64, FALSE,      FALSE,     TRUE,            0,        3, TRUE      },
-	{      1, OFILE_L2DOORS,   5,       8,        2,     -1,     -1,         0,          2,        0,         64, FALSE,      FALSE,     TRUE,            0,        3, FALSE     },
-	{      1, OFILE_WTORCH4,   5,       8,        2,     -1,     -1,         1,          1,        9,         96, FALSE,      TRUE,      FALSE,           0,        0, FALSE     },
-	{      1, OFILE_WTORCH3,   5,       8,        2,     -1,     -1,         1,          1,        9,         96, FALSE,      TRUE,      FALSE,           0,        0, FALSE     },
-	{      1, OFILE_WTORCH1,   5,       8,        2,     -1,     -1,         1,          1,        9,         96, FALSE,      TRUE,      FALSE,           0,        0, FALSE     },
-	{      1, OFILE_WTORCH2,   5,       8,        2,     -1,     -1,         1,          1,        9,         96, FALSE,      TRUE,      FALSE,           0,        0, FALSE     },
-	{      1, OFILE_SARC,      1,       4,        1,     -1,     -1,         0,          1,        5,        128, TRUE,       TRUE,      TRUE,            0,        3, TRUE      },
-	{      2, OFILE_FLAME1,    1,       4,        1,     -1,     -1,         0,          1,       20,         96, FALSE,      TRUE,      TRUE,            0,        0, FALSE     },
-	{      2, OFILE_LEVER,     1,       4,        1,     -1,     -1,         0,          1,        2,         96, TRUE,       TRUE,      TRUE,            0,        1, TRUE      },
-	{      2, OFILE_MINIWATR,  1,       4,        1,     -1,     -1,         1,          1,       10,         64, TRUE,       FALSE,     TRUE,            0,        0, FALSE     },
-	{      1, OFILE_BOOK1,     3,       4,        1,     -1,     -1,         0,          1,        0,         96, TRUE,       TRUE,      TRUE,            0,        3, FALSE     },
-	{      1, OFILE_TRAPHOLE,  1,      16,        0,     -1,     -1,         0,          1,        0,         64, FALSE,      TRUE,      TRUE,            0,        0, FALSE     },
-	{      1, OFILE_TRAPHOLE,  1,      16,        0,     -1,     -1,         0,          2,        0,         64, FALSE,      TRUE,      TRUE,            0,        0, FALSE     },
-	{      2, OFILE_BCASE,     0,       0,        0,     -1,     -1,         0,          1,        0,         96, TRUE,       FALSE,     TRUE,            0,        0, FALSE     },
-	{      2, OFILE_WEAPSTND,  0,       0,        0,     -1,     -1,         0,          1,        0,         96, TRUE,       FALSE,     TRUE,            0,        0, FALSE     },
-	{      1, OFILE_BARREL,    1,      16,        0,     -1,     -1,         0,          1,        9,         96, TRUE,       TRUE,      TRUE,            1,        3, FALSE     },
-	{      1, OFILE_BARRELEX,  1,      16,        0,     -1,     -1,         0,          1,       10,         96, TRUE,       TRUE,      TRUE,            1,        3, FALSE     },
-	{      3, OFILE_LSHRINEG,  0,       0,        0,      1,     -1,         0,          1,       11,        128, FALSE,      FALSE,     TRUE,            0,        3, FALSE     },
-	{      3, OFILE_RSHRINEG,  0,       0,        0,      1,     -1,         0,          1,       11,        128, FALSE,      FALSE,     TRUE,            0,        3, FALSE     },
-	{      3, OFILE_BOOK2,     0,       0,        0,      3,     -1,         0,          4,        0,         96, TRUE,       TRUE,      TRUE,            0,        3, FALSE     },
-	{      3, OFILE_BCASE,     0,       0,        0,      5,     -1,         0,          3,        0,         96, FALSE,      FALSE,     TRUE,            0,        3, FALSE     },
-	{      3, OFILE_BCASE,     0,       0,        0,      5,     -1,         0,          4,        0,         96, FALSE,      FALSE,     TRUE,            0,        3, FALSE     },
-	{      3, OFILE_BOOK2,     0,       0,        0,      5,     -1,         0,          1,        0,         96, TRUE,       TRUE,      TRUE,            0,        3, FALSE     },
-	{      3, OFILE_CANDLE2,   0,       0,        0,      5,     -1,         1,          2,        4,         96, TRUE,       TRUE,      TRUE,            0,        0, FALSE     },
-	{      3, OFILE_BLOODFNT,  0,       0,        0,      7,     -1,         1,          2,       10,         96, TRUE,       TRUE,      TRUE,            0,        3, FALSE     },
-	{      1, OFILE_DECAP,    13,      16,        0,      8,     -1,         0,          1,        0,         96, TRUE,       TRUE,      TRUE,            0,        1, FALSE     },
-	{      1, OFILE_CHEST1,    1,      16,        0,     -1,     -1,         0,          1,        0,         96, TRUE,       TRUE,      TRUE,            0,        1, TRUE      },
-	{      1, OFILE_CHEST2,    1,      16,        0,     -1,     -1,         0,          1,        0,         96, TRUE,       TRUE,      TRUE,            0,        1, TRUE      },
-	{      1, OFILE_CHEST3,    1,      16,        0,     -1,     -1,         0,          1,        0,         96, TRUE,       TRUE,      TRUE,            0,        1, TRUE      },
-	{      1, OFILE_BOOK1,     7,       7,        2,     -1,      8,         0,          1,        0,         96, TRUE,       TRUE,      TRUE,            0,        3, FALSE     },
-	{      1, OFILE_BOOK1,     5,       5,        2,     -1,      9,         0,          4,        0,         96, TRUE,       TRUE,      TRUE,            0,        3, FALSE     },
-	{      1, OFILE_PEDISTL,   5,       5,        2,     -1,      9,         0,          1,        0,         96, TRUE,       TRUE,      TRUE,            0,        3, FALSE     },
-	{      1, OFILE_L3DOORS,   9,      12,        3,     -1,     -1,         0,          1,        0,         64, FALSE,      FALSE,     TRUE,            0,        3, TRUE      },
-	{      1, OFILE_L3DOORS,   9,      12,        3,     -1,     -1,         0,          2,        0,         64, FALSE,      FALSE,     TRUE,            0,        3, TRUE      },
-	{      3, OFILE_PFOUNTN,   0,       0,        0,      9,     -1,         1,          2,       10,        128, TRUE,       TRUE,      TRUE,            0,        3, FALSE     },
-	{      3, OFILE_ARMSTAND,  0,       0,        0,     10,     -1,         0,          1,        0,         96, TRUE,       FALSE,     TRUE,            0,        3, FALSE     },
-	{      3, OFILE_ARMSTAND,  0,       0,        0,     10,     -1,         0,          2,        0,         96, TRUE,       FALSE,     TRUE,            0,        0, FALSE     },
-	{      3, OFILE_GOATSHRN,  0,       0,        0,     11,     -1,         1,          2,       10,         96, TRUE,       TRUE,      TRUE,            0,        3, FALSE     },
-	{      1, OFILE_CAULDREN, 13,      16,        0,     -1,     -1,         0,          1,        0,         96, TRUE,       FALSE,     TRUE,            0,        3, FALSE     },
-	{      3, OFILE_MFOUNTN,   0,       0,        0,     13,     -1,         1,          2,       10,        128, TRUE,       TRUE,      TRUE,            0,        3, FALSE     },
-	{      3, OFILE_TFOUNTN,   0,       0,        0,     14,     -1,         1,          2,        4,        128, TRUE,       TRUE,      TRUE,            0,        3, FALSE     },
-	{      1, OFILE_ALTBOY,    0,       0,        1,     -1,     15,         0,          1,        0,        128, TRUE,       TRUE,      TRUE,            0,        0, FALSE     },
-	{      1, OFILE_MCIRL,     0,       0,        1,     -1,     15,         0,          1,        0,         96, FALSE,      TRUE,      TRUE,            0,        0, FALSE     },
-	{      1, OFILE_MCIRL,     0,       0,        1,     -1,     15,         0,          1,        0,         96, FALSE,      TRUE,      TRUE,            0,        0, FALSE     },
-	{      1, OFILE_BKSLBRNT,  4,      12,        0,     -1,     -1,         0,          1,        0,         96, TRUE,       TRUE,      TRUE,            0,        3, FALSE     },
-	{      1, OFILE_CANDLE2,   2,      12,        0,     -1,     15,         1,          2,        4,         96, TRUE,       TRUE,      TRUE,            0,        0, FALSE     },
-	{      1, OFILE_BOOK1,    13,      13,        4,     -1,     11,         0,          4,        0,         96, TRUE,       TRUE,      TRUE,            0,        3, FALSE     },
-	{      1, OFILE_ARMSTAND, 13,      13,        0,     -1,     11,         0,          1,        0,         96, TRUE,       FALSE,     TRUE,            0,        3, FALSE     },
-	{      2, OFILE_WEAPSTND, 13,      13,        0,     -1,     11,         0,          1,        0,         96, TRUE,       FALSE,     TRUE,            0,        3, FALSE     },
-	{      2, OFILE_BURNCROS,  0,       0,        0,     15,     -1,         1,          0,       10,        160, TRUE,       FALSE,     FALSE,           0,        0, FALSE     },
-	{      2, OFILE_WEAPSTND,  0,       0,        0,     16,     -1,         0,          1,        0,         96, TRUE,       FALSE,     TRUE,            0,        3, FALSE     },
-	{      2, OFILE_WEAPSTND,  0,       0,        0,     16,     -1,         0,          2,        0,         96, TRUE,       FALSE,     TRUE,            0,        0, FALSE     },
-	{      2, OFILE_MUSHPTCH,  0,       0,        0,     -1,      1,         0,          1,        0,         96, TRUE,       TRUE,      TRUE,            0,        3, TRUE      },
-	{      2, OFILE_LZSTAND,   0,       0,        0,     -1,     15,         0,          1,        0,        128, TRUE,       FALSE,     TRUE,            0,        3, FALSE     },
-	{      1, OFILE_DECAP,     9,       9,        3,     -1,     -1,         0,          2,        0,         96, TRUE,       TRUE,      TRUE,            0,        1, FALSE     },
-	{      2, OFILE_CHEST3,    0,       0,        0,     -1,     -1,         0,          1,        0,         96, TRUE,       TRUE,      TRUE,            0,        1, TRUE      },
-	{     -1, 0,               0,       0,       -1,     -1,     -1,         0,          0,        0,          0, FALSE,      FALSE,     FALSE,           0,        0, FALSE     }
-	// clang-format on
-};
-char *ObjMasterLoadList[56] = {
-	"L1Braz",
-	"L1Doors",
-	"Lever",
-	"Chest1",
-	"Chest2",
-	"Banner",
-	"SkulPile",
-	"SkulFire",
-	"SkulStik",
-	"CruxSk1",
-	"CruxSk2",
-	"CruxSk3",
-	"Book1",
-	"Book2",
-	"Rockstan",
-	"Angel",
-	"Chest3",
-	"Burncros",
-	"Candle2",
-	"Nude2",
-	"Switch4",
-	"TNudeM",
-	"TNudeW",
-	"TSoul",
-	"L2Doors",
-	"WTorch4",
-	"WTorch3",
-	"Sarc",
-	"Flame1",
-	"Prsrplt1",
-	"Traphole",
-	"MiniWatr",
-	"WTorch2",
-	"WTorch1",
-	"BCase",
-	"BShelf",
-	"WeapStnd",
-	"Barrel",
-	"Barrelex",
-	"LShrineG",
-	"RShrineG",
-	"Bloodfnt",
-	"Decap",
-	"Pedistl",
-	"L3Doors",
-	"PFountn",
-	"Armstand",
-	"Goatshrn",
-	"Cauldren",
-	"MFountn",
-	"TFountn",
-	"Altboy",
-	"Mcirl",
-	"Bkslbrnt",
-	"Mushptch",
-	"LzStand"
-};
-int bxadd[8] = { -1, 0, 1, -1, 1, -1, 0, 1 };
-int byadd[8] = { -1, -1, -1, 0, 0, 1, 1, 1 };
-char *shrinestrs[NUM_SHRINETYPE] = {
-	"Mysterious",
-	"Hidden",
-	"Gloomy",
-	"Weird",
-	"Magical",
-	"Stone",
-	"Religious",
-	"Enchanted",
-	"Thaumaturgic",
-	"Fascinating",
-	"Cryptic",
-	"Magical",
-	"Eldritch",
-	"Eerie",
-	"Divine",
-	"Holy",
-	"Sacred",
-	"Spiritual",
-	"Spooky",
-	"Abandoned",
-	"Creepy",
-	"Quiet",
-	"Secluded",
-	"Ornate",
-	"Glimmering",
-	"Tainted"
-};
-unsigned char shrinemin[NUM_SHRINETYPE] = {
-	1, 1, 1, 1, 1, 1, 1, 1, 1, 1,
-	1, 1, 1, 1, 1, 1, 1, 1, 1, 1,
-	1, 1, 1, 1, 1, 1
-};
-unsigned char shrinemax[NUM_SHRINETYPE] = {
-	16, 16, 16, 16, 16, 16, 16, 8, 16, 16,
-	16, 16, 16, 16, 16, 16, 16, 16, 16, 16,
-	16, 16, 16, 16, 16, 16
-};
-// 0 - sp+mp, 1 - sp only, 2 - mp only
-unsigned char shrineavail[NUM_SHRINETYPE] = {
-	0, 0, 1, 1, 0, 0, 0, 0, 1, 0,
-	0, 0, 0, 0, 0, 0, 0, 0, 2, 0,
-	0, 0, 0, 0, 0, 2
-};
-char *StoryBookName[9] = {
-	"The Great Conflict",
-	"The Wages of Sin are War",
-	"The Tale of the Horadrim",
-	"The Dark Exile",
-	"The Sin War",
-	"The Binding of the Three",
-	"The Realms Beyond",
-	"Tale of the Three",
-	"The Black King"
-};
-int StoryText[3][3] = {
-	{ QUEST_BOOK11, QUEST_BOOK12, QUEST_BOOK13 },
-	{ QUEST_BOOK21, QUEST_BOOK22, QUEST_BOOK23 },
-	{ QUEST_BOOK31, QUEST_BOOK32, QUEST_BOOK33 }
-};
-
-void __cdecl InitObjectGFX()
-{
-	ObjDataStruct *v0;          // eax
-	char *v1;                   // esi
-	unsigned char v2;           // cl
-	int v3;                     // edx
-	int i;                      // eax
-	char v5;                    // al
-	signed int v7;              // ebx
-	char *v8;                   // ST08_4
-	unsigned char *v9;          // eax
-	int v10;                    // ecx
-	unsigned char fileload[56]; // [esp+4h] [ebp-58h]
-	char filestr[32];           // [esp+3Ch] [ebp-20h]
-
-	memset(fileload, 0, sizeof(fileload));
-	if (AllObjects[0].oload != -1) {
-		v0 = AllObjects;
-		v1 = &AllObjects[0].otheme;
-		do {
-			if (v0->oload == 1 && currlevel >= (signed int)(char)*(v1 - 3) && currlevel <= (signed int)(char)*(v1 - 2))
-				fileload[(char)*(v1 - 4)] = 1;
-			v2 = *v1;
-			if (*v1 != -1) {
-				v3 = numthemes;
-				for (i = 0; i < v3; ++i) {
-					if (themes[i].ttype == v2)
-						fileload[(char)*(v1 - 4)] = 1;
-				}
-			}
-			v5 = v1[1];
-			if (v5 != -1) {
-				if (QuestStatus(v5))
-					fileload[(char)*(v1 - 4)] = 1;
-			}
-			v1 += 44;
-			v0 = (ObjDataStruct *)(v1 - 5);
-		} while (*(v1 - 5) != -1);
-	}
-	v7 = 0;
-	do {
-		if (fileload[v7]) {
-			v8 = ObjMasterLoadList[v7];
-			ObjFileList[numobjfiles] = v7;
-			sprintf(filestr, "Objects\\%s.CEL", v8);
-			v9 = LoadFileInMem(filestr, 0);
-			v10 = numobjfiles++;
-			pObjCels[v10] = v9;
-		}
-		++v7;
-	} while (v7 < 56);
-}
-// 67D7C4: using guessed type int numobjfiles;
-// 44121D: using guessed type char fileload[56];
-
-void __cdecl FreeObjectGFX()
-{
-	int i;    // esi
-	void *v1; // ecx
-
-	for (i = 0; i < numobjfiles; ++i) {
-		v1 = (void *)pObjCels[i];
-		pObjCels[i] = 0;
-		mem_free_dbg(v1);
-	}
-	numobjfiles = 0;
-}
-// 67D7C4: using guessed type int numobjfiles;
-
-BOOLEAN __fastcall RndLocOk(int xp, int yp)
-{
-	int v2;         // ecx
-	int v3;         // eax
-	int v4;         // eax
-	BOOLEAN result; // eax
-
-	v2 = xp;
-	v3 = v2 * 112 + yp;
-	result = 0;
-	if (!dMonster[0][v3] && !dPlayer[v2][yp] && !dObject[v2][yp] && !(dFlags[v2][yp] & DFLAG_POPULATED)) {
-		v4 = dPiece[0][v3];
-		if (!nSolidTable[v4] && (leveltype != 1 || v4 <= 126 || v4 >= 144))
-			result = 1;
-	}
-	return result;
-}
-
-void __fastcall InitRndLocObj(int min, int max, int objtype)
-{
-	int numobjs; // ebx
-	int xp;      // esi
-	int yp;      // edi
-	int i;       // [esp+8h] [ebp-4h]
-
-	i = 0;
-	numobjs = min + random(139, max - min);
-	if (numobjs > 0) {
-		while (1) {
-			do {
-				xp = random(139, 80) + 16;
-				yp = random(139, 80) + 16;
-			} while (!RndLocOk(xp - 1, yp - 1));
-			if (RndLocOk(xp, yp - 1)) {
-				if (RndLocOk(xp + 1, yp - 1)) /* check */
-				{
-					if (RndLocOk(xp - 1, yp)) {
-						if (RndLocOk(xp, yp)) {
-							if (RndLocOk(xp + 1, yp)) {
-								if (RndLocOk(xp - 1, yp + 1)) {
-									if (RndLocOk(xp, yp + 1)) {
-										if (RndLocOk(xp + 1, yp + 1)) {
-											AddObject(objtype, xp, yp);
-											if (++i >= numobjs)
-												break;
-										}
-									}
-								}
-							}
-						}
-					}
-				}
-			}
-		}
-	}
-}
-
-void __fastcall InitRndLocBigObj(int min, int max, int objtype)
-{
-	int xp;      // edi
-	int yp;      // esi
-	int numobjs; // [esp+4h] [ebp-8h]
-	int i;       // [esp+8h] [ebp-4h]
-
-	i = 0;
-	numobjs = min + random(140, max - min);
-	if (numobjs > 0) {
-		while (1) {
-			do {
-				xp = random(140, 80) + 16;
-				yp = random(140, 80) + 16;
-			} while (!RndLocOk(xp - 1, yp - 2));
-			if (RndLocOk(xp, yp - 2)) {
-				if (RndLocOk(xp + 1, yp - 2)) /* check */
-				{
-					if (RndLocOk(xp - 1, yp - 1)) {
-						if (RndLocOk(xp, yp - 1)) {
-							if (RndLocOk(xp + 1, yp - 1)) {
-								if (RndLocOk(xp - 1, yp)) {
-									if (RndLocOk(xp, yp)) {
-										if (RndLocOk(xp + 1, yp)) {
-											if (RndLocOk(xp - 1, yp + 1)) {
-												if (RndLocOk(xp, yp + 1)) {
-													if (RndLocOk(xp + 1, yp + 1)) {
-														AddObject(objtype, xp, yp);
-														if (++i >= numobjs)
-															break;
-													}
-												}
-											}
-										}
-									}
-								}
-							}
-						}
-					}
-				}
-			}
-		}
-	}
-}
-
-void __fastcall InitRndLocObj5x5(int min, int max, int objtype)
-{
-	int v3;         // esi
-	int v4;         // edx
-	int v6;         // ebx
-	int v7;         // eax
-	int v9;         // edi
-	int v10;        // esi
-	int v11;        // edx
-	signed int v12; // [esp+Ch] [ebp-14h]
-	int v13;        // [esp+10h] [ebp-10h]
-	int v14;        // [esp+14h] [ebp-Ch]
-	signed int v15; // [esp+18h] [ebp-8h]
-	signed int v16; // [esp+1Ch] [ebp-4h]
-
-	v3 = min;
-	v4 = max - min;
-	v13 = 0;
-	v6 = v3 + random(139, v4);
-	if (v6 > 0) {
-		do {
-			v14 = 0;
-			while (1) {
-				v12 = 1;
-				v7 = random(139, 80);
-				v9 = v7 + 16;
-				v15 = -2;
-				v10 = random(139, 80) + 16;
-				do {
-					v16 = -2;
-					v11 = v15 + v10;
-					do {
-						if (!RndLocOk(v16 + v9, v11))
-							v12 = 0;
-						++v16;
-					} while (v16 <= 2);
-					++v15;
-				} while (v15 <= 2);
-				if (v12)
-					break;
-				if (++v14 > 20000)
-					return;
-			}
-			AddObject(objtype, v9, v10);
-			++v13;
-		} while (v13 < v6);
-	}
-}
-
-void __cdecl ClrAllObjects()
-{
-	int *v0; // eax
-	int v1;  // edx
-
-	v0 = &object[0]._oy;
-	do {
-		*(v0 - 1) = 0;
-		*v0 = 0;
-		v0[3] = 0;
-		v0[4] = 0;
-		v0[5] = 0;
-		v0[6] = 0;
-		v0[7] = 0;
-		v0[10] = 0;
-		v0[20] = 0;
-		v0[21] = 0;
-		v0[22] = 0;
-		v0[23] = 0;
-		v0 += 30;
-	} while ((signed int)v0 < (signed int)&object[MAXOBJECTS]._oy);
-	v1 = 0;
-	memset(objectactive, 0, sizeof(objectactive));
-	nobjects = 0;
-	do {
-		objectavail[v1] = v1;
-		++v1;
-	} while (v1 < MAXOBJECTS);
-	trapdir = 0;
-	trapid = 1;
-	leverid = 1;
-}
-// 679768: using guessed type int trapid;
-// 67976C: using guessed type int trapdir;
-
-void __cdecl AddTortures()
-{
-	int v0;     // esi
-	int v1;     // edi
-	_DWORD *v2; // [esp+Ch] [ebp-4h]
-
-	v0 = 0;
-	do {
-		v1 = 2;
-		v2 = (_DWORD *)((char *)dPiece + 4 * v0);
-		do {
-			if (*v2 == 367) {
-				AddObject(OBJ_TORTURE1, v1 - 2, v0 + 1);
-				AddObject(OBJ_TORTURE3, v1, v0 - 1);
-				AddObject(OBJ_TORTURE2, v1 - 2, v0 + 3);
-				AddObject(OBJ_TORTURE4, v1 + 2, v0 - 1);
-				AddObject(OBJ_TORTURE5, v1 - 2, v0 + 5);
-				AddObject(OBJ_TNUDEM1, v1 - 1, v0 + 3);
-				AddObject(OBJ_TNUDEM2, v1 + 2, v0 + 5);
-				AddObject(OBJ_TNUDEM3, v1, v0);
-				AddObject(OBJ_TNUDEM4, v1 + 1, v0 + 2);
-				AddObject(OBJ_TNUDEW1, v1, v0 + 4);
-				AddObject(OBJ_TNUDEW2, v1, v0 + 1);
-				AddObject(OBJ_TNUDEW3, v1 + 2, v0 + 2);
-			}
-			v2 += 112;
-			++v1;
-		} while (v1 - 2 < 112);
-		++v0;
-	} while (v0 < 112);
-}
-
-void __cdecl AddCandles()
-{
-	int v0; // esi
-	int v1; // edi
-	int v2; // ebx
-
-	v0 = quests[QTYPE_PW]._qtx;
-	v1 = quests[QTYPE_PW]._qty;
-	v2 = quests[QTYPE_PW]._qty + 1;
-	AddObject(OBJ_STORYCANDLE, quests[QTYPE_PW]._qtx - 2, quests[QTYPE_PW]._qty + 1);
-	AddObject(OBJ_STORYCANDLE, v0 + 3, v2);
-	v1 += 2;
-	AddObject(OBJ_STORYCANDLE, v0 - 1, v1);
-	AddObject(OBJ_STORYCANDLE, v0 + 2, v1);
-}
-
-void __fastcall AddBookLever(int lx1, int ly1, int lx2, int ly2, int x1, int y1, int x2, int y2, int msg)
-{
-	int v9;         // esi
-	int v10;        // edi
-	signed int v11; // ebx
-	int v12;        // edx
-	//int v13; // eax
-	//int v14; // eax
-	//int v15; // eax
-	int v16;        // esi
-	signed int v17; // [esp+Ch] [ebp-Ch]
-	int v18;        // [esp+10h] [ebp-8h]
-	signed int v19; // [esp+14h] [ebp-4h]
-
-	v18 = 0;
-	while (1) {
-		v17 = 1;
-		v9 = random(139, 80) + 16;
-		v10 = random(139, 80) + 16;
-		v11 = -2;
-		do {
-			v19 = -2;
-			v12 = v11 + v10;
-			do {
-				if (!RndLocOk(v19 + v9, v12))
-					v17 = 0;
-				++v19;
-			} while (v19 <= 2);
-			++v11;
-		} while (v11 <= 2);
-		if (v17)
-			break;
-		if (++v18 > 20000)
-			return;
-	}
-	//_LOBYTE(v13) = QuestStatus(QTYPE_BLIND);
-	if (QuestStatus(QTYPE_BLIND))
-		AddObject(OBJ_BLINDBOOK, v9, v10);
-	//_LOBYTE(v14) = QuestStatus(QTYPE_WARLRD);
-	if (QuestStatus(QTYPE_WARLRD))
-		AddObject(OBJ_STEELTOME, v9, v10);
-	//_LOBYTE(v15) = QuestStatus(QTYPE_BLOOD);
-	if (QuestStatus(QTYPE_BLOOD)) {
-		v9 = 2 * setpc_x + 25;
-		v10 = 2 * setpc_y + 40;
-		AddObject(OBJ_BLOODBOOK, v9, v10);
-	}
-	v16 = dObject[v9][v10] - 1;
-	SetObjMapRange(v16, x1, y1, x2, y2, leverid);
-	SetBookMsg(v16, msg);
-	++leverid;
-	object[v16]._oVar6 = object[v16]._oAnimFrame + 1;
-}
-
-void __cdecl InitRndBarrels()
-{
-	int v0;        // ebp
-	int v1;        // esi
-	int v2;        // edi
-	int v3;        // eax
-	BOOLEAN v4;    // ebx
-	int v5;        // edx
-	int v6;        // eax
-	int v7;        // eax
-	signed int v8; // [esp+4h] [ebp-Ch]
-	signed int v9; // [esp+8h] [ebp-8h]
-	int v10;       // [esp+Ch] [ebp-4h]
-
-	v10 = 0;
-	v0 = random(143, 5) + 3;
-	if (v0 > 0) {
-		do {
-			do {
-				v1 = random(143, 80) + 16;
-				v2 = random(143, 80) + 16;
-			} while (!RndLocOk(v1, v2));
-			v3 = random(143, 4);
-			AddObject(OBJ_BARRELEX - (v3 != 0), v1, v2);
-			v4 = 1;
-			v5 = 0;
-			v9 = 1;
-			while (!random(143, v5) && v4) {
-				v8 = 0;
-				v4 = 0;
-				do {
-					if (v8 >= 3)
-						break;
-					v6 = random(143, 8);
-					v1 += bxadd[v6];
-					v2 += byadd[v6];
-					++v8;
-					v4 = RndLocOk(v1, v2);
-				} while (!v4);
-				if (v4) {
-					v7 = random(143, 5);
-					AddObject(OBJ_BARRELEX - (v7 != 0), v1, v2);
-					++v9;
-				}
-				v5 = v9 >> 1;
-			}
-			++v10;
-		} while (v10 < v0);
-	}
-}
-
-void __fastcall AddL1Objs(int x1, int y1, int x2, int y2)
-{
-	int v4;  // ebx
-	int *v5; // edi
-	int v6;  // esi
-	int x;   // [esp+0h] [ebp-8h]
-	int y;   // [esp+4h] [ebp-4h]
-
-	x = x1;
-	for (y = y1; y < y2; ++y) {
-		v4 = x;
-		if (x < x2) {
-			v5 = (int *)((char *)dPiece + 4 * (y + 112 * x));
-			do {
-				v6 = *v5;
-				if (*v5 == 270)
-					AddObject(OBJ_L1LIGHT, v4, y);
-				if (v6 == 44 || v6 == 51 || v6 == 214)
-					AddObject(OBJ_L1LDOOR, v4, y);
-				if (v6 == 46 || v6 == 56)
-					AddObject(OBJ_L1RDOOR, v4, y);
-				++v4;
-				v5 += 112;
-			} while (v4 < x2);
-		}
-	}
-}
-
-void __fastcall AddL2Objs(int x1, int y1, int x2, int y2)
-{
-	int v4;  // ebx
-	int *v5; // esi
-	int v6;  // edi
-	int x;   // [esp+0h] [ebp-8h]
-	int y;   // [esp+4h] [ebp-4h]
-
-	x = x1;
-	for (y = y1; y < y2; ++y) {
-		v4 = x;
-		if (x < x2) {
-			v5 = (int *)((char *)dPiece + 4 * (y + 112 * x));
-			do {
-				v6 = *v5;
-				if (*v5 == 13 || v6 == 541)
-					AddObject(OBJ_L2LDOOR, v4, y);
-				if (v6 == 17 || v6 == 542)
-					AddObject(OBJ_L2RDOOR, v4, y);
-				++v4;
-				v5 += 112;
-			} while (v4 < x2);
-		}
-	}
-}
-
-void __fastcall AddL3Objs(int x1, int y1, int x2, int y2)
-{
-	int v4;  // edi
-	int *v5; // esi
-	int v6;  // ebx
-	int x;   // [esp+0h] [ebp-8h]
-	int y;   // [esp+4h] [ebp-4h]
-
-	x = x1;
-	for (y = y1; y < y2; ++y) {
-		v4 = x;
-		if (x < x2) {
-			v5 = (int *)((char *)dPiece + 4 * (y + 112 * x));
-			do {
-				v6 = *v5;
-				if (*v5 == 531)
-					AddObject(OBJ_L3LDOOR, v4, y);
-				if (v6 == 534)
-					AddObject(OBJ_L3RDOOR, v4, y);
-				++v4;
-				v5 += 112;
-			} while (v4 < x2);
-		}
-	}
-}
-
-BOOLEAN __fastcall WallTrapLocOk(int xp, int yp)
-{
-	return (~dFlags[xp][yp] & DFLAG_POPULATED) >> 3;
-}
-
-void __cdecl AddL2Torches()
-{
-	int v0;   // esi
-	int v1;   // edi
-	char *v2; // ebx
-	//int v3; // eax
-	int(*v5)[112]; // [esp+Ch] [ebp-Ch]
-	int v6;        // [esp+10h] [ebp-8h]
-	int(*v7)[112]; // [esp+14h] [ebp-4h]
-
-	v0 = 0;
-	v7 = dPiece;
-	do {
-		v1 = 0;
-		v2 = &dObject[0][v0 - 1]; /* &dungeon[39][v0 + 39]; */
-		v5 = v7;
-		do {
-			//_LOBYTE(v3) = WallTrapLocOk(v1, v0);
-			if (!WallTrapLocOk(v1, v0))
-				goto LABEL_18;
-			v6 = (*v5)[0];
-			if ((*v5)[0] == 1) {
-				if (random(145, 3))
-					goto LABEL_18;
-				AddObject(OBJ_TORCHL2, v1, v0);
-			}
-			if (v6 == 5) {
-				if (random(145, 3))
-					goto LABEL_18;
-				AddObject(OBJ_TORCHR2, v1, v0);
-			}
-			if (v6 == 37) {
-				if (random(145, 10) || *(v2 - 111))
-					goto LABEL_18;
-				AddObject(OBJ_TORCHL, v1 - 1, v0);
-			}
-			if (v6 == 41) {
-				if (!random(145, 10) && !*v2)
-					AddObject(OBJ_TORCHR, v1, v0 - 1);
-			}
-		LABEL_18:
-			++v5;
-			++v1;
-			v2 += 112;
-		} while (v1 < 112);
-		v7 = (int(*)[112])((char *)v7 + 4);
-		++v0;
-	} while ((signed int)v7 < (signed int)dPiece[1]);
-}
-
-BOOL __fastcall TorchLocOK(int xp, int yp)
-{
-	if (dFlags[xp][yp] & DFLAG_POPULATED)
-		return FALSE;
-
-	return nTrapTable[dPiece[xp][yp]] != FALSE;
-}
-
-void __cdecl AddObjTraps()
-{
-	int v0;   // esi
-	int *v1;  // eax
-	char *v2; // edi
-	int v3;   // ebx
-	int v4;   // edi
-	int *j;   // eax
-	//int v6; // eax
-	char v7; // al
-	int v8;  // edi
-	int *i;  // eax
-	//int v10; // eax
-	int v11;        // eax
-	int *v12;       // [esp+0h] [ebp-18h]
-	char *v13;      // [esp+4h] [ebp-14h]
-	int *v14;       // [esp+8h] [ebp-10h]
-	int v15;        // [esp+Ch] [ebp-Ch]
-	signed int v16; // [esp+10h] [ebp-8h]
-	int x;          // [esp+14h] [ebp-4h]
-
-	if (currlevel == 1)
-		v15 = 10;
-	if (currlevel >= 2u)
-		v15 = 15;
-	if (currlevel >= 5u)
-		v15 = 20;
-	if (currlevel >= 7u)
-		v15 = 25;
-	v0 = 0;
-	v1 = dPiece[-1];
-	v12 = dPiece[-1];
-	do {
-		x = 0;
-		v16 = 0;
-		v2 = (char *)dObject + v0;
-		v14 = v1;
-		v13 = (char *)dObject + v0;
-		do {
-			if (*v2 > 0 && random(144, 100) < v15) {
-				v3 = (char)(*v2 - 1);
-				if (AllObjects[object[v3]._otype].oTrapFlag) {
-					if (random(144, 2)) {
-						v8 = v0 - 1;
-						for (i = &dPiece[v16][v0 - 1]; !nSolidTable[*i]; i--) /* check dpiece */
-							--v8;
-						//_LOBYTE(v10) = TorchLocOK(x, v8);
-						if (TorchLocOK(x, v8) && v0 - v8 > 1) {
-							AddObject(OBJ_TRAPR, x, v8);
-							v7 = dObject[v16][v8];
-							goto LABEL_27;
-						}
-					} else {
-						v4 = x - 1;
-						for (j = v14; !nSolidTable[*j]; j -= 112)
-							--v4;
-						//_LOBYTE(v6) = TorchLocOK(v4, v0);
-						if (TorchLocOK(v4, v0) && x - v4 > 1) {
-							AddObject(OBJ_TRAPL, v4, v0);
-							v7 = dObject[v4][v0];
-						LABEL_27:
-							v11 = (char)(v7 - 1);
-							object[v11]._oVar2 = v0;
-							object[v11]._oVar1 = x;
-							object[v3]._oTrapFlag = 1;
-							goto LABEL_28;
-						}
-					}
-				}
-			}
-		LABEL_28:
-			++v16;
-			++x;
-			v14 += 112;
-			v2 = (char *)v13 + 112;
-			v13 += 112;
-		} while (v16 < 112);
-		++v0;
-		v1 = v12 + 1;
-		++v12;
-	} while ((signed int)v12 < (signed int)dPiece);
-}
-
-void __cdecl AddChestTraps()
-{
-	signed int v0; // ebp
-	_BYTE *v1;     // ebx
-	int v2;        // esi
-	int v3;        // eax
-	BOOLEAN v4;    // zf
-	int v5;        // eax
-	signed int v6; // [esp+10h] [ebp-4h]
-
-	v0 = 0;
-	do {
-		v1 = (unsigned char *)dObject + v0;
-		v6 = 112;
-		do {
-			if (*v1 > 0) {
-				v2 = (char)(*v1 - 1);
-				v3 = object[v2]._otype;
-				if (v3 >= OBJ_CHEST1 && v3 <= OBJ_CHEST3 && !object[v2]._oTrapFlag && random(0, 100) < 10) {
-					object[v2]._otype += OBJ_BOOKCASER;
-					v4 = leveltype == DTYPE_CATACOMBS;
-					object[v2]._oTrapFlag = 1;
-					if (v4)
-						v5 = random(0, 2);
-					else
-						v5 = random(0, 3);
-					object[v2]._oVar4 = v5;
-				}
-			}
-			v1 += 112;
-			--v6;
-		} while (v6);
-		++v0;
-	} while (v0 < 112);
-}
-
-void __fastcall LoadMapObjects(unsigned char *pMap, int startx, int starty, int x1, int y1, int w, int h, int leveridx)
-{
-	unsigned char *v8;  // ebx
-	int v9;             // esi
-	int v10;            // ecx
-	int v11;            // eax
-	int v12;            // ecx
-	int v13;            // eax
-	int v14;            // esi
-	unsigned char *v15; // ebx
-	int i;              // edi
-	int v17;            // eax
-	int v18;            // [esp+8h] [ebp-10h]
-	int v19;            // [esp+Ch] [ebp-Ch]
-	int v20;            // [esp+10h] [ebp-8h]
-	int v21;            // [esp+14h] [ebp-4h]
-	int y;              // [esp+20h] [ebp+8h]
-
-	v8 = pMap + 2;
-	InitObjFlag = TRUE;
-	v9 = *pMap;
-	v10 = pMap[2];
-	v11 = v10;
-	v12 = 2 * v10;
-	v20 = startx;
-	v13 = v9 * v11;
-	v14 = 2 * v9;
-	v19 = v14;
-	v18 = v12;
-	v15 = &v8[4 * v14 * v12 + 2 + 2 * v13];
-	if (v12 > 0) {
-		v21 = -16 - starty;
-		y = starty + 16;
-		do {
-			for (i = 0; i < v14; ++i) {
-				if (*v15) {
-					AddObject(ObjTypeConv[*v15], i + v20 + 16, y);
-					v17 = ObjIndex(i + v20 + 16, y);
-					SetObjMapRange(v17, x1, y1, x1 + w, y1 + h, leveridx);
-					v14 = v19;
-					v12 = v18;
-				}
-				v15 += 2;
-			}
-			++y;
-		} while (y + v21 < v12);
-	}
-	InitObjFlag = FALSE;
-}
-
-void __fastcall LoadMapObjs(unsigned char *pMap, int startx, int starty)
-{
-	unsigned char *v3;  // esi
-	int v4;             // eax
-	int v5;             // edi
-	int v6;             // ecx
-	int v7;             // eax
-	int v8;             // ecx
-	int v9;             // edi
-	unsigned char *v10; // esi
-	int i;              // ebx
-	int v12;            // [esp+8h] [ebp-8h]
-	int v13;            // [esp+Ch] [ebp-4h]
-	int y;              // [esp+18h] [ebp+8h]
-
-	v3 = pMap + 2;
-	InitObjFlag = TRUE;
-	v4 = pMap[2];
-	v5 = *pMap;
-	v6 = v4;
-	v7 = 2 * v4;
-	v12 = startx;
-	v8 = v5 * v6;
-	v9 = 2 * v5;
-	v10 = &v3[4 * v9 * v7 + 2 + 2 * v8];
-	if (v7 > 0) {
-		v13 = v7;
-		y = starty + 16;
-		do {
-			for (i = 0; i < v9; ++i) {
-				if (*v10)
-					AddObject(ObjTypeConv[*v10], i + v12 + 16, y);
-				v10 += 2;
-			}
-			++y;
-			--v13;
-		} while (v13);
-	}
-	InitObjFlag = FALSE;
-}
-
-void __cdecl AddDiabObjs()
-{
-	unsigned char *v0; // esi
-	unsigned char *v1; // esi
-	unsigned char *v2; // esi
-
-	v0 = LoadFileInMem("Levels\\L4Data\\diab1.DUN", 0);
-	LoadMapObjects(v0, 2 * diabquad1x, 2 * diabquad1y, diabquad2x, diabquad2y, 11, 12, 1);
-	mem_free_dbg(v0);
-	v1 = LoadFileInMem("Levels\\L4Data\\diab2a.DUN", 0);
-	LoadMapObjects(v1, 2 * diabquad2x, 2 * diabquad2y, diabquad3x, diabquad3y, 11, 11, 2);
-	mem_free_dbg(v1);
-	v2 = LoadFileInMem("Levels\\L4Data\\diab3a.DUN", 0);
-	LoadMapObjects(v2, 2 * diabquad3x, 2 * diabquad3y, diabquad4x, diabquad4y, 9, 9, 3);
-	mem_free_dbg(v2);
-}
-// 5289C4: using guessed type int diabquad1x;
-// 5289C8: using guessed type int diabquad1y;
-
-void __cdecl AddStoryBooks()
-{
-	int v0;        // esi
-	int v1;        // edi
-	signed int v2; // ebx
-	int v3;        // edx
-	int v4;        // esi
-	int y;         // [esp+Ch] [ebp-Ch]
-	int v6;        // [esp+10h] [ebp-8h]
-	signed int v7; // [esp+14h] [ebp-4h]
-
-	v6 = 0;
-	while (1) {
-		y = 1;
-		v0 = random(139, 80) + 16;
-		v1 = random(139, 80) + 16;
-		v2 = -2;
-		do {
-			v7 = -3;
-			v3 = v2 + v1;
-			do {
-				if (!RndLocOk(v7 + v0, v3))
-					y = 0;
-				++v7;
-			} while (v7 <= 3);
-			++v2;
-		} while (v2 <= 2);
-		if (y)
-			break;
-		if (++v6 > 20000)
-			return;
-	}
-	AddObject(OBJ_STORYBOOK, v0, v1);
-	AddObject(OBJ_STORYCANDLE, v0 - 2, v1 + 1);
-	AddObject(OBJ_STORYCANDLE, v0 - 2, v1);
-	AddObject(OBJ_STORYCANDLE, v0 - 1, v1 - 1);
-	AddObject(OBJ_STORYCANDLE, v0 + 1, v1 - 1);
-	v4 = v0 + 2;
-	AddObject(OBJ_STORYCANDLE, v4, v1);
-	AddObject(OBJ_STORYCANDLE, v4, v1 + 1);
-}
-
-void __fastcall AddHookedBodies(int freq)
-{
-	int v1;   // ebx
-	char *v2; // esi
-	int v3;   // edi
-	//int v4; // eax
-	int v5;  // eax
-	int v6;  // eax
-	int v7;  // eax
-	int v8;  // [esp-8h] [ebp-20h]
-	int v9;  // [esp-4h] [ebp-1Ch]
-	int max; // [esp+Ch] [ebp-Ch]
-	int x;   // [esp+10h] [ebp-8h]
-	int y;   // [esp+14h] [ebp-4h]
-
-	y = 0;
-	max = freq;
-	v1 = 16;
-	do {
-		x = 0;
-		v2 = (char *)dungeon + y;
-		v3 = 17;
-		do {
-			if (*v2 == 1 || *v2 == 2) {
-				if (!random(0, max)) {
-					//_LOBYTE(v4) = SkipThemeRoom(x, y);
-					if (SkipThemeRoom(x, y)) {
-						if (*v2 != 1 || v2[40] != 6) {
-							if (*v2 == 2 && v2[1] == 6) {
-								v7 = random(0, 2);
-								if (v7) {
-									if (v7 != 1)
-										goto LABEL_22;
-									v9 = v1;
-									v8 = 39;
-								} else {
-									v9 = v1;
-									v8 = 38;
-								}
-								AddObject(v8, v3 - 1, v9);
-							}
-						} else {
-							v5 = random(0, 3);
-							if (v5) {
-								v6 = v5 - 1;
-								if (v6) {
-									if (v6 == 1)
-										AddObject(OBJ_TORTURE5, v3, v1);
-								} else {
-									AddObject(OBJ_TORTURE2, v3, v1);
-								}
-							} else {
-								AddObject(OBJ_TORTURE1, v3, v1);
-							}
-						}
-					}
-				}
-			}
-		LABEL_22:
-			++x;
-			v3 += 2;
-			v2 += 40;
-		} while (v3 < 97);
-		++y;
-		v1 += 2;
-	} while (v1 < 96);
-}
-
-void __cdecl AddL4Goodies()
-{
-	AddHookedBodies(6);
-	InitRndLocObj(2, 6, OBJ_TNUDEM1);
-	InitRndLocObj(2, 6, OBJ_TNUDEM2);
-	InitRndLocObj(2, 6, OBJ_TNUDEM3);
-	InitRndLocObj(2, 6, OBJ_TNUDEM4);
-	InitRndLocObj(2, 6, OBJ_TNUDEW1);
-	InitRndLocObj(2, 6, OBJ_TNUDEW2);
-	InitRndLocObj(2, 6, OBJ_TNUDEW3);
-	InitRndLocObj(2, 6, OBJ_DECAP);
-	InitRndLocObj(1, 3, OBJ_CAULDRON);
-}
-
-void __cdecl AddLazStand()
-{
-	int v0;        // edi
-	int v1;        // esi
-	signed int v2; // ebx
-	int v3;        // edx
-	int v4;        // edi
-	signed int v5; // [esp+Ch] [ebp-Ch]
-	int v6;        // [esp+10h] [ebp-8h]
-	signed int v7; // [esp+14h] [ebp-4h]
-
-	v6 = 0;
-	while (1) {
-		v5 = 1;
-		v0 = random(139, 80) + 16;
-		v1 = random(139, 80) + 16;
-		v2 = -3;
-		do {
-			v7 = -2;
-			v3 = v2 + v1;
-			do {
-				if (!RndLocOk(v7 + v0, v3))
-					v5 = 0;
-				++v7;
-			} while (v7 <= 3);
-			++v2;
-		} while (v2 <= 3);
-		if (v5)
-			break;
-		if (++v6 > 10000) {
-			InitRndLocObj(1, 1, OBJ_LAZSTAND);
-			return;
-		}
-	}
-	AddObject(OBJ_LAZSTAND, v0, v1);
-	AddObject(OBJ_TNUDEM2, v0, v1 + 2);
-	AddObject(OBJ_STORYCANDLE, v0 + 1, v1 + 2);
-	AddObject(OBJ_TNUDEM3, v0 + 2, v1 + 2);
-	AddObject(OBJ_TNUDEW1, v0, v1 - 2);
-	AddObject(OBJ_STORYCANDLE, v0 + 1, v1 - 2);
-	AddObject(OBJ_TNUDEW2, v0 + 2, v1 - 2);
-	v4 = v0 - 1;
-	AddObject(OBJ_STORYCANDLE, v4, v1 - 1);
-	AddObject(OBJ_TNUDEW3, v4, v1);
-	AddObject(OBJ_STORYCANDLE, v4, v1 + 1);
-}
-
-void __cdecl InitObjects()
-{
-	//int v1; // eax
-	//int v2; // eax
-	//int v3; // eax
-	//int v4; // eax
-	//int v5; // eax
-	//int v6; // eax
-	signed int v8;     // ebx
-	unsigned char *v9; // esi
-	//int v10; // eax
-	//int v12; // eax
-	unsigned char *v14; // esi
-	//int v15; // eax
-	//int v16; // [esp+0h] [ebp-4h]
-
-	ClrAllObjects();
-	if (currlevel == 16) {
-		AddDiabObjs();
-	} else {
-		InitObjFlag = TRUE;
-		GetRndSeed();
-		if (currlevel == 9 && gbMaxPlayers == 1)
-			AddSlainHero();
-		if (currlevel == quests[QTYPE_BLKM]._qlevel && quests[QTYPE_BLKM]._qactive == 1)
-			AddMushPatch();
-		if (currlevel == 4)
-			AddStoryBooks();
-		if (currlevel == 8)
-			AddStoryBooks();
-		if (currlevel == 12)
-			AddStoryBooks();
-		if (leveltype == DTYPE_CATHEDRAL) {
-			//_LOBYTE(v1) = QuestStatus(QTYPE_BUTCH);
-			if (QuestStatus(QTYPE_BUTCH))
-				AddTortures();
-			//_LOBYTE(v2) = QuestStatus(QTYPE_PW);
-			if (QuestStatus(QTYPE_PW))
-				AddCandles();
-			//_LOBYTE(v3) = QuestStatus(QTYPE_BOL);
-			if (QuestStatus(QTYPE_BOL))
-				AddObject(OBJ_SIGNCHEST, 2 * setpc_x + 26, 2 * setpc_y + 19);
-			InitRndLocBigObj(10, 15, OBJ_SARC);
-			AddL1Objs(0, 0, MAXDUNX, MAXDUNY);
-			InitRndBarrels();
-		}
-		if (leveltype == DTYPE_CATACOMBS) {
-			//_LOBYTE(v4) = QuestStatus(QTYPE_INFRA);
-			if (QuestStatus(QTYPE_INFRA))
-				InitRndLocObj5x5(1, 1, OBJ_STAND);
-			//_LOBYTE(v5) = QuestStatus(QTYPE_BONE);
-			if (QuestStatus(QTYPE_BONE))
-				InitRndLocObj5x5(1, 1, OBJ_BOOK2R);
-			AddL2Objs(0, 0, MAXDUNX, MAXDUNY);
-			AddL2Torches();
-			//_LOBYTE(v6) = QuestStatus(QTYPE_BLIND);
-			if (QuestStatus(QTYPE_BLIND)) {
-				if (plr[myplr]._pClass == PC_WARRIOR) {
-					v8 = QUEST_BLINDING;
-				} else if (plr[myplr]._pClass == PC_ROGUE) {
-					v8 = QUEST_RBLINDING;
-				} else if (plr[myplr]._pClass == PC_SORCERER) {
-					v8 = QUEST_MBLINDING;
-				}
-				quests[QTYPE_BLIND]._qmsg = v8;
-				AddBookLever(0, 0, MAXDUNX, MAXDUNY, setpc_x, setpc_y, setpc_w + setpc_x + 1, setpc_h + setpc_y + 1, v8);
-				v9 = LoadFileInMem("Levels\\L2Data\\Blind2.DUN", 0);
-				LoadMapObjs(v9, 2 * setpc_x, 2 * setpc_y);
-				mem_free_dbg(v9);
-			}
-			//_LOBYTE(v10) = QuestStatus(QTYPE_BLOOD);
-			if (QuestStatus(QTYPE_BLOOD)) {
-				if (plr[myplr]._pClass == PC_WARRIOR) {
-					v8 = QUEST_BLOODY;
-				} else if (plr[myplr]._pClass == PC_ROGUE) {
-					v8 = QUEST_RBLOODY;
-				} else if (plr[myplr]._pClass == PC_SORCERER) {
-					v8 = QUEST_MBLOODY;
-				}
-				quests[QTYPE_BLOOD]._qmsg = v8;
-				AddBookLever(0, 0, MAXDUNX, MAXDUNY, setpc_x, setpc_y + 3, setpc_x + 2, setpc_y + 7, v8);
-				AddObject(OBJ_PEDISTAL, 2 * setpc_x + 25, 2 * setpc_y + 32);
-			}
-			InitRndBarrels();
-		}
-		if (leveltype == DTYPE_CAVES) {
-			AddL3Objs(0, 0, MAXDUNX, MAXDUNY);
-			InitRndBarrels();
-		}
-		if (leveltype == DTYPE_HELL) {
-			//_LOBYTE(v12) = QuestStatus(QTYPE_WARLRD);
-			if (QuestStatus(QTYPE_WARLRD)) {
-				if (plr[myplr]._pClass == PC_WARRIOR) {
-					v8 = QUEST_BLOODWAR;
-				} else if (plr[myplr]._pClass == PC_ROGUE) {
-					v8 = QUEST_RBLOODWAR;
-				} else if (plr[myplr]._pClass == PC_SORCERER) {
-					v8 = QUEST_MBLOODWAR;
-				}
-				quests[QTYPE_WARLRD]._qmsg = v8;
-				AddBookLever(0, 0, MAXDUNX, MAXDUNY, setpc_x, setpc_y, setpc_x + setpc_w, setpc_y + setpc_h, v8);
-				v14 = LoadFileInMem("Levels\\L4Data\\Warlord.DUN", 0);
-				LoadMapObjs(v14, 2 * setpc_x, 2 * setpc_y);
-				mem_free_dbg(v14);
-			}
-			//_LOBYTE(v15) = QuestStatus(QTYPE_VB);
-			if (QuestStatus(QTYPE_VB) && gbMaxPlayers == 1)
-				AddLazStand();
-			InitRndBarrels();
-			AddL4Goodies();
-		}
-		InitRndLocObj(5, 10, 5);
-		InitRndLocObj(3, 6, 6);
-		InitRndLocObj(1, 5, 7);
-		if (leveltype != 4)
-			AddObjTraps();
-		if (leveltype > 1u)
-			AddChestTraps();
-		InitObjFlag = FALSE;
-	}
-}
-// 5CF330: using guessed type int setpc_h;
-// 5CF334: using guessed type int setpc_w;
-// 679660: using guessed type char gbMaxPlayers;
-
-void __fastcall SetMapObjects(unsigned char *pMap, int startx, int starty)
-{
-	unsigned char *v3;  // esi
-	int v6;             // edi
-	int v7;             // eax
-	int v8;             // esi
-	int v9;             // ecx
-	int v10;            // esi
-	int v11;            // ecx
-	int v12;            // edi
-	_BYTE *v13;         // eax
-	int v14;            // ebx
-	signed int v15;     // ebx
-	char *v16;          // ST08_4
-	unsigned char *v17; // eax
-	int v18;            // ecx
-	int i;              // ebx
-	int fileload[56];   // [esp+Ch] [ebp-10Ch]
-	char filestr[32];   // [esp+ECh] [ebp-2Ch]
-	_BYTE *v22;         // [esp+10Ch] [ebp-Ch]
-	int v23;            // [esp+110h] [ebp-8h]
-	_BYTE *v24;         // [esp+114h] [ebp-4h]
-	int y;              // [esp+120h] [ebp+8h]
-
-	v23 = startx;
-	v3 = pMap;
-	ClrAllObjects();
-	memset(fileload, 0, sizeof(fileload));
-	InitObjFlag = TRUE;
-	if (AllObjects[0].oload != -1) {
-		i = 0;
-		do {
-			if (AllObjects[i].oload == 1 && leveltype == AllObjects[i].olvltype)
-				fileload[AllObjects[i].ofindex] = 1;
-			i++;
-		} while (AllObjects[i].oload != -1);
-	}
-	v6 = (unsigned char)*v3;
-	v7 = (int)(v3 + 2);
-	v8 = (unsigned char)v3[2];
-	v9 = v8;
-	v10 = 2 * v8;
-	v11 = v6 * v9;
-	v12 = 2 * v6;
-	v13 = (_BYTE *)(2 * v11 + 2 + 4 * v12 * v10 + v7);
-	v22 = v13;
-	if (v10 > 0) {
-		v24 = (_BYTE *)v10;
-		do {
-			if (v12 > 0) {
-				v14 = v12;
-				do {
-					if (*v13)
-						fileload[(char)AllObjects[ObjTypeConv[(unsigned char)*v13]].ofindex] = 1;
-					v13 += 2;
-					--v14;
-				} while (v14);
-			}
-			--v24;
-		} while (v24);
-	}
-	v15 = 0;
-	do {
-		if (fileload[v15]) {
-			v16 = ObjMasterLoadList[v15];
-			ObjFileList[numobjfiles] = v15;
-			sprintf(filestr, "Objects\\%s.CEL", v16);
-			v17 = LoadFileInMem(filestr, 0);
-			v18 = numobjfiles++;
-			pObjCels[v18] = v17;
-		}
-		++v15;
-	} while (v15 < 56);
-	v24 = v22;
-	if (v10 > 0) {
-		y = starty + 16;
-		do {
-			for (i = 0; i < v12; ++i) {
-				if (*v24)
-					AddObject(ObjTypeConv[(unsigned char)*v24], i + v23 + 16, y);
-				v24 += 2;
-			}
-			++y;
-			--v10;
-		} while (v10);
-	}
-	InitObjFlag = FALSE;
-}
-// 67D7C4: using guessed type int numobjfiles;
-// 4427C5: using guessed type int var_10C[56];
-
-void __fastcall DeleteObject_(int oi, int i)
-{
-	int v2;     // eax
-	BOOLEAN v3; // zf
-	BOOLEAN v4; // sf
-
-	dObject[object[oi]._ox][object[oi]._oy] = 0;
-	v2 = nobjects - 1;
-	v3 = nobjects == 1;
-	v4 = nobjects - 1 < 0;
-	objectavail[-nobjects + MAXOBJECTS] = oi; /* *(&object[0]._otype - nobjects) = oi; */
-	nobjects = v2;
-	if (!v4 && !v3 && i != v2)
-		objectactive[i] = objectactive[v2];
-}
-
-void __fastcall SetupObject(int i, int x, int y, int ot)
-{
-	int v4;  // esi
-	int v5;  // edi
-	int v6;  // ecx
-	int v7;  // edx
-	int v8;  // eax
-	int v9;  // eax
-	int v10; // edx
-	int v11; // eax
-	int v13; // eax
-	int v14; // eax
-
-	v4 = i;
-	object[v4]._otype = ot;
-	v5 = ot;
-	v6 = AllObjects[ot].ofindex;
-	object[v4]._ox = x;
-	object[v4]._oy = y;
-	v7 = ObjFileList[0];
-	v8 = 0;
-	while (v7 != v6)
-		v7 = ObjFileList[v8++ + 1];
-	object[v4]._oAnimData = pObjCels[v8];
-	v9 = AllObjects[v5].oAnimFlag;
-	object[v4]._oAnimFlag = v9;
-	if (v9) {
-		v10 = AllObjects[v5].oAnimDelay;
-		object[v4]._oAnimDelay = v10;
-		object[v4]._oAnimCnt = random(146, v10);
-		v11 = AllObjects[v5].oAnimLen;
-		object[v4]._oAnimLen = v11;
-		v13 = random(146, v11 - 1) + 1;
-	} else {
-		v14 = AllObjects[v5].oAnimLen;
-		object[v4]._oAnimDelay = 1000;
-		object[v4]._oAnimLen = v14;
-		v13 = AllObjects[v5].oAnimDelay;
-		object[v4]._oAnimCnt = 0;
-	}
-	object[v4]._oAnimFrame = v13;
-	object[v4]._oAnimWidth = AllObjects[v5].oAnimWidth;
-	object[v4]._oSolidFlag = AllObjects[v5].oSolidFlag;
-	object[v4]._oMissFlag = AllObjects[v5].oMissFlag;
-	object[v4]._oLight = AllObjects[v5].oLightFlag;
-	object[v4]._oBreak = AllObjects[v5].oBreak;
-	object[v4]._oDelFlag = 0;
-	object[v4]._oSelFlag = AllObjects[v5].oSelFlag;
-	object[v4]._oPreFlag = 0;
-	object[v4]._oTrapFlag = 0;
-	object[v4]._oDoorFlag = 0;
-}
-
-void __fastcall SetObjMapRange(int i, int x1, int y1, int x2, int y2, int v)
-{
-	object[i]._oVar1 = x1;
-	object[i]._oVar2 = y1;
-	object[i]._oVar3 = x2;
-	object[i]._oVar4 = y2;
-	object[i]._oVar8 = v;
-}
-
-void __fastcall SetBookMsg(int i, int msg)
-{
-	object[i]._oVar7 = msg;
-}
-
-void __fastcall AddL1Door(int i, int x, int y, int ot)
-{
-	int v4;  // ecx
-	int v5;  // edx
-	int *v6; // eax
-	int v7;  // edx
-	int v8;  // eax
-	int v9;  // eax
-
-	v4 = i;
-	v5 = 112 * x;
-	object[v4]._oDoorFlag = 1;
-	if (ot == 1) {
-		v6 = (int *)((char *)dPiece + 4 * (y + v5));
-		v7 = *v6;
-		v8 = *(v6 - 1);
-	} else {
-		v9 = v5 + y;
-		v7 = dPiece[0][v5 + y];
-		v8 = dPiece[-1][v5 + y]; // *(_DWORD *)&dflags[28][4 * v9 + 32]; /* check */
-	}
-	object[v4]._oVar4 = 0;
-	object[v4]._oVar1 = v7;
-	object[v4]._oVar2 = v8;
-}
-
-void __fastcall AddSCambBook(int i)
-{
-	object[i]._oVar1 = setpc_x;
-	object[i]._oVar2 = setpc_y;
-	object[i]._oVar3 = setpc_w + setpc_x + 1;
-	object[i]._oVar4 = setpc_h + setpc_y + 1;
-	object[i]._oVar6 = object[i]._oAnimFrame + 1;
-}
-// 5CF330: using guessed type int setpc_h;
-// 5CF334: using guessed type int setpc_w;
-
-void __fastcall AddChest(int i, int t)
-{
-	if (!random(147, 2))
-		object[i]._oAnimFrame += 3;
-	object[i]._oRndSeed = GetRndSeed();
-	switch (t) {
-	case OBJ_CHEST1:
-	case OBJ_TCHEST1:
-		if (setlevel) {
-			object[i]._oVar1 = 1;
-			break;
-		}
-		object[i]._oVar1 = random(147, 2);
-		break;
-	case OBJ_TCHEST2:
-	case OBJ_CHEST2:
-		if (setlevel) {
-			object[i]._oVar1 = 2;
-			break;
-		}
-		object[i]._oVar1 = random(147, 3);
-		break;
-	case OBJ_TCHEST3:
-	case OBJ_CHEST3:
-		if (setlevel) {
-			object[i]._oVar1 = 3;
-			break;
-		}
-		object[i]._oVar1 = random(147, 4);
-		break;
-	}
-	object[i]._oVar2 = random(147, 8);
-}
-// 5CF31D: using guessed type char setlevel;
-
-void __fastcall AddL2Door(int i, int x, int y, int ot)
-{
-	int v4; // esi
-
-	v4 = i;
-	object[i]._oDoorFlag = 1;
-	if (ot == OBJ_L2LDOOR)
-		ObjSetMicro(x, y, 538);
-	else
-		ObjSetMicro(x, y, 540);
-	object[v4]._oVar4 = 0;
-}
-
-void __fastcall AddL3Door(int i, int x, int y, int ot)
-{
-	int v4; // esi
-
-	v4 = i;
-	object[i]._oDoorFlag = 1;
-	if (ot == OBJ_L3LDOOR)
-		ObjSetMicro(x, y, 531);
-	else
-		ObjSetMicro(x, y, 534);
-	object[v4]._oVar4 = 0;
-}
-
-void __fastcall AddSarc(int i)
-{
-	dObject[object[i]._ox][object[i]._oy - 1] = -(i + 1);
-	object[i]._oVar1 = random(153, 10);
-	object[i]._oRndSeed = GetRndSeed();
-	if (object[i]._oVar1 >= 8)
-		object[i]._oVar2 = PreSpawnSkeleton();
-}
-
-void __fastcall AddFlameTrap(int i)
-{
-	object[i]._oVar1 = trapid;
-	object[i]._oVar2 = 0;
-	object[i]._oVar3 = trapdir;
-	object[i]._oVar4 = 0;
-}
-// 679768: using guessed type int trapid;
-// 67976C: using guessed type int trapdir;
-
-void __fastcall AddFlameLvr(int i)
-{
-	object[i]._oVar1 = trapid;
-	object[i]._oVar2 = 49;
-}
-// 679768: using guessed type int trapid;
-
-void __fastcall AddTrap(int i)
-{
-	int mt; // eax
-
-	mt = random(148, currlevel / 3 + 1);
-	if (!mt)
-		object[i]._oVar3 = 0;
-	if (mt == 1)
-		object[i]._oVar3 = 1;
-	if (mt == 2)
-		object[i]._oVar3 = 7;
-	object[i]._oVar4 = 0;
-}
-
-void __fastcall AddObjLight(int i, int r)
-{
-	if (InitObjFlag) {
-		DoLighting(object[i]._ox, object[i]._oy, r, -1);
-		object[i]._oVar1 = -1;
-	} else {
-		object[i]._oVar1 = 0;
-	}
-}
-
-void __fastcall AddBarrel(int i)
-{
-	object[i]._oVar1 = 0;
-	object[i]._oRndSeed = GetRndSeed();
-	object[i]._oVar2 = random(149, 10);
-	object[i]._oVar3 = random(149, 3);
-
-	if (object[i]._oVar2 >= 8)
-		object[i]._oVar4 = PreSpawnSkeleton();
-}
-
-void __fastcall AddShrine(int i)
-{
-	int v1;        // esi
-	signed int v2; // edi
-	signed int v3; // eax
-	int *v4;       // ecx
-	BOOLEAN v5;    // zf
-	int v6;        // eax
-	int slist[26]; // [esp+8h] [ebp-68h]
-
-	v1 = i;
-	v2 = currlevel;
-	v3 = 0;
-	object[i]._oPreFlag = 1;
-	do {
-		if (v2 < (char)shrinemin[v3] || v2 > (char)shrinemax[v3]) {
-			v4 = &slist[v3];
-			*v4 = 0;
-		} else {
-			v4 = &slist[v3];
-			*v4 = 1;
-		}
-		if (gbMaxPlayers == 1)
-			v5 = shrineavail[v3] == 2;
-		else
-			v5 = shrineavail[v3] == 1;
-		if (v5)
-			*v4 = 0;
-		++v3;
-	} while (v3 < 26);
-	do {
-		v6 = random(150, 26);
-	} while (!slist[v6]);
-	object[v1]._oVar1 = v6;
-	if (random(150, 2)) {
-		object[v1]._oAnimFrame = 12;
-		object[v1]._oAnimLen = 22;
-	}
-}
-// 679660: using guessed type char gbMaxPlayers;
-// 442E0F: using guessed type int var_68[26];
-
-void __fastcall AddBookcase(int i)
-{
-	int v1; // esi
-
-	v1 = i;
-	object[v1]._oRndSeed = GetRndSeed();
-	object[v1]._oPreFlag = 1;
-}
-
-void __fastcall AddPurifyingFountain(int i)
-{
-	char *v1; // eax
-
-	v1 = &dObject[object[i]._ox][object[i]._oy];
-	*(v1 - 1) = -1 - i;
-	*(v1 - 112) = -1 - i;
-	*(v1 - 113) = -1 - i;
-	object[i]._oRndSeed = GetRndSeed();
-}
-
-void __fastcall AddArmorStand(int i)
-{
-	if (!armorFlag) {
-		object[i]._oSelFlag = 0;
-		object[i]._oAnimFlag = 2;
-	}
-
-	object[i]._oRndSeed = GetRndSeed();
-}
-
-void __fastcall AddDecap(int i)
-{
-	int v1; // esi
-	int v2; // eax
-	int v4; // eax
-
-	v1 = i;
-	v2 = GetRndSeed();
-	object[v1]._oRndSeed = v2;
-	v4 = random(151, 8);
-	object[v1]._oPreFlag = 1;
-	object[v1]._oAnimFrame = v4 + 1;
-}
-
-void __fastcall AddVilebook(int i)
-{
-	if (setlevel) {
-		if (setlvlnum == SL_VILEBETRAYER)
-			object[i]._oAnimFrame = 4;
-	}
-}
-// 5CF31D: using guessed type char setlevel;
-
-void __fastcall AddMagicCircle(int i)
-{
-	int v1; // esi
-	int v2; // eax
-
-	v1 = i;
-	v2 = GetRndSeed();
-	object[v1]._oVar6 = 0;
-	object[v1]._oRndSeed = v2;
-	object[v1]._oPreFlag = 1;
-	object[v1]._oVar5 = 1;
-}
-
-void __fastcall AddBookstand(int i)
-{
-	object[i]._oRndSeed = GetRndSeed();
-}
-
-void __fastcall AddPedistal(int i)
-{
-	int v1; // ecx
-	int v2; // eax
-	int v3; // edx
-	int v4; // esi
-	int v5; // esi
-	int v6; // eax
-
-	v1 = i;
-	v2 = setpc_x;
-	v3 = setpc_y;
-	v4 = setpc_w;
-	object[v1]._oVar1 = setpc_x;
-	v5 = v2 + v4;
-	v6 = setpc_h;
-	object[v1]._oVar3 = v5;
-	object[v1]._oVar2 = v3;
-	object[v1]._oVar4 = v3 + v6;
-}
-// 5CF330: using guessed type int setpc_h;
-// 5CF334: using guessed type int setpc_w;
-
-void __fastcall AddStoryBook(int i)
-{
-	int bookframe; // eax
-	int v7;        // eax
-
-	SetRndSeed(glSeedTbl[16]);
-	bookframe = random(0, 3);
-
-	object[i]._oVar1 = bookframe;
-	if (currlevel == 4)
-		object[i]._oVar2 = StoryText[bookframe][0];
-	if (currlevel == 8)
-		object[i]._oVar2 = StoryText[bookframe][1];
-	if (currlevel == 12)
-		object[i]._oVar2 = StoryText[bookframe][2];
-	object[i]._oVar3 = ((unsigned int)currlevel >> 2) + 3 * bookframe - 1;
-	v7 = 5 - 2 * bookframe;
-	object[i]._oAnimFrame = v7;
-	object[i]._oVar4 = v7 + 1;
-}
-
-void __fastcall AddWeaponRack(int i)
-{
-	if (!weaponFlag) {
-		object[i]._oSelFlag = 0;
-		object[i]._oAnimFlag = 2;
-	}
-	object[i]._oRndSeed = GetRndSeed();
-}
-
-void __fastcall AddTorturedBody(int i)
-{
-	object[i]._oRndSeed = GetRndSeed();
-	object[i]._oPreFlag = 1;
-	object[i]._oAnimFrame = random(0, 4) + 1;
-}
-
-void __fastcall GetRndObjLoc(int randarea, int *xx, int *yy)
-{
-	int *v3;    // ebx
-	int v4;     // eax
-	int v6;     // eax
-	int v7;     // esi
-	BOOLEAN v8; // eax
-	int v9;     // edi
-	int v10;    // [esp+Ch] [ebp-Ch]
-	int v11;    // [esp+10h] [ebp-8h]
-	int v12;    // [esp+14h] [ebp-4h]
-
-	v3 = xx;
-	v12 = randarea;
-	if (randarea) {
-		v10 = 0;
-		while (1) {
-		LABEL_3:
-			if (++v10 > 1000 && v12 > 1)
-				--v12;
-			v4 = random(0, MAXDUNX);
-			*v3 = v4;
-			v6 = random(0, MAXDUNY);
-			v7 = v6;
-			*yy = v6;
-			v8 = 0;
-			v11 = 0;
-			if (v12 <= 0)
-				break;
-			while (!v8) {
-				v9 = 0;
-				do {
-					if (v8)
-						break;
-					v8 = RndLocOk(v11 + *v3, v7 + v9++) == 0;
-				} while (v9 < v12);
-				randarea = ++v11;
-				if (v11 >= v12) {
-					if (v8)
-						goto LABEL_3;
-					return;
-				}
-			}
-		}
-	}
-}
-
-void __cdecl AddMushPatch()
-{
-	int i; // bl
-	int y; // [esp+0h] [ebp-8h]
-	int x; // [esp+4h] [ebp-4h]
-
-	if (nobjects < MAXOBJECTS) {
-		i = objectavail[0];
-		GetRndObjLoc(5, &x, &y);
-		dObject[x + 1][y + 1] = -1 - i;
-		dObject[x + 2][y + 1] = -1 - i;
-		dObject[x + 1][y + 2] = -1 - i;
-		AddObject(OBJ_MUSHPATCH, x + 2, y + 2);
-	}
-}
-
-void __cdecl AddSlainHero()
-{
-	int x; // [esp+0h] [ebp-8h]
-	int y; // [esp+4h] [ebp-4h]
-
-	GetRndObjLoc(5, &x, &y);
-	AddObject(OBJ_SLAINHERO, x + 2, y + 2);
-}
-
-void __fastcall AddObject(int ot, int ox, int oy)
-{
-	int v3; // ebp
-	int v4; // esi
-	//unsigned int v5; // eax
-	int v6; // ebx
-	int v7; // ebx
-	int v8; // eax
-
-	v3 = ox;
-	v4 = ot;
-	if (nobjects < MAXOBJECTS) {
-		//v5 = 4 * nobjects;
-		v6 = objectavail[0];
-		objectactive[nobjects] = objectavail[0];
-		objectavail[0] = objectavail[-nobjects + 126]; /* double check, MAXOBJECTS */
-		dObject[ox][oy] = v6 + 1;
-		SetupObject(v6, ox, oy, ot);
-		switch (v4) {
-		case OBJ_L1LIGHT:
-		case OBJ_SKFIRE:
-		case OBJ_CANDLE1:
-		case OBJ_CANDLE2:
-		case OBJ_BOOKCANDLE:
-			goto LABEL_31;
-		case OBJ_L1LDOOR:
-		case OBJ_L1RDOOR:
-			AddL1Door(v6, v3, oy, v4);
-			break;
-		case OBJ_CHEST1:
-		case OBJ_CHEST2:
-		case OBJ_CHEST3:
-		case OBJ_TCHEST1:
-		case OBJ_TCHEST2:
-		case OBJ_TCHEST3:
-			AddChest(v6, v4);
-			break;
-		case OBJ_BOOK2L:
-			AddVilebook(v6);
-			break;
-		case OBJ_BCROSS:
-		case OBJ_TBCROSS:
-			AddBookstand(v6);
-		LABEL_31:
-			AddObjLight(v6, 5);
-			break;
-		case OBJ_TNUDEM2:
-			AddTorturedBody(v6);
-			break;
-		case OBJ_BOOK2R:
-			AddSCambBook(v6);
-			break;
-		case OBJ_L2LDOOR:
-		case OBJ_L2RDOOR:
-			AddL2Door(v6, v3, oy, v4);
-			break;
-		case OBJ_TORCHL:
-		case OBJ_TORCHR:
-		case OBJ_TORCHL2:
-		case OBJ_TORCHR2:
-			AddObjLight(v6, 8);
-			break;
-		case OBJ_SARC:
-			AddSarc(v6);
-			break;
-		case OBJ_FLAMEHOLE:
-			AddFlameTrap(v6);
-			break;
-		case OBJ_FLAMELVR:
-			AddFlameLvr(v6);
-			break;
-		case OBJ_WATER:
-			object[v6]._oAnimFrame = 1;
-			break;
-		case OBJ_TRAPL:
-		case OBJ_TRAPR:
-			AddTrap(v6);
-			break;
-		case OBJ_BARREL:
-		case OBJ_BARRELEX:
-			AddBarrel(v6);
-			break;
-		case OBJ_SHRINEL:
-		case OBJ_SHRINER:
-			AddShrine(v6);
-			break;
-		case OBJ_SKELBOOK:
-		case OBJ_BOOKSTAND:
-			AddBookstand(v6);
-			break;
-		case OBJ_BOOKCASEL:
-		case OBJ_BOOKCASER:
-			AddBookcase(v6);
-			break;
-		case OBJ_BLOODFTN:
-			AddBookstand(v6);
-			break;
-		case OBJ_DECAP:
-			AddDecap(v6);
-			break;
-		case OBJ_PEDISTAL:
-			AddPedistal(v6);
-			break;
-		case OBJ_L3LDOOR:
-		case OBJ_L3RDOOR:
-			AddL3Door(v6, v3, oy, v4);
-			break;
-		case OBJ_PURIFYINGFTN:
-			AddPurifyingFountain(v6);
-			break;
-		case OBJ_ARMORSTAND:
-		case OBJ_WARARMOR:
-			AddArmorStand(v6);
-			break;
-		case OBJ_GOATSHRINE:
-			AddBookstand(v6);
-			break;
-		case OBJ_CAULDRON:
-			AddBookstand(v6);
-			break;
-		case OBJ_MURKYFTN:
-			AddPurifyingFountain(v6);
-			break;
-		case OBJ_TEARFTN:
-			AddBookstand(v6);
-			break;
-		case OBJ_MCIRCLE1:
-		case OBJ_MCIRCLE2:
-			AddMagicCircle(v6);
-			break;
-		case OBJ_STORYBOOK:
-			AddStoryBook(v6);
-			break;
-		case OBJ_STORYCANDLE:
-			AddObjLight(v6, 3);
-			break;
-		case OBJ_WARWEAP:
-		case OBJ_WEAPONRACK:
-			AddWeaponRack(v6);
-			break;
-		default:
-			break;
-		}
-		v7 = v6;
-		v8 = object[v7]._oAnimWidth - 64;
-		++nobjects;
-		object[v7]._oAnimWidth2 = v8 >> 1;
-	}
-}
-
-void __fastcall Obj_Light(int i, int lr)
-{
-	int v2;         // esi
-	int v3;         // ebx
-	int *v4;        // edi
-	int v5;         // ST18_4
-	int v6;         // eax
-	int r;          // [esp+Ch] [ebp-14h]
-	int x;          // [esp+14h] [ebp-Ch]
-	int y;          // [esp+18h] [ebp-8h]
-	signed int v10; // [esp+1Ch] [ebp-4h]
-
-	v2 = i;
-	r = lr;
-	if (object[i]._oVar1 != -1) {
-		v10 = 0;
-		x = object[v2]._ox;
-		v3 = lr + 10;
-		y = object[v2]._oy;
-		if (lightflag) {
-		LABEL_15:
-			if (object[v2]._oVar1 == 1)
-				AddUnLight(object[v2]._olid);
-			object[v2]._oVar1 = 0;
-		} else {
-			v4 = &plr[0].plrlevel;
-			while (!v10) {
-				if (*((_BYTE *)v4 - 23)) {
-					if (currlevel == *v4) {
-						v5 = abs(v4[1] - x);
-						v6 = abs(v4[2] - y);
-						if (v5 < v3 && v6 < v3)
-							v10 = 1;
-					}
-				}
-				v4 += 5430;
-				if ((signed int)v4 >= (signed int)&plr[4].plrlevel) {
-					if (!v10)
-						goto LABEL_15;
-					break;
-				}
-			}
-			if (!object[v2]._oVar1)
-				object[v2]._olid = AddLight(x, y, r);
-			object[v2]._oVar1 = 1;
-		}
-	}
-}
-// 646A28: using guessed type int lightflag;
-
-void __fastcall Obj_Circle(int i)
-{
-	int v1; // ecx
-	int v2; // edx
-	int v3; // esi
-	int v4; // eax
-	int v5; // ST1C_4
-	int v6; // edx
-	int v7; // eax
-
-	v1 = i;
-	v2 = object[v1]._ox;
-	v3 = object[v1]._oy;
-	if (plr[myplr].WorldX != v2 || plr[myplr].WorldY != v3) {
-		v7 = object[v1]._otype;
-		if (v7 == OBJ_MCIRCLE1)
-			object[v1]._oAnimFrame = 1;
-		if (v7 == OBJ_MCIRCLE2)
-			object[v1]._oAnimFrame = 3;
-		object[v1]._oVar6 = 0;
-	} else {
-		v4 = object[v1]._otype;
-		if (v4 == OBJ_MCIRCLE1)
-			object[v1]._oAnimFrame = 2;
-		if (v4 == OBJ_MCIRCLE2)
-			object[v1]._oAnimFrame = 4;
-		if (v2 == 45) {
-			if (v3 == 47) {
-				object[v1]._oVar6 = 2;
-				return;
-			}
-		} else if (v2 == 26 && v3 == 46) {
-			object[v1]._oVar6 = 1;
-			return;
-		}
-		object[v1]._oVar6 = 0;
-		if (v2 == 35 && v3 == 36 && object[v1]._oVar5 == 3) {
-			v5 = object[v1]._oVar4;
-			v6 = object[v1]._oVar2;
-			object[v1]._oVar6 = 4;
-			ObjChangeMapResync(object[v1]._oVar1, v6, object[v1]._oVar3, v5);
-			if (quests[QTYPE_VB]._qactive == 2)
-				quests[QTYPE_VB]._qvar1 = 4;
-			AddMissile(plr[myplr].WorldX, plr[myplr].WorldY, 35, 46, plr[myplr]._pdir, MIS_RNDTELEPORT, 0, myplr, 0, 0);
-			track_repeat_walk(0);
-			sgbMouseDown = 0;
-			ReleaseCapture();
-			ClrPlrPath(myplr);
-			StartStand(myplr, 0);
-		}
-	}
-}
-// 525748: using guessed type char sgbMouseDown;
-
-void __fastcall Obj_StopAnim(int i)
-{
-	if (object[i]._oAnimFrame == object[i]._oAnimLen) {
-		object[i]._oAnimCnt = 0;
-		object[i]._oAnimDelay = 1000;
-	}
-}
-
-void __fastcall Obj_Door(int i)
-{
-	int dy; // edx
-	int dx; // eax
-
-	if (object[i]._oVar4) {
-		dy = object[i]._oy;
-		dx = object[i]._ox;
-		object[i]._oSelFlag = 2;
-		object[i]._oMissFlag = TRUE;
-		object[i]._oVar4 = ((dItem[dx][dy] == 0
-		                        && dDead[dx][dy] == 0
-		                        && dPlayer[dx][dy] == 0
-		                        && dMonster[dx][dy] == 0)
-		                       == 0)
-		    + 1;
-	} else {
-		object[i]._oMissFlag = FALSE;
-		object[i]._oSelFlag = 3;
-	}
-}
-
-void __fastcall Obj_Sarc(int i)
-{
-	if (object[i]._oAnimFrame == object[i]._oAnimLen)
-		object[i]._oAnimFlag = 0;
-}
-
-void __fastcall ActivateTrapLine(int ttype, int tid)
-{
-	int v2; // edi
-	int i;  // ebp
-	int v4; // esi
-	int v5; // edx
-	int v6; // ecx
-	int v7; // [esp+8h] [ebp-4h]
-
-	v2 = 0;
-	v7 = tid;
-	for (i = ttype; v2 < nobjects; ++v2) {
-		v4 = objectactive[v2];
-		if (object[v4]._otype == i && object[v4]._oVar1 == v7) {
-			v5 = object[v4]._oy;
-			v6 = object[v4]._ox;
-			object[v4]._oVar4 = 1;
-			object[v4]._oAnimFlag = 1;
-			object[v4]._oAnimDelay = 1;
-			object[v4]._olid = AddLight(v6, v5, 1);
-		}
-	}
-}
-
-void __fastcall Obj_FlameTrap(int i)
-{
-	int x, y;
-	int j, k;
-
-	if (object[i]._oVar2) {
-		if (object[i]._oVar4) {
-			object[i]._oAnimFrame--;
-			if (object[i]._oAnimFrame == 1) {
-				object[i]._oVar4 = 0;
-				AddUnLight(object[i]._olid);
-			} else if (object[i]._oAnimFrame <= 4) {
-				ChangeLightRadius(object[i]._olid, object[i]._oAnimFrame);
-			}
-		}
-	} else if (!object[i]._oVar4) {
-		if (object[i]._oVar3 == 2) {
-			x = object[i]._ox - 2;
-			y = object[i]._oy;
-			for (j = 0; j < 5; j++) {
-				if (dPlayer[x][y] || dMonster[x][y])
-					object[i]._oVar4 = 1;
-				x++;
-			}
-		} else {
-			x = object[i]._ox;
-			y = object[i]._oy - 2;
-			for (k = 0; k < 5; k++) {
-				if (dPlayer[x][y] || dMonster[x][y])
-					object[i]._oVar4 = 1;
-				y++;
-			}
-		}
-		if (object[i]._oVar4)
-			ActivateTrapLine(object[i]._otype, object[i]._oVar1);
-	} else {
-		if (object[i]._oAnimFrame == object[i]._oAnimLen)
-			object[i]._oAnimFrame = 11;
-		if (object[i]._oAnimFrame <= 5)
-			ChangeLightRadius(object[i]._olid, object[i]._oAnimFrame);
-	}
-}
-
-void __fastcall Obj_Trap(int i)
-{
-	int oti, dir;
-	BOOL otrig;
-	int sx, sy, dx, dy, x, y;
-
-	otrig = FALSE;
-	if (!object[i]._oVar4) {
-		oti = dObject[object[i]._oVar1][object[i]._oVar2] - 1;
-		switch (object[oti]._otype) {
-		case OBJ_L1LDOOR:
-		case OBJ_L1RDOOR:
-		case OBJ_L2LDOOR:
-		case OBJ_L2RDOOR:
-		case OBJ_L3LDOOR:
-		case OBJ_L3RDOOR:
-			if (object[oti]._oVar4)
-				otrig = TRUE;
-			break;
-		case OBJ_LEVER:
-		case OBJ_CHEST1:
-		case OBJ_CHEST2:
-		case OBJ_CHEST3:
-		case OBJ_SWITCHSKL:
-		case OBJ_SARC:
-			if (!object[oti]._oSelFlag)
-				otrig = TRUE;
-			break;
-		}
-		if (otrig) {
-			object[i]._oVar4 = 1;
-			sx = object[i]._ox;
-			sy = object[i]._oy;
-			dx = object[oti]._ox;
-			dy = object[oti]._oy;
-			for (y = dy - 1; y <= object[oti]._oy + 1; y++) {
-				for (x = object[oti]._ox - 1; x <= object[oti]._ox + 1; x++) {
-					if (dPlayer[x][y]) {
-						dx = x;
-						dy = y;
-					}
-				}
-			}
-			if (!deltaload) {
-				dir = GetDirection(sx, sy, dx, dy);
-				AddMissile(sx, sy, dx, dy, dir, object[i]._oVar3, 1, -1, 0, 0);
-				PlaySfxLoc(IS_TRAP, object[oti]._ox, object[oti]._oy);
-			}
-			object[oti]._oTrapFlag = 0;
-		}
-	}
-}
-// 676190: using guessed type int deltaload;
-
-void __fastcall Obj_BCrossDamage(int i)
-{
-	int v1;        // esi
-	BOOLEAN v2;    // zf
-	int v3;        // ecx
-	int v4;        // edx
-	int v6;        // ecx
-	int damage[4]; // [esp+4h] [ebp-18h]
-	int v8;        // [esp+18h] [ebp-4h]
-
-	v1 = myplr;
-	v8 = i;
-	v2 = plr[myplr]._pmode == PM_DEATH;
-	damage[0] = 6;
-	damage[1] = 8;
-	damage[2] = 10;
-	damage[3] = 12;
-	if (!v2) {
-		v3 = plr[v1]._pFireResist;
-		if (v3 > 0)
-			damage[leveltype - 1] -= v3 * damage[leveltype - 1] / 100;
-		if (plr[v1].WorldX == object[v8]._ox && plr[v1].WorldY == object[v8]._oy - 1) {
-			v4 = damage[leveltype - 1];
-			plr[v1]._pHitPoints -= v4;
-			plr[v1]._pHPBase -= v4;
-			if (plr[v1]._pHitPoints >> 6 <= 0) {
-				SyncPlrKill(myplr, 0);
-				drawhpflag = TRUE;
-				return;
-			}
-			if (plr[myplr]._pClass == PC_WARRIOR) {
-				v6 = PS_WARR68;
-			} else if (plr[myplr]._pClass == PC_ROGUE) {
-				v6 = PS_ROGUE68;
-			} else if (plr[myplr]._pClass == PC_SORCERER) {
-				v6 = PS_MAGE68;
-			}
-			PlaySfxLoc(v6, plr[v1].WorldX, plr[v1].WorldY);
-			drawhpflag = TRUE;
-		}
-	}
-}
-
-void __cdecl ProcessObjects()
-{
-	int v0;  // ebx
-	int v1;  // edi
-	int v2;  // esi
-	int v3;  // eax
-	int *v4; // eax
-	int *v5; // eax
-	int v6;  // edx
-
-	v0 = 0;
-	if (nobjects > 0) {
-		while (1) {
-			v1 = objectactive[v0];
-			v2 = objectactive[v0];
-			v3 = object[v2]._otype;
-			if (v3 <= OBJ_SARC)
-				break;
-			if (v3 <= OBJ_L3RDOOR) {
-				if (v3 >= OBJ_L3LDOOR)
-					goto LABEL_32;
-				if (v3 == OBJ_FLAMEHOLE) {
-					Obj_FlameTrap(v1);
-					goto LABEL_40;
-				}
-				if (v3 <= OBJ_BOOKLVR)
-					goto LABEL_40;
-				if (v3 <= OBJ_TRAPR) {
-					Obj_Trap(v1);
-					goto LABEL_40;
-				}
-				if (v3 <= OBJ_WEAPRACK)
-					goto LABEL_40;
-				if (v3 <= OBJ_SHRINER) {
-				LABEL_29:
-					Obj_StopAnim(v1);
-					goto LABEL_40;
-				}
-				if (v3 != OBJ_BOOKCANDLE)
-					goto LABEL_40;
-			LABEL_28:
-				Obj_Light(v1, 5);
-				goto LABEL_40;
-			}
-			if (v3 < OBJ_MCIRCLE1)
-				goto LABEL_40;
-			if (v3 <= OBJ_MCIRCLE2) {
-				Obj_Circle(v1);
-			} else {
-				if (v3 != OBJ_STORYCANDLE) {
-					if (v3 != OBJ_TBCROSS)
-						goto LABEL_40;
-					goto LABEL_37;
-				}
-				Obj_Light(v1, 3);
-			}
-		LABEL_40:
-			if (object[v2]._oAnimFlag) {
-				v4 = &object[v2]._oAnimCnt;
-				++*v4;
-				if (object[v2]._oAnimCnt >= object[v2]._oAnimDelay) {
-					*v4 = 0;
-					v5 = &object[v2]._oAnimFrame;
-					++*v5;
-					if (object[v2]._oAnimFrame > object[v2]._oAnimLen)
-						*v5 = 1;
-				}
-			}
-			if (++v0 >= nobjects)
-				goto LABEL_45;
-		}
-		if (v3 == OBJ_SARC) {
-			Obj_Sarc(v1);
-			goto LABEL_40;
-		}
-		if (v3 > OBJ_CRUX3) {
-			if (v3 != OBJ_BCROSS) {
-				if (v3 <= OBJ_BOOK2R)
-					goto LABEL_40;
-				if (v3 > OBJ_L2RDOOR) {
-					if (v3 <= OBJ_TORCHR2)
-						Obj_Light(v1, 8);
-					goto LABEL_40;
-				}
-			LABEL_32:
-				Obj_Door(v1);
-				goto LABEL_40;
-			}
-		LABEL_37:
-			Obj_Light(v1, 10);
-			Obj_BCrossDamage(v1);
-			goto LABEL_40;
-		}
-		if (v3 >= OBJ_CRUX1)
-			goto LABEL_29;
-		if (!v3) {
-			Obj_Light(v1, 10);
-			goto LABEL_40;
-		}
-		if (v3 <= 0)
-			goto LABEL_40;
-		if (v3 <= OBJ_L1RDOOR)
-			goto LABEL_32;
-		if (v3 != OBJ_SKFIRE && v3 != OBJ_CANDLE2)
-			goto LABEL_40;
-		goto LABEL_28;
-	}
-LABEL_45:
-	v6 = 0;
-	while (v6 < nobjects) {
-		if (object[objectactive[v6]]._oDelFlag) {
-			DeleteObject_(objectactive[v6], v6);
-			v6 = 0;
-		} else {
-			++v6;
-		}
-	}
-}
-
-void __fastcall ObjSetMicro(int dx, int dy, int pn)
-{
-	int v3;        // esi
-	char *v4;      // eax
-	char *v5;      // edx
-	signed int v6; // ecx
-	char *v7;      // esi
-	signed int v8; // ecx
-
-	dPiece[dx][dy] = pn;
-	v3 = pn - 1;
-	v4 = (char *)dpiece_defs_map_1 + 32 * gendung_get_dpiece_num_from_coord(dx, dy);
-	if (leveltype == DTYPE_HELL) {
-		v7 = (char *)pLevelPieces + 32 * v3;
-		v8 = 0;
-		do {
-			*(_WORD *)&v4[2 * v8] = *(_WORD *)&v7[2 * ((v8 & 1) - (v8 & 0xE)) + 28];
-			++v8;
-		} while (v8 < 16);
-	} else {
-		v5 = (char *)pLevelPieces + 20 * v3;
-		v6 = 0;
-		do {
-			*(_WORD *)&v4[2 * v6] = *(_WORD *)&v5[2 * ((v6 & 1) - (v6 & 0xE)) + 16];
-			++v6;
-		} while (v6 < 10);
-	}
-}
-
-void __fastcall objects_set_door_piece(int x, int y)
-{
-	int v2;   // edi
-	int v3;   // ST10_4
-	int v4;   // ST18_4
-	short v5; // ST14_2
-	short v6; // ST0C_2
-
-	v2 = y;
-	v3 = x;
-	v4 = dPiece[x][y] - 1;
-	v5 = *((_WORD *)pLevelPieces + 10 * (unsigned short)v4 + 8);
-	v6 = *((_WORD *)pLevelPieces + 10 * (unsigned short)v4 + 9);
-	dpiece_defs_map_1[0][16 * gendung_get_dpiece_num_from_coord(x, y)] = v5;
-	dpiece_defs_map_1[0][16 * gendung_get_dpiece_num_from_coord(v3, v2) + 1] = v6;
-}
-
-void __fastcall ObjSetMini(int x, int y, int v)
-{
-	unsigned short *v3; // esi
-	unsigned short v4;  // ax
-	int v5;             // eax
-	int pn;             // ST1C_4
-	int v7;             // ST18_4
-	int v8;             // ST14_4
-	int v9;             // ST10_4
-	int v10;            // esi
-	int v11;            // edi
-
-	v3 = (unsigned short *)((char *)pMegaTiles + 8 * ((unsigned short)v - 1));
-	v4 = *v3;
-	++v3;
-	v5 = v4 + 1;
-	pn = v5;
-	_LOWORD(v5) = *v3;
-	++v3;
-	v7 = ++v5;
-	_LOWORD(v5) = *v3;
-	v8 = ++v5;
-	_LOWORD(v5) = v3[1];
-	v9 = v5 + 1;
-	v10 = 2 * x + 16;
-	v11 = 2 * y + 16;
-	ObjSetMicro(v10, v11, pn);
-	ObjSetMicro(v10 + 1, v11++, v7);
-	ObjSetMicro(v10, v11, v8);
-	ObjSetMicro(v10 + 1, v11, v9);
-}
-
-void __fastcall ObjL1Special(int x1, int y1, int x2, int y2)
-{
-	int i;     // ebx
-	int v5;    // edx
-	_BYTE *v6; // eax
-	int *v7;   // edi
-	int v8;    // edx
-	int v9;    // esi
-
-	for (i = y1; i <= y2; ++i) {
-		if (x1 <= x2) {
-			v5 = 112 * x1 + i;
-			v6 = (unsigned char *)dArch + v5;
-			v7 = (int *)((char *)dPiece + 4 * v5);
-			v8 = x2 - x1 + 1;
-			do {
-				v9 = *v7;
-				*v6 = 0;
-				if (v9 == 12)
-					*v6 = 1;
-				if (v9 == 11)
-					*v6 = 2;
-				if (v9 == 71)
-					*v6 = 1;
-				if (v9 == 259)
-					*v6 = 5;
-				if (v9 == 249)
-					*v6 = 2;
-				if (v9 == 325)
-					*v6 = 2;
-				if (v9 == 321)
-					*v6 = 1;
-				if (v9 == 255)
-					*v6 = 4;
-				if (v9 == 211)
-					*v6 = 1;
-				if (v9 == 344)
-					*v6 = 2;
-				if (v9 == 341)
-					*v6 = 1;
-				if (v9 == 331)
-					*v6 = 2;
-				if (v9 == 418)
-					*v6 = 1;
-				if (v9 == 421)
-					*v6 = 2;
-				v7 += 112;
-				v6 += 112;
-				--v8;
-			} while (v8);
-		}
-	}
-}
-
-void __fastcall ObjL2Special(int x1, int y1, int x2, int y2)
-{
-	int v4;    // edi
-	int v5;    // esi
-	_BYTE *v6; // eax
-	int *v7;   // ebx
-	int v8;    // esi
-	int v9;    // edx
-	int i;     // edi
-	int v11;   // eax
-	char *v12; // edx
-	int *v13;  // esi
-	int v14;   // eax
-	int v15;   // ebx
-	int v16;   // [esp+Ch] [ebp-4h]
-
-	v4 = y1;
-	v16 = y1;
-	if (y1 <= y2) {
-		do {
-			if (x1 <= x2) {
-				v5 = 112 * x1 + v4;
-				v6 = (unsigned char *)dArch + v5;
-				v7 = (int *)((char *)dPiece + 4 * v5);
-				v8 = x2 - x1 + 1;
-				do {
-					v9 = *v7;
-					*v6 = 0;
-					if (v9 == 541)
-						*v6 = 5;
-					if (v9 == 178)
-						*v6 = 5;
-					if (v9 == 551)
-						*v6 = 5;
-					if (v9 == 542)
-						*v6 = 6;
-					if (v9 == 553)
-						*v6 = 6;
-					if (v9 == 13)
-						*v6 = 5;
-					if (v9 == 17)
-						*v6 = 6;
-					v7 += 112;
-					v6 += 112;
-					--v8;
-				} while (v8);
-			}
-			++v4;
-		} while (v4 <= y2);
-		for (i = v16; i <= y2; ++i) {
-			if (x1 <= x2) {
-				v11 = i + 112 * x1;
-				v12 = &dArch[0][v11 + 2];
-				v13 = (int *)((char *)dPiece + 4 * v11);
-				v14 = x2 - x1 + 1;
-				do {
-					v15 = *v13;
-					if (*v13 == 132) {
-						*(v12 - 1) = 2;
-						*v12 = 1;
-					}
-					if (v15 == 135 || v15 == 139) {
-						v12[110] = 3;
-						v12[222] = 4;
-					}
-					v13 += 112;
-					v12 += 112;
-					--v14;
-				} while (v14);
-			}
-		}
-	}
-}
-
-void __fastcall DoorSet(int oi, int dx, int dy)
-{
-	int v3;           // esi
-	int v4;           // ebp
-	int v5;           // ebx
-	ObjectStruct *v6; // ebp
-
-	v3 = dx;
-	v4 = oi;
-	v5 = dPiece[dx][dy];
-	if (v5 == 43)
-		ObjSetMicro(dx, dy, 392);
-	if (v5 == 45)
-		ObjSetMicro(v3, dy, 394);
-	if (v5 != 50)
-		goto LABEL_10;
-	v6 = &object[v4];
-	if (v6->_otype == OBJ_L1LDOOR)
-		ObjSetMicro(v3, dy, 411);
-	if (v6->_otype == OBJ_L1RDOOR) {
-		ObjSetMicro(v3, dy, 412);
-	LABEL_10:
-		if (v5 == 54)
-			ObjSetMicro(v3, dy, 397);
-		if (v5 == 55)
-			ObjSetMicro(v3, dy, 398);
-		if (v5 == 61)
-			ObjSetMicro(v3, dy, 399);
-		if (v5 == 67)
-			ObjSetMicro(v3, dy, 400);
-		if (v5 == 68)
-			ObjSetMicro(v3, dy, 401);
-		if (v5 == 69)
-			ObjSetMicro(v3, dy, 403);
-		if (v5 == 70)
-			ObjSetMicro(v3, dy, 404);
-		if (v5 == 72)
-			ObjSetMicro(v3, dy, 406);
-		if (v5 == 212)
-			ObjSetMicro(v3, dy, 407);
-		if (v5 == 354)
-			ObjSetMicro(v3, dy, 409);
-		if (v5 == 355)
-			ObjSetMicro(v3, dy, 410);
-		if (v5 == 411)
-			ObjSetMicro(v3, dy, 396);
-		if (v5 == 412)
-			ObjSetMicro(v3, dy, 396);
-	}
-}
-
-void __cdecl RedoPlayerVision()
-{
-	int *v0; // esi
-
-	v0 = &plr[0].plrlevel;
-	do {
-		if (*((_BYTE *)v0 - 23)) {
-			if (currlevel == *v0)
-				ChangeVisionXY(v0[27], v0[1], v0[2]);
-		}
-		v0 += 5430;
-	} while ((signed int)v0 < (signed int)&plr[4].plrlevel);
-}
-
-void __fastcall OperateL1RDoor(int pnum, int oi, unsigned char sendflag)
-{
-	int v3;     // esi
-	int v4;     // eax
-	int v5;     // ebx
-	int v6;     // edi
-	int v7;     // ST04_4
-	int v8;     // [esp+Ch] [ebp-Ch]
-	int v9;     // [esp+10h] [ebp-8h]
-	int param1; // [esp+14h] [ebp-4h]
-
-	v3 = oi;
-	param1 = oi;
-	v9 = pnum;
-	v4 = object[oi]._oVar4;
-	if (v4 != 2) {
-		v5 = object[v3]._ox;
-		v6 = object[v3]._oy;
-		if (v4) {
-			if (!deltaload)
-				PlaySfxLoc(IS_DOORCLOS, v5, object[v3]._oy);
-			v8 = v6 + 112 * v5;
-			if (dDead[0][v8] != 0 || dMonster[0][v8] != 0 || dItem[0][v8] != 0) {
-				object[v3]._oVar4 = 2;
-				return;
-			}
-			if (v9 == myplr && sendflag)
-				NetSendCmdParam1(TRUE, CMD_CLOSEDOOR, param1);
-			v7 = object[v3]._oVar1;
-			object[v3]._oVar4 = 0;
-			object[v3]._oSelFlag = 3;
-			ObjSetMicro(v5, v6, v7);
-			if (object[v3]._oVar2 == 50) {
-				if (dPiece[-1][v8] == 396) /* check *(_DWORD *)&dflags[28][4 * v8 + 32] == 396 ) */
-					ObjSetMicro(v5 - 1, v6, 411);
-				else
-					ObjSetMicro(v5 - 1, v6, 50);
-			} else {
-				ObjSetMicro(v5 - 1, v6, object[v3]._oVar2);
-			}
-			object[v3]._oAnimFrame -= 2;
-			object[v3]._oPreFlag = 0;
-		} else {
-			if (pnum == myplr && sendflag)
-				NetSendCmdParam1(TRUE, CMD_OPENDOOR, oi);
-			if (!deltaload)
-				PlaySfxLoc(IS_DOOROPEN, object[v3]._ox, object[v3]._oy);
-			ObjSetMicro(v5, v6, 395);
-			dArch[v5][v6] = 8;
-			objects_set_door_piece(v5, v6 - 1);
-			object[v3]._oAnimFrame += 2;
-			object[v3]._oPreFlag = 1;
-			DoorSet(param1, v5 - 1, v6);
-			object[v3]._oVar4 = 1;
-			object[v3]._oSelFlag = 2;
-		}
-		RedoPlayerVision();
-		return;
-	}
-	if (!deltaload)
-		PlaySfxLoc(IS_DOORCLOS, object[v3]._ox, object[v3]._oy);
-}
-// 676190: using guessed type int deltaload;
-
-void __fastcall OperateL1LDoor(int pnum, int oi, unsigned char sendflag)
-{
-	int v3;     // esi
-	int v4;     // eax
-	int v5;     // ebx
-	int v6;     // edi
-	int v7;     // ST04_4
-	int v8;     // [esp+Ch] [ebp-Ch]
-	int v9;     // [esp+10h] [ebp-8h]
-	int param1; // [esp+14h] [ebp-4h]
-
-	v3 = oi;
-	param1 = oi;
-	v9 = pnum;
-	v4 = object[oi]._oVar4;
-	if (v4 != 2) {
-		v5 = object[v3]._ox;
-		v6 = object[v3]._oy;
-		if (v4) {
-			if (!deltaload)
-				PlaySfxLoc(IS_DOORCLOS, v5, object[v3]._oy);
-			v8 = v6 + 112 * v5;
-			if (dDead[v5][v6] != 0 || dMonster[0][v8] != 0 || dItem[v5][v6] != 0) {
-				object[v3]._oVar4 = 2;
-				return;
-			}
-			if (v9 == myplr && sendflag)
-				NetSendCmdParam1(TRUE, CMD_CLOSEDOOR, param1);
-			v7 = object[v3]._oVar1;
-			object[v3]._oVar4 = 0;
-			object[v3]._oSelFlag = 3;
-			ObjSetMicro(v5, v6, v7);
-			if (object[v3]._oVar2 == 50) {
-				if (dPiece[0][v8 - 1] == 396) /* check  *(_DWORD *)&dflags[39][v8 * 4 + 36] == 396 ) */
-					ObjSetMicro(v5, v6 - 1, 412);
-				else
-					ObjSetMicro(v5, v6 - 1, 50);
-			} else {
-				ObjSetMicro(v5, v6 - 1, object[v3]._oVar2);
-			}
-			object[v3]._oAnimFrame -= 2;
-			object[v3]._oPreFlag = 0;
-		} else {
-			if (pnum == myplr && sendflag)
-				NetSendCmdParam1(TRUE, CMD_OPENDOOR, oi);
-			if (!deltaload)
-				PlaySfxLoc(IS_DOOROPEN, object[v3]._ox, object[v3]._oy);
-			if (object[v3]._oVar1 == 214)
-				ObjSetMicro(v5, v6, 408);
-			else
-				ObjSetMicro(v5, v6, 393);
-			dArch[v5][v6] = 7;
-			objects_set_door_piece(v5 - 1, v6);
-			object[v3]._oAnimFrame += 2;
-			object[v3]._oPreFlag = 1;
-			DoorSet(param1, v5, v6 - 1);
-			object[v3]._oVar4 = 1;
-			object[v3]._oSelFlag = 2;
-		}
-		RedoPlayerVision();
-		return;
-	}
-	if (!deltaload)
-		PlaySfxLoc(IS_DOORCLOS, object[v3]._ox, object[v3]._oy);
-}
-// 676190: using guessed type int deltaload;
-
-void __fastcall OperateL2RDoor(int pnum, int oi, unsigned char sendflag)
-{
-	int v3;       // esi
-	int v4;       // eax
-	int v5;       // ebx
-	short param1; // [esp+Ch] [ebp-Ch]
-	int v7;       // [esp+10h] [ebp-8h]
-	int v8;       // [esp+14h] [ebp-4h]
-
-	v3 = oi;
-	param1 = oi;
-	v7 = pnum;
-	v4 = object[oi]._oVar4;
-	if (v4 != 2) {
-		v5 = object[v3]._oy;
-		v8 = object[v3]._ox;
-		if (v4) {
-			if (!deltaload)
-				PlaySfxLoc(IS_DOORCLOS, object[v3]._ox, v5);
-			if (dDead[v8][v5] != 0 || dMonster[v8][v5] != 0 || dItem[v8][v5] != 0) {
-				object[v3]._oVar4 = 2;
-				return;
-			}
-			if (v7 == myplr && sendflag)
-				NetSendCmdParam1(TRUE, CMD_CLOSEDOOR, param1);
-			object[v3]._oVar4 = 0;
-			object[v3]._oSelFlag = 3;
-			ObjSetMicro(v8, v5, 540);
-			object[v3]._oAnimFrame -= 2;
-			object[v3]._oPreFlag = 0;
-		} else {
-			if (pnum == myplr && sendflag)
-				NetSendCmdParam1(TRUE, CMD_OPENDOOR, oi);
-			if (!deltaload)
-				PlaySfxLoc(IS_DOOROPEN, object[v3]._ox, object[v3]._oy);
-			ObjSetMicro(v8, v5, 17);
-			object[v3]._oAnimFrame += 2;
-			object[v3]._oPreFlag = 1;
-			object[v3]._oVar4 = 1;
-			object[v3]._oSelFlag = 2;
-		}
-		RedoPlayerVision();
-		return;
-	}
-	if (!deltaload)
-		PlaySfxLoc(IS_DOORCLOS, object[v3]._ox, object[v3]._oy);
-}
-// 676190: using guessed type int deltaload;
-
-void __fastcall OperateL2LDoor(int pnum, int oi, unsigned char sendflag)
-{
-	int v3;       // esi
-	int v4;       // eax
-	int v5;       // ebx
-	short param1; // [esp+Ch] [ebp-Ch]
-	int v7;       // [esp+10h] [ebp-8h]
-	int v8;       // [esp+14h] [ebp-4h]
-
-	v3 = oi;
-	param1 = oi;
-	v7 = pnum;
-	v4 = object[oi]._oVar4;
-	if (v4 != 2) {
-		v5 = object[v3]._oy;
-		v8 = object[v3]._ox;
-		if (v4) {
-			if (!deltaload)
-				PlaySfxLoc(IS_DOORCLOS, object[v3]._ox, v5);
-			if (dDead[v8][v5] != 0 || dMonster[v8][v5] != 0 || dItem[v8][v5] != 0) {
-				object[v3]._oVar4 = 2;
-				return;
-			}
-			if (v7 == myplr && sendflag)
-				NetSendCmdParam1(TRUE, CMD_CLOSEDOOR, param1);
-			object[v3]._oVar4 = 0;
-			object[v3]._oSelFlag = 3;
-			ObjSetMicro(v8, v5, 538);
-			object[v3]._oAnimFrame -= 2;
-			object[v3]._oPreFlag = 0;
-		} else {
-			if (pnum == myplr && sendflag)
-				NetSendCmdParam1(TRUE, CMD_OPENDOOR, oi);
-			if (!deltaload)
-				PlaySfxLoc(IS_DOOROPEN, object[v3]._ox, object[v3]._oy);
-			ObjSetMicro(v8, v5, 13);
-			object[v3]._oAnimFrame += 2;
-			object[v3]._oPreFlag = 1;
-			object[v3]._oVar4 = 1;
-			object[v3]._oSelFlag = 2;
-		}
-		RedoPlayerVision();
-		return;
-	}
-	if (!deltaload)
-		PlaySfxLoc(IS_DOORCLOS, object[v3]._ox, object[v3]._oy);
-}
-// 676190: using guessed type int deltaload;
-
-void __fastcall OperateL3RDoor(int pnum, int oi, unsigned char sendflag)
-{
-	int v3;       // esi
-	int v4;       // eax
-	int v5;       // ebx
-	short param1; // [esp+Ch] [ebp-Ch]
-	int v7;       // [esp+10h] [ebp-8h]
-	int v8;       // [esp+14h] [ebp-4h]
-
-	v3 = oi;
-	param1 = oi;
-	v7 = pnum;
-	v4 = object[oi]._oVar4;
-	if (v4 != 2) {
-		v5 = object[v3]._oy;
-		v8 = object[v3]._ox;
-		if (v4) {
-			if (!deltaload)
-				PlaySfxLoc(IS_DOORCLOS, object[v3]._ox, v5);
-			if (dDead[v8][v5] != 0 || dMonster[v8][v5] != 0 || dItem[v8][v5] != 0) {
-				object[v3]._oVar4 = 2;
-				return;
-			}
-			if (v7 == myplr && sendflag)
-				NetSendCmdParam1(TRUE, CMD_CLOSEDOOR, param1);
-			object[v3]._oVar4 = 0;
-			object[v3]._oSelFlag = 3;
-			ObjSetMicro(v8, v5, 534);
-			object[v3]._oAnimFrame -= 2;
-			object[v3]._oPreFlag = 0;
-		} else {
-			if (pnum == myplr && sendflag)
-				NetSendCmdParam1(TRUE, CMD_OPENDOOR, oi);
-			if (!deltaload)
-				PlaySfxLoc(IS_DOOROPEN, object[v3]._ox, object[v3]._oy);
-			ObjSetMicro(v8, v5, 541);
-			object[v3]._oAnimFrame += 2;
-			object[v3]._oPreFlag = 1;
-			object[v3]._oVar4 = 1;
-			object[v3]._oSelFlag = 2;
-		}
-		RedoPlayerVision();
-		return;
-	}
-	if (!deltaload)
-		PlaySfxLoc(IS_DOORCLOS, object[v3]._ox, object[v3]._oy);
-}
-// 676190: using guessed type int deltaload;
-
-void __fastcall OperateL3LDoor(int pnum, int oi, unsigned char sendflag)
-{
-	int v3;       // esi
-	int v4;       // eax
-	int v5;       // ebx
-	short param1; // [esp+Ch] [ebp-Ch]
-	int v7;       // [esp+10h] [ebp-8h]
-	int v8;       // [esp+14h] [ebp-4h]
-
-	v3 = oi;
-	param1 = oi;
-	v7 = pnum;
-	v4 = object[oi]._oVar4;
-	if (v4 != 2) {
-		v5 = object[v3]._oy;
-		v8 = object[v3]._ox;
-		if (v4) {
-			if (!deltaload)
-				PlaySfxLoc(IS_DOORCLOS, object[v3]._ox, v5);
-			if (dDead[v8][v5] != 0 || dMonster[v8][v5] != 0 || dItem[v8][v5] != 0) {
-				object[v3]._oVar4 = 2;
-				return;
-			}
-			if (v7 == myplr && sendflag)
-				NetSendCmdParam1(TRUE, CMD_CLOSEDOOR, param1);
-			object[v3]._oVar4 = 0;
-			object[v3]._oSelFlag = 3;
-			ObjSetMicro(v8, v5, 531);
-			object[v3]._oAnimFrame -= 2;
-			object[v3]._oPreFlag = 0;
-		} else {
-			if (pnum == myplr && sendflag)
-				NetSendCmdParam1(TRUE, CMD_OPENDOOR, oi);
-			if (!deltaload)
-				PlaySfxLoc(IS_DOOROPEN, object[v3]._ox, object[v3]._oy);
-			ObjSetMicro(v8, v5, 538);
-			object[v3]._oAnimFrame += 2;
-			object[v3]._oPreFlag = 1;
-			object[v3]._oVar4 = 1;
-			object[v3]._oSelFlag = 2;
-		}
-		RedoPlayerVision();
-		return;
-	}
-	if (!deltaload)
-		PlaySfxLoc(IS_DOORCLOS, object[v3]._ox, object[v3]._oy);
-}
-// 676190: using guessed type int deltaload;
-
-void __fastcall MonstCheckDoors(int m)
-{
-	int i, oi;
-	int dpx, dpy, mx, my;
-
-	mx = monster[m]._mx;
-	my = monster[m]._my;
-	if (dObject[mx - 1][my - 1]
-	    || dObject[mx][my - 1]
-	    || dObject[mx + 1][my - 1]
-	    || dObject[mx - 1][my]
-	    || dObject[mx + 1][my]
-	    || dObject[mx - 1][my + 1]
-	    || dObject[mx][my + 1]
-	    || dObject[mx + 1][my + 1]) {
-		for (i = 0; i < nobjects; ++i) {
-			oi = objectactive[i];
-			if ((object[oi]._otype == OBJ_L1LDOOR || object[oi]._otype == OBJ_L1RDOOR) && !object[oi]._oVar4) {
-				dpx = abs(object[oi]._ox - mx);
-				dpy = abs(object[oi]._oy - my);
-				if (dpx == 1 && dpy <= 1 && object[oi]._otype == OBJ_L1LDOOR)
-					OperateL1LDoor(myplr, oi, TRUE);
-				if (dpx <= 1 && dpy == 1 && object[oi]._otype == OBJ_L1RDOOR)
-					OperateL1RDoor(myplr, oi, TRUE);
-			}
-			if ((object[oi]._otype == OBJ_L2LDOOR || object[oi]._otype == OBJ_L2RDOOR) && !object[oi]._oVar4) {
-				dpx = abs(object[oi]._ox - mx);
-				dpy = abs(object[oi]._oy - my);
-				if (dpx == 1 && dpy <= 1 && object[oi]._otype == OBJ_L2LDOOR)
-					OperateL2LDoor(myplr, oi, TRUE);
-				if (dpx <= 1 && dpy == 1 && object[oi]._otype == OBJ_L2RDOOR)
-					OperateL2RDoor(myplr, oi, TRUE);
-			}
-			if ((object[oi]._otype == OBJ_L3LDOOR || object[oi]._otype == OBJ_L3RDOOR) && !object[oi]._oVar4) {
-				dpx = abs(object[oi]._ox - mx);
-				dpy = abs(object[oi]._oy - my);
-				if (dpx == 1 && dpy <= 1 && object[oi]._otype == OBJ_L3RDOOR)
-					OperateL3RDoor(myplr, oi, TRUE);
-				if (dpx <= 1 && dpy == 1 && object[oi]._otype == OBJ_L3LDOOR)
-					OperateL3LDoor(myplr, oi, TRUE);
-			}
-		}
-	}
-}
-
-void __fastcall ObjChangeMap(int x1, int y1, int x2, int y2)
-{
-	int v4; // ebx
-	int v5; // edi
-	int v6; // esi
-	//int v7; // ecx
-	int v8; // edi
-	int v9; // ebx
-	//int v10; // ecx
-	int v11;   // [esp+Ch] [ebp-8h]
-	int a2;    // [esp+10h] [ebp-4h]
-	int i;     // [esp+1Ch] [ebp+8h]
-	int y_end; // [esp+20h] [ebp+Ch]
-
-	v4 = y1;
-	v5 = x2;
-	v6 = x1;
-	for (a2 = y1; a2 <= y2; ++a2) {
-		i = v6;
-		if (v6 <= v5) {
-			v11 = a2 + 40 * v6;
-			do {
-				ObjSetMini(i++, a2, (unsigned char)pdungeon[0][v11]);
-				dungeon[0][v11] = pdungeon[0][v11];
-				v11 += 40;
-			} while (i <= v5);
-		}
-	}
-	if (leveltype == DTYPE_CATHEDRAL) {
-		ObjL1Special(2 * v6 + 16, 2 * v4 + 16, 2 * v5 + 17, 2 * y2 + 17);
-		AddL1Objs(2 * v6 + 16, 2 * v4 + 16, 2 * v5 + 17, 2 * y2 + 17); /* v7 */
-	}
-	if (leveltype == DTYPE_CATACOMBS) {
-		v8 = 2 * v5 + 17;
-		v9 = 2 * v4 + 16;
-		y_end = 2 * y2 + 17;
-		ObjL2Special(2 * v6 + 16, v9, v8, y_end);
-		AddL2Objs(2 * v6 + 16, v9, v8, y_end); /* v10 */
-	}
-}
-
-void __fastcall ObjChangeMapResync(int x1, int y1, int x2, int y2)
-{
-	int v4; // edi
-	int v5; // esi
-	int v6; // ebx
-	int v7; // edi
-	int v8; // [esp+Ch] [ebp-Ch]
-	int i;  // [esp+10h] [ebp-8h]
-	int a2; // [esp+14h] [ebp-4h]
-
-	v4 = y2;
-	v5 = y1;
-	v6 = x1;
-	v8 = y1;
-	for (a2 = y1; a2 <= v4; ++a2) {
-		i = v6;
-		if (v6 <= x2) {
-			v7 = a2 + 40 * v6;
-			do {
-				ObjSetMini(i++, a2, (unsigned char)pdungeon[0][v7]);
-				dungeon[0][v7] = pdungeon[0][v7];
-				v7 += 40;
-			} while (i <= x2);
-			v4 = y2;
-			v5 = v8;
-		}
-	}
-	if (leveltype == DTYPE_CATHEDRAL)
-		ObjL1Special(2 * v6 + 16, 2 * v5 + 16, 2 * x2 + 17, 2 * v4 + 17);
-	if (leveltype == DTYPE_CATACOMBS)
-		ObjL2Special(2 * v6 + 16, 2 * v5 + 16, 2 * x2 + 17, 2 * v4 + 17);
-}
-
-void __fastcall OperateL1Door(int pnum, int i, unsigned char sendflag)
-{
-	int dpx, dpy;
-
-	dpx = abs(object[i]._ox - plr[pnum].WorldX);
-	dpy = abs(object[i]._oy - plr[pnum].WorldY);
-	if (dpx == 1 && dpy <= 1 && object[i]._otype == OBJ_L1LDOOR)
-		OperateL1LDoor(pnum, i, sendflag);
-	if (dpx <= 1 && dpy == 1 && object[i]._otype == OBJ_L1RDOOR)
-		OperateL1RDoor(pnum, i, sendflag);
-}
-
-void __fastcall OperateLever(int pnum, int i)
-{
-	int v2;        // esi
-	int *v3;       // edi
-	signed int v4; // edi
-	int v5;        // ecx
-	int v6;        // eax
-	short param1;  // [esp+8h] [ebp-8h]
-	int v8;        // [esp+Ch] [ebp-4h]
-
-	param1 = i;
-	v2 = i;
-	v3 = (int *)&object[i]._oSelFlag;
-	v8 = pnum;
-	if (*(_BYTE *)v3) {
-		if (!deltaload)
-			PlaySfxLoc(IS_LEVER, object[v2]._ox, object[v2]._oy);
-		*(_BYTE *)v3 = 0;
-		++object[v2]._oAnimFrame;
-		v4 = 1;
-		if (currlevel != 16)
-			goto LABEL_17;
-		v5 = 0;
-		if (nobjects <= 0)
-			goto LABEL_17;
-		do {
-			v6 = objectactive[v5];
-			if (object[v6]._otype == OBJ_SWITCHSKL
-			    && object[v2]._oVar8 == object[v6]._oVar8
-			    && object[v6]._oSelFlag) {
-				v4 = 0;
-			}
-			++v5;
-		} while (v5 < nobjects);
-		if (v4)
-		LABEL_17:
-			ObjChangeMap(object[v2]._oVar1, object[v2]._oVar2, object[v2]._oVar3, object[v2]._oVar4);
-		if (v8 == myplr)
-			NetSendCmdParam1(FALSE, CMD_OPERATEOBJ, param1);
-	}
-}
-// 676190: using guessed type int deltaload;
-
-void __fastcall OperateBook(int pnum, int i)
-{
-	signed int v4;  // ecx
-	int v5;         // eax
-	BOOLEAN v6;     // zf
-	int j;          // esi
-	signed int v11; // [esp+10h] [ebp-10h]
-	signed int v1;  // [esp+14h] [ebp-Ch]
-	signed int v2;  // [esp+18h] [ebp-8h]
-	int v14;        // [esp+1Ch] [ebp-4h]
-
-	if (!object[i]._oSelFlag)
-		return;
-	if (!setlevel || setlvlnum != SL_VILEBETRAYER)
-		goto LABEL_17;
-	v4 = 0;
-	v11 = 0;
-	v14 = 0;
-	if (nobjects > 0) {
-		while (1) {
-			v5 = objectactive[v14];
-			if (object[v5]._otype == OBJ_MCIRCLE2) {
-				if (object[v5]._oVar6 == 1) {
-					v1 = 27;
-					v2 = 29;
-					object[v5]._oVar6 = 4;
-					v4 = 1;
-				}
-				if (object[v5]._oVar6 == 2) {
-					v1 = 43;
-					v2 = 29;
-					object[v5]._oVar6 = 4;
-					v4 = 1;
-				}
-			}
-			if (v4) {
-				++object[dObject[35][36] - 1]._oVar5; // ++objectavail[30 * dObject[35][36] + 123]; /* fix */
-				AddMissile(plr[pnum].WorldX, plr[pnum].WorldY, v1, v2, plr[pnum]._pdir, MIS_RNDTELEPORT, 0, pnum, 0, 0);
-				v11 = 1;
-				v4 = 0;
-			}
-			if (++v14 >= nobjects)
-				break;
-		}
-		if (v11) {
-		LABEL_17:
-			++object[i]._oAnimFrame;
-			v6 = setlevel == 0;
-			object[i]._oSelFlag = 0;
-			if (!v6) {
-				if (setlvlnum == SL_BONECHAMB) {
-					plr[myplr]._pMemSpells |= (__int64)1 << (SPL_GUARDIAN - 1);
-					if (plr[pnum]._pSplLvl[SPL_GUARDIAN] < 15)
-						plr[myplr]._pSplLvl[SPL_GUARDIAN]++;
-					quests[QTYPE_BONE]._qactive = 3;
-					if (!deltaload)
-						PlaySfxLoc(IS_QUESTDN, object[i]._ox, object[i]._oy);
-					InitDiabloMsg(EMSG_BONECHAMB);
-					AddMissile(
-					    plr[myplr].WorldX,
-					    plr[myplr].WorldY,
-					    object[i]._ox - 2,
-					    object[i]._oy - 4,
-					    plr[myplr]._pdir,
-					    MIS_GUARDIAN,
-					    0,
-					    myplr,
-					    0,
-					    0);
-				}
-				if (setlevel) {
-					if (setlvlnum == SL_VILEBETRAYER) {
-						ObjChangeMapResync(
-						    object[i]._oVar1,
-						    object[i]._oVar2,
-						    object[i]._oVar3,
-						    object[i]._oVar4);
-						for (j = 0; j < nobjects; ++j)
-							SyncObjectAnim(objectactive[j]);
-					}
-				}
-			}
-			return;
-		}
-	}
-}
-// 5CF31D: using guessed type char setlevel;
-// 676190: using guessed type int deltaload;
-
-void __fastcall OperateBookLever(int pnum, int i)
-{
-	int v2;       // esi
-	int v3;       // edi
-	int v4;       // ebp
-	int v5;       // edx
-	int v6;       // eax
-	int v7;       // ST0C_4
-	int v8;       // edx
-	char v9;      // bl
-	int v10;      // ST08_4
-	int v11;      // ecx
-	int v12;      // ecx
-	int v13;      // [esp+Ch] [ebp-8h]
-	short param1; // [esp+10h] [ebp-4h]
-
-	param1 = i;
-	v2 = i;
-	v13 = pnum;
-	v3 = 2 * setpc_x + 16;
-	v4 = 2 * setpc_y + 16;
-	if (object[i]._oSelFlag && !qtextflag) {
-		v5 = object[v2]._otype;
-		if (v5 == OBJ_BLINDBOOK && !quests[QTYPE_BLIND]._qvar1) {
-			quests[QTYPE_BLIND]._qactive = 2;
-			quests[QTYPE_BLIND]._qlog = 1;
-			quests[QTYPE_BLIND]._qvar1 = 1;
-		}
-		if (v5 == OBJ_BLOODBOOK && !quests[QTYPE_BLOOD]._qvar1) {
-			quests[QTYPE_BLOOD]._qactive = 2;
-			quests[QTYPE_BLOOD]._qlog = 1;
-			quests[QTYPE_BLOOD]._qvar1 = 1;
-			SpawnQuestItem(21, 2 * setpc_x + 19, 2 * setpc_y + 26, 0, 1);
-			SpawnQuestItem(21, 2 * setpc_x + 31, 2 * setpc_y + 26, 0, 1);
-			SpawnQuestItem(21, 2 * setpc_x + 25, 2 * setpc_y + 33, 0, 1);
-		}
-		v6 = object[v2]._otype;
-		if (v6 == OBJ_STEELTOME && !quests[QTYPE_WARLRD]._qvar1) {
-			quests[QTYPE_WARLRD]._qactive = 2;
-			quests[QTYPE_WARLRD]._qlog = 1;
-			quests[QTYPE_WARLRD]._qvar1 = 1;
-		}
-		if (object[v2]._oAnimFrame != object[v2]._oVar6) {
-			if (v6 != OBJ_BLOODBOOK)
-				ObjChangeMap(object[v2]._oVar1, object[v2]._oVar2, object[v2]._oVar3, object[v2]._oVar4);
-			if (object[v2]._otype == OBJ_BLINDBOOK) {
-				CreateItem(3, v3 + 5, v4 + 5);
-				v7 = object[v2]._oVar4;
-				v8 = object[v2]._oVar2;
-				v9 = TransVal;
-				v10 = object[v2]._oVar3;
-				v11 = object[v2]._oVar1;
-				TransVal = 9;
-				DRLG_MRectTrans(v11, v8, v10, v7);
-				TransVal = v9;
-			}
-		}
-		v12 = object[v2]._oVar7;
-		object[v2]._oAnimFrame = object[v2]._oVar6;
-		InitQTextMsg(v12);
-		if (v13 == myplr)
-			NetSendCmdParam1(FALSE, CMD_OPERATEOBJ, param1);
-	}
-}
-// 5A5590: using guessed type char TransVal;
-// 646D00: using guessed type char qtextflag;
-
-void __fastcall OperateSChambBk(int pnum, int i)
-{
-	int v2;        // esi
-	int j;         // edi
-	signed int v5; // ecx
-	//int speech_id; // [esp+4h] [ebp-4h]
-
-	v2 = i;
-	if (object[i]._oSelFlag && !qtextflag) {
-		if (object[v2]._oAnimFrame != object[v2]._oVar6) {
-			ObjChangeMapResync(object[v2]._oVar1, object[v2]._oVar2, object[v2]._oVar3, object[v2]._oVar4);
-			for (j = 0; j < nobjects; ++j)
-				SyncObjectAnim(objectactive[j]);
-		}
-		object[v2]._oAnimFrame = object[v2]._oVar6;
-		if (quests[QTYPE_BONE]._qactive == 1) {
-			quests[QTYPE_BONE]._qactive = 2;
-			quests[QTYPE_BONE]._qlog = 1;
-		}
-		if (plr[myplr]._pClass == PC_WARRIOR) {
-			v5 = QUEST_BONER;
-		} else if (plr[myplr]._pClass == PC_ROGUE) {
-			v5 = QUEST_RBONER;
-		} else if (plr[myplr]._pClass == PC_SORCERER) {
-			v5 = QUEST_MBONER;
-		}
-		quests[QTYPE_BONE]._qmsg = v5;
-		InitQTextMsg(v5);
-	}
-}
-// 646D00: using guessed type char qtextflag;
-
-void __fastcall OperateChest(int pnum, int i, unsigned char sendmsg)
-{
-	int v3;         // esi
-	BOOLEAN v4;     // zf
-	int v5;         // edi
-	int v6;         // eax
-	int v7;         // eax
-	int v8;         // ecx
-	int v9;         // ecx
-	int v10;        // ecx
-	signed int v11; // [esp-8h] [ebp-18h]
-	short param2;   // [esp+8h] [ebp-8h]
-	int param1;     // [esp+Ch] [ebp-4h]
-
-	param2 = i;
-	v3 = i;
-	param1 = pnum;
-	if (object[i]._oSelFlag) {
-		if (!deltaload)
-			PlaySfxLoc(IS_CHEST, object[v3]._ox, object[v3]._oy);
-		object[v3]._oAnimFrame += 2;
-		v4 = deltaload == 0;
-		object[v3]._oSelFlag = 0;
-		if (v4) {
-			SetRndSeed(object[v3]._oRndSeed);
-			v5 = 0;
-			if (setlevel) {
-				if (object[v3]._oVar1 > 0) {
-					do {
-						CreateRndItem(object[v3]._ox, object[v3]._oy, 1u, sendmsg, 0);
-						++v5;
-					} while (v5 < object[v3]._oVar1);
-				}
-			} else if (object[v3]._oVar1 > 0) {
-				do {
-					if (object[v3]._oVar2)
-						CreateRndItem(object[v3]._ox, object[v3]._oy, 0, sendmsg, 0);
-					else
-						CreateRndUseful(param1, object[v3]._ox, object[v3]._oy, sendmsg);
-					++v5;
-				} while (v5 < object[v3]._oVar1);
-			}
-			if (!object[v3]._oTrapFlag)
-				goto LABEL_26;
-			v6 = object[v3]._otype;
-			if (v6 < OBJ_TCHEST1 || v6 > OBJ_TCHEST3)
-				goto LABEL_26;
-			v7 = GetDirection(object[v3]._ox, object[v3]._oy, plr[param1].WorldX, plr[param1].WorldY);
-			v8 = object[v3]._oVar4;
-			if (v8) {
-				v9 = v8 - 1;
-				if (v9) {
-					if (v9 != 1) {
-						v10 = sendmsg;
-						goto LABEL_25;
-					}
-					v11 = MIS_NOVA;
-				} else {
-					v11 = MIS_FARROW;
-				}
-				v10 = v11;
-			} else {
-				v10 = MIS_ARROW;
-			}
-		LABEL_25:
-			AddMissile(object[v3]._ox, object[v3]._oy, plr[param1].WorldX, plr[param1].WorldY, v7, v10, 1, -1, 0, 0);
-			object[v3]._oTrapFlag = 0;
-		LABEL_26:
-			if (param1 == myplr)
-				NetSendCmdParam2(FALSE, CMD_PLROPOBJ, param1, param2);
-			return;
-		}
-	}
-}
-// 5CF31D: using guessed type char setlevel;
-// 676190: using guessed type int deltaload;
-
-void __fastcall OperateMushPatch(int pnum, int i)
-{
-	int v2;     // esi
-	BOOLEAN v3; // zf
-	int v5;     // ecx
-	int xx;     // [esp+8h] [ebp-8h]
-	int yy;     // [esp+Ch] [ebp-4h]
-
-	if (quests[QTYPE_BLKM]._qactive != 2 || quests[QTYPE_BLKM]._qvar1 < QS_TOMEGIVEN) {
-		if (!deltaload && pnum == myplr) {
-			if (plr[myplr]._pClass == PC_WARRIOR) {
-				v5 = PS_WARR13;
-			} else if (plr[myplr]._pClass == PC_ROGUE) {
-				v5 = PS_ROGUE13;
-			} else if (plr[myplr]._pClass == PC_SORCERER) {
-				v5 = PS_MAGE13;
-			}
-			PlaySFX(v5);
-		}
-	} else {
-		v2 = i;
-		if (object[i]._oSelFlag) {
-			if (!deltaload)
-				PlaySfxLoc(IS_CHEST, object[v2]._ox, object[v2]._oy);
-			++object[v2]._oAnimFrame;
-			v3 = deltaload == 0;
-			object[v2]._oSelFlag = 0;
-			if (v3) {
-				GetSuperItemLoc(object[v2]._ox, object[v2]._oy, &xx, &yy);
-				SpawnQuestItem(IDI_MUSHROOM, xx, yy, 0, 0);
-				quests[QTYPE_BLKM]._qvar1 = QS_MUSHSPAWNED;
-			}
-		}
-	}
-}
-// 676190: using guessed type int deltaload;
-
-void __fastcall OperateInnSignChest(int pnum, int i)
-{
-	int v4;     // esi
-	BOOLEAN v5; // zf
-	int xx;     // [esp+8h] [ebp-8h]
-	int yy;     // [esp+Ch] [ebp-4h]
-
-	if (quests[QTYPE_BOL]._qvar1 == 2) {
-		v4 = i;
-		if (object[i]._oSelFlag) {
-			if (!deltaload)
-				PlaySfxLoc(IS_CHEST, object[v4]._ox, object[v4]._oy);
-			object[v4]._oAnimFrame += 2;
-			v5 = deltaload == 0;
-			object[v4]._oSelFlag = 0;
-			if (v5) {
-				GetSuperItemLoc(object[v4]._ox, object[v4]._oy, &xx, &yy);
-				SpawnQuestItem(IDI_BANNER, xx, yy, 0, 0);
-			}
-		}
-	} else if (!deltaload && pnum == myplr) {
-		switch (plr[myplr]._pClass) {
-		case PC_WARRIOR:
-			PlaySFX(PS_WARR24);
-			break;
-		case PC_ROGUE:
-			PlaySFX(PS_ROGUE24);
-			break;
-		case PC_SORCERER:
-			PlaySFX(PS_MAGE24);
-			break;
-		}
-	}
-}
-// 676190: using guessed type int deltaload;
-
-void __fastcall OperateSlainHero(int pnum, int i, unsigned char sendmsg)
-{
-	unsigned short v3; // di
-	int v4;            // esi
-	int v5;            // eax
-	BOOLEAN v6;        // zf
-	int v8;            // ecx
-
-	v3 = i;
-	v4 = pnum;
-	v5 = i;
-	if (object[i]._oSelFlag) {
-		v6 = deltaload == 0;
-		object[v5]._oSelFlag = 0;
-		if (v6) {
-			if (plr[pnum]._pClass == PC_WARRIOR) {
-				CreateMagicArmor(object[v5]._ox, object[v5]._oy, 9, ICURS_BREAST_PLATE, 0, 1);
-				v8 = PS_WARR9;
-			} else if (plr[pnum]._pClass == PC_ROGUE) {
-				CreateMagicWeapon(object[v5]._ox, object[v5]._oy, 3, ICURS_LONG_WAR_BOW, 0, 1);
-				v8 = PS_ROGUE9;
-			} else if (plr[pnum]._pClass == PC_SORCERER) {
-				CreateSpellBook(object[v5]._ox, object[v5]._oy, 3, 0, 1);
-				v8 = PS_MAGE9;
-			}
-			PlaySfxLoc(v8, plr[myplr].WorldX, plr[myplr].WorldY);
-
-			if (v4 == myplr)
-				NetSendCmdParam1(FALSE, CMD_OPERATEOBJ, v3);
-			return;
-		}
-	}
-}
-// 676190: using guessed type int deltaload;
-
-void __fastcall OperateTrapLvr(int i)
-{
-	int v1; // ecx
-	int v2; // eax
-	int v3; // esi
-	int v4; // edx
-	int v5; // eax
-	int v6; // eax
-
-	v1 = i;
-	v2 = object[v1]._oAnimFrame;
-	v3 = nobjects;
-	v4 = 0;
-	if (v2 == 1) {
-		object[v1]._oAnimFrame = 2;
-		if (v3 > 0) {
-			do {
-				v5 = objectactive[v4];
-				if (object[v5]._otype == object[v1]._oVar2 && object[v5]._oVar1 == object[v1]._oVar1) {
-					object[v5]._oAnimFlag = 0;
-					object[v5]._oVar2 = 1;
-				}
-				++v4;
-			} while (v4 < v3);
-		}
-	} else {
-		object[v1]._oAnimFrame = v2 - 1;
-		if (v3 > 0) {
-			do {
-				v6 = objectactive[v4];
-				if (object[v6]._otype == object[v1]._oVar2 && object[v6]._oVar1 == object[v1]._oVar1) {
-					object[v6]._oVar2 = 0;
-					if (object[v6]._oVar4)
-						object[v6]._oAnimFlag = 1;
-				}
-				++v4;
-			} while (v4 < v3);
-		}
-	}
-}
-
-void __fastcall OperateSarc(int pnum, int i, unsigned char sendmsg)
-{
-	if (object[i]._oSelFlag) {
-		if (!deltaload)
-			PlaySfxLoc(IS_SARC, object[i]._ox, object[i]._oy);
-		object[i]._oSelFlag = 0;
-		if (deltaload) {
-			object[i]._oAnimFrame = object[i]._oAnimLen;
-		} else {
-			object[i]._oAnimFlag = 1;
-			object[i]._oAnimDelay = 3;
-			SetRndSeed(object[i]._oRndSeed);
-			if (object[i]._oVar1 <= 2)
-				CreateRndItem(object[i]._ox, object[i]._oy, 0, sendmsg, 0);
-			if (object[i]._oVar1 >= 8)
-				SpawnSkeleton(object[i]._oVar2, object[i]._ox, object[i]._oy);
-			if (pnum == myplr)
-				NetSendCmdParam1(FALSE, CMD_OPERATEOBJ, i);
-		}
-	}
-}
-// 676190: using guessed type int deltaload;
-
-void __fastcall OperateL2Door(int pnum, int i, unsigned char sendflag)
-{
-	int dpx, dpy;
-
-	dpx = abs(object[i]._ox - plr[pnum].WorldX);
-	dpy = abs(object[i]._oy - plr[pnum].WorldY);
-	if (dpx == 1 && dpy <= 1 && object[i]._otype == OBJ_L2LDOOR)
-		OperateL2LDoor(pnum, i, sendflag);
-	if (dpx <= 1 && dpy == 1 && object[i]._otype == OBJ_L2RDOOR)
-		OperateL2RDoor(pnum, i, sendflag);
-}
-
-void __fastcall OperateL3Door(int pnum, int i, unsigned char sendflag)
-{
-	int dpx, dpy;
-
-	dpx = abs(object[i]._ox - plr[pnum].WorldX);
-	dpy = abs(object[i]._oy - plr[pnum].WorldY);
-	if (dpx == 1 && dpy <= 1 && object[i]._otype == OBJ_L3RDOOR)
-		OperateL3RDoor(pnum, i, sendflag);
-	if (dpx <= 1 && dpy == 1 && object[i]._otype == OBJ_L3LDOOR)
-		OperateL3LDoor(pnum, i, sendflag);
-}
-
-void __fastcall OperatePedistal(int pnum, int i)
-{
-	int v2;            // esi
-	int v3;            // edi
-	unsigned char *v4; // edi
-	int inv_item_num;  // [esp+8h] [ebp-4h]
-
-	v2 = i;
-	v3 = pnum;
-	if (object[i]._oVar6 != 3) {
-		if (PlrHasItem(pnum, 21, &inv_item_num)) {
-			RemoveInvItem(v3, inv_item_num);
-			++object[v2]._oAnimFrame;
-			++object[v2]._oVar6;
-		}
-		if (object[v2]._oVar6 == 1) {
-			if (!deltaload)
-				PlaySfxLoc(LS_PUDDLE, object[v2]._ox, object[v2]._oy);
-			ObjChangeMap(setpc_x, setpc_y + 3, setpc_x + 2, setpc_y + 7);
-		}
-		if (object[v2]._oVar6 == 2) {
-			if (!deltaload)
-				PlaySfxLoc(LS_PUDDLE, object[v2]._ox, object[v2]._oy);
-			ObjChangeMap(setpc_x + 6, setpc_y + 3, setpc_x + setpc_w, setpc_y + 7);
-		}
-		if (object[v2]._oVar6 == 3) {
-			if (!deltaload)
-				PlaySfxLoc(LS_BLODSTAR, object[v2]._ox, object[v2]._oy);
-			ObjChangeMap(object[v2]._oVar1, object[v2]._oVar2, object[v2]._oVar3, object[v2]._oVar4);
-			v4 = LoadFileInMem("Levels\\L2Data\\Blood2.DUN", 0);
-			LoadMapObjs(v4, 2 * setpc_x, 2 * setpc_y);
-			mem_free_dbg(v4);
-			CreateItem(7, 2 * setpc_x + 25, 2 * setpc_y + 19);
-			object[v2]._oSelFlag = 0;
-		}
-	}
-}
-// 5CF334: using guessed type int setpc_w;
-// 676190: using guessed type int deltaload;
-
-void __fastcall TryDisarm(int pnum, int i)
-{
-	int v2;        // edi
-	int v3;        // esi
-	int v4;        // esi
-	int v5;        // edi
-	int v6;        // ebx
-	int j;         // edx
-	signed int v8; // edi
-	int v9;        // eax
-	int v10;       // ecx
-	int v11;       // eax
-	int v12;       // [esp+Ch] [ebp-4h]
-
-	v2 = pnum;
-	v3 = i;
-	v12 = i;
-	if (pnum == myplr)
-		SetCursor_(CURSOR_HAND);
-	v4 = v3;
-	if (object[v4]._oTrapFlag) {
-		v5 = 2 * plr[v2]._pDexterity - 5 * currlevel;
-		if (random(154, 100) <= v5) {
-			v6 = nobjects;
-			for (j = 0; j < v6; ++j) {
-				v8 = 0;
-				v9 = objectactive[j];
-				v10 = object[v9]._otype;
-				if (v10 == OBJ_TRAPL)
-					v8 = 1;
-				if (v10 == OBJ_TRAPR)
-					v8 = 1;
-				if (v8 && dObject[object[v9]._oVar1][object[v9]._oVar2] - 1 == v12) {
-					object[v9]._oVar4 = 1;
-					object[v4]._oTrapFlag = 0;
-				}
-			}
-			v11 = object[v4]._otype;
-			if (v11 >= OBJ_TCHEST1 && v11 <= OBJ_TCHEST3)
-				object[v4]._oTrapFlag = 0;
-		}
-	}
-}
-
-int __fastcall ItemMiscIdIdx(int imiscid)
-{
-	int i;
-
-	for (i = 0; AllItemsList[i].iRnd == 0 || AllItemsList[i].iMiscId != imiscid; i++) {
-	}
-
-	return i;
-}
-
-void __fastcall OperateShrine(int pnum, int i, int sType)
-{
-	int v1;
-	int v12;  // edx
-	int v21;  // eax
-	int v60;  // ebx
-	int j;    // edi
-	int v72;  // edi
-	int v88;  // ebx
-	int v107; // ST38_4
-	int v108; // ST34_4
-	int v133; // eax
-	int xx, yy;
-	int min, max;
-
-	if (dropGoldFlag) {
-		dropGoldFlag = 0;
-		dropGoldValue = 0;
-	}
-
-	/// ASSERT: assert((DWORD)i < MAXOBJECTS);
-
-	if (!object[i]._oSelFlag)
-		return;
-
-	SetRndSeed(object[i]._oRndSeed);
-	object[i]._oSelFlag = 0;
-
-	if (deltaload) {
-		object[i]._oAnimFlag = 0;
-		object[i]._oAnimFrame = object[i]._oAnimLen;
-	} else {
-		PlaySfxLoc(sType, object[i]._ox, object[i]._oy);
-		object[i]._oAnimFlag = 1;
-		object[i]._oAnimDelay = 1;
-	}
-
-	switch (object[i]._oVar1) {
-	case SHRINE_MYSTERIOUS:
-		if (deltaload || pnum != myplr)
-			return;
-		ModifyPlrStr(pnum, -1);
-		ModifyPlrMag(pnum, -1);
-		ModifyPlrDex(pnum, -1);
-		ModifyPlrVit(pnum, -1);
-		switch (random(0, 4)) {
-		case 0:
-			ModifyPlrStr(pnum, 6);
-			break;
-		case 1:
-			ModifyPlrMag(pnum, 6);
-			break;
-		case 2:
-			ModifyPlrDex(pnum, 6);
-			break;
-		case 3:
-			ModifyPlrVit(pnum, 6);
-			break;
-		}
-		CheckStats(pnum);
-		InitDiabloMsg(EMSG_SHRINE_MYSTERIOUS);
-		break;
-	case SHRINE_HIDDEN:
-		v12 = 0;
-		if (deltaload || pnum != myplr)
-			return;
-		for (j = 0; j < 7; j++) {
-			if (plr[pnum].InvBody[j]._itype != -1)
-				v12++;
-		}
-		if (v12 > 0) {
-			for (j = 0; j < 7; j++) {
-				if (plr[pnum].InvBody[j]._itype != -1
-				    && plr[pnum].InvBody[j]._iMaxDur != 255
-				    && plr[pnum].InvBody[j]._iMaxDur) {
-					plr[pnum].InvBody[j]._iDurability += 10;
-					plr[pnum].InvBody[j]._iMaxDur += 10;
-					if (plr[pnum].InvBody[j]._iDurability > plr[pnum].InvBody[j]._iMaxDur)
-						plr[pnum].InvBody[j]._iDurability = plr[pnum].InvBody[j]._iMaxDur;
-				}
-			}
-			v12 = 0;
-			for (j = 0; j < 7; j++) {
-				if (plr[pnum].InvBody[j]._itype != -1
-				    && plr[pnum].InvBody[j]._iMaxDur != 255
-				    && plr[pnum].InvBody[j]._iMaxDur)
-					v12++;
-			}
-			if (v12 > 0) { // check
-				do {
-					v21 = random(0, 7);
-				} while (plr[pnum].InvBody[v21]._itype == -1 || plr[pnum].InvBody[v21]._iMaxDur == 255 || !plr[pnum].InvBody[v21]._iMaxDur);
-
-				plr[pnum].InvBody[v21]._iDurability -= 20;
-				plr[pnum].InvBody[v21]._iMaxDur -= 20;
-				if (plr[pnum].InvBody[v21]._iDurability <= 0)
-					plr[pnum].InvBody[v21]._iDurability = 1;
-				if (plr[pnum].InvBody[v21]._iMaxDur <= 0)
-					plr[pnum].InvBody[v21]._iMaxDur = 1;
-			}
-		}
-		InitDiabloMsg(EMSG_SHRINE_HIDDEN);
-		break;
-	case SHRINE_GLOOMY:
-		if (deltaload)
-			return;
-		if (pnum == myplr) {
-			if (plr[pnum].InvBody[INVLOC_HEAD]._itype != -1)
-				plr[pnum].InvBody[INVLOC_HEAD]._iAC += 2;
-			if (plr[pnum].InvBody[INVLOC_CHEST]._itype != -1)
-				plr[pnum].InvBody[INVLOC_CHEST]._iAC += 2;
-			if (plr[pnum].InvBody[INVLOC_HAND_LEFT]._itype != -1) {
-				if (plr[pnum].InvBody[INVLOC_HAND_LEFT]._itype == ITYPE_SHIELD) {
-					plr[pnum].InvBody[INVLOC_HAND_LEFT]._iAC += 2;
-				} else {
-					plr[pnum].InvBody[INVLOC_HAND_LEFT]._iMaxDam--;
-					if (plr[pnum].InvBody[INVLOC_HAND_LEFT]._iMaxDam < plr[pnum].InvBody[INVLOC_HAND_LEFT]._iMinDam)
-						plr[pnum].InvBody[INVLOC_HAND_LEFT]._iMaxDam = plr[pnum].InvBody[INVLOC_HAND_LEFT]._iMinDam;
-				}
-			}
-			if (plr[pnum].InvBody[INVLOC_HAND_RIGHT]._itype != -1) {
-				if (plr[pnum].InvBody[INVLOC_HAND_RIGHT]._itype == ITYPE_SHIELD) {
-					plr[pnum].InvBody[INVLOC_HAND_RIGHT]._iAC += 2;
-				} else {
-					plr[pnum].InvBody[INVLOC_HAND_RIGHT]._iMaxDam--;
-					if (plr[pnum].InvBody[INVLOC_HAND_RIGHT]._iMaxDam < plr[pnum].InvBody[INVLOC_HAND_RIGHT]._iMinDam)
-						plr[pnum].InvBody[INVLOC_HAND_RIGHT]._iMaxDam = plr[pnum].InvBody[INVLOC_HAND_RIGHT]._iMinDam;
-				}
-			}
-			for (j = 0; j < plr[pnum]._pNumInv; j++) {
-				if (plr[pnum].InvList[j]._itype > 0) {
-					if (plr[pnum].InvList[j]._itype <= ITYPE_MACE || plr[pnum].InvList[j]._itype == ITYPE_STAFF) { // check
-						plr[pnum].InvList[j]._iMaxDam--;
-						if (plr[pnum].InvList[j]._iMaxDam < plr[pnum].InvList[j]._iMinDam)
-							plr[pnum].InvList[j]._iMaxDam = plr[pnum].InvList[j]._iMinDam;
-					} else if (plr[pnum].InvList[j]._itype <= 9) {
-						plr[pnum].InvList[j]._iAC += 2;
-					}
-				}
-			}
-			InitDiabloMsg(EMSG_SHRINE_GLOOMY);
-		}
-		break;
-	case SHRINE_WEIRD:
-		if (deltaload)
-			return;
-		if (pnum == myplr) {
-			if (plr[pnum].InvBody[INVLOC_HAND_LEFT]._itype != -1 && plr[pnum].InvBody[INVLOC_HAND_LEFT]._itype != ITYPE_SHIELD)
-				plr[pnum].InvBody[INVLOC_HAND_LEFT]._iMaxDam++;
-			if (plr[pnum].InvBody[INVLOC_HAND_RIGHT]._itype != -1 && plr[pnum].InvBody[INVLOC_HAND_RIGHT]._itype != ITYPE_SHIELD)
-				plr[pnum].InvBody[INVLOC_HAND_RIGHT]._iMaxDam++;
-			for (j = 0; j < plr[pnum]._pNumInv; j++) {
-				if (plr[pnum].InvList[j]._itype > 0 && (plr[pnum].InvList[j]._itype <= ITYPE_MACE || plr[pnum].InvList[j]._itype == ITYPE_STAFF))
-					plr[pnum].InvList[j]._iMaxDam++;
-			}
-			InitDiabloMsg(EMSG_SHRINE_WEIRD);
-		}
-		break;
-	case SHRINE_MAGICAL:
-	case SHRINE_MAGICAL2:
-		if (deltaload)
-			return;
-		AddMissile(
-		    plr[pnum].WorldX,
-		    plr[pnum].WorldY,
-		    plr[pnum].WorldX,
-		    plr[pnum].WorldY,
-		    plr[pnum]._pdir,
-		    MIS_MANASHIELD,
-		    -1,
-		    pnum,
-		    0,
-		    2 * leveltype);
-		if (pnum != myplr)
-			return;
-		InitDiabloMsg(EMSG_SHRINE_MAGICAL);
-		break;
-	case SHRINE_STONE:
-		if (deltaload)
-			return;
-		if (pnum == myplr) {
-			for (j = 0; j < 7; j++) {
-				if (plr[pnum].InvBody[j]._itype == ITYPE_STAFF)
-					plr[pnum].InvBody[j]._iCharges = plr[pnum].InvBody[j]._iMaxCharges;
-			}
-			for (j = 0; j < plr[pnum]._pNumInv; j++) {
-				if (plr[pnum].InvList[j]._itype == ITYPE_STAFF)
-					plr[pnum].InvList[j]._iCharges = plr[pnum].InvList[j]._iMaxCharges;
-			}
-			for (j = 0; j < 8; j++) {
-				if (plr[pnum].SpdList[j]._itype == ITYPE_STAFF)
-					plr[pnum].SpdList[j]._iCharges = plr[pnum].SpdList[j]._iMaxCharges; // belt items don't have charges?
-			}
-			InitDiabloMsg(EMSG_SHRINE_STONE);
-		}
-		break;
-	case SHRINE_RELIGIOUS:
-		if (deltaload)
-			return;
-		if (pnum == myplr) {
-			for (j = 0; j < 7; j++)
-				plr[pnum].InvBody[j]._iDurability = plr[pnum].InvBody[j]._iMaxDur;
-			for (j = 0; j < plr[pnum]._pNumInv; j++)
-				plr[pnum].InvList[j]._iDurability = plr[pnum].InvList[j]._iMaxDur;
-			for (j = 0; j < 8; j++)
-				plr[pnum].SpdList[j]._iDurability = plr[pnum].SpdList[j]._iMaxDur; // belt items don't have durability?
-			InitDiabloMsg(EMSG_SHRINE_RELIGIOUS);
-		}
-		break;
-	case SHRINE_ENCHANTED:
-		if (deltaload || pnum != myplr)
-			return;
-		v12 = 0;
-		for (j = 1; j <= 37; j++) {
-			if (plr[pnum]._pMemSpells & ((__int64)1 << (j - 1))) // j
-				v12++;
-		}
-		if (v12 > 1) {
-			for (j = 1; j <= 37; j++) {
-				if (plr[pnum]._pMemSpells & ((__int64)1 << (j - 1))) { // j
-					if (plr[pnum]._pSplLvl[j] < 15)
-						plr[pnum]._pSplLvl[j]++;
-				}
-			}
-			do {
-				v60 = random(0, 37) + 1;
-			} while (!(plr[pnum]._pMemSpells & ((__int64)1 << (v60 - 1))));
-			if (plr[pnum]._pSplLvl[v60] < 2)
-				plr[pnum]._pSplLvl[v60] = 0;
-			else
-				plr[pnum]._pSplLvl[v60] -= 2;
-		}
-		InitDiabloMsg(EMSG_SHRINE_ENCHANTED);
-		break;
-	case SHRINE_THAUMATURGIC:
-		for (j = 0; j < nobjects; j++) {
-			v1 = objectactive[j];
-			/// ASSERT: assert((DWORD)v1 < MAXOBJECTS);
-			if ((object[v1]._otype == OBJ_CHEST1
-			        || object[v1]._otype == OBJ_CHEST2
-			        || object[v1]._otype == OBJ_CHEST3)
-			    && !object[v1]._oSelFlag) {
-				object[v1]._oAnimFrame -= 2;
-				object[v1]._oRndSeed = GetRndSeed();
-				object[v1]._oSelFlag = 1;
-			}
-		}
-		if (deltaload)
-			return;
-		if (pnum == myplr)
-			InitDiabloMsg(EMSG_SHRINE_THAUMATURGIC);
-		break;
-	case SHRINE_FASCINATING:
-		if (deltaload || pnum != myplr)
-			return;
-		plr[pnum]._pMemSpells |= (__int64)1 << (SPL_FIREBOLT - 1);
-		if (plr[pnum]._pSplLvl[SPL_FIREBOLT] < 15)
-			plr[pnum]._pSplLvl[SPL_FIREBOLT]++;
-		if (plr[pnum]._pSplLvl[SPL_FIREBOLT] < 15)
-			plr[pnum]._pSplLvl[SPL_FIREBOLT]++;
-		v72 = plr[pnum]._pMaxManaBase / 10;
-		min = plr[pnum]._pMana - plr[pnum]._pManaBase;
-		max = plr[pnum]._pMaxMana - plr[pnum]._pMaxManaBase;
-		plr[pnum]._pManaBase -= v72;
-		plr[pnum]._pMana -= v72;
-		plr[pnum]._pMaxManaBase -= v72;
-		plr[pnum]._pMaxMana -= v72;
-		if (plr[pnum]._pMana >> 6 <= 0) {
-			plr[pnum]._pMana = min;
-			plr[pnum]._pManaBase = 0;
-		}
-		if (plr[pnum]._pMaxMana >> 6 <= 0) {
-			plr[pnum]._pMaxMana = max;
-			plr[pnum]._pMaxManaBase = 0;
-		}
-		InitDiabloMsg(EMSG_SHRINE_FASCINATING);
-		break;
-	case SHRINE_CRYPTIC:
-		if (deltaload)
-			return;
-		AddMissile(
-		    plr[pnum].WorldX,
-		    plr[pnum].WorldY,
-		    plr[pnum].WorldX,
-		    plr[pnum].WorldY,
-		    plr[pnum]._pdir,
-		    MIS_NOVA,
-		    -1,
-		    pnum,
-		    0,
-		    2 * leveltype);
-		if (pnum != myplr)
-			return;
-		plr[pnum]._pMana = plr[pnum]._pMaxMana;
-		plr[pnum]._pManaBase = plr[pnum]._pMaxManaBase;
-		InitDiabloMsg(EMSG_SHRINE_CRYPTIC);
-		break;
-	case SHRINE_ELDRITCH: /// BUGFIX: change `plr[pnum].HoldItem` to use a temporary buffer to prevent deleting item in hand
-		if (deltaload)
-			return;
-		if (pnum == myplr) {
-			for (j = 0; j < plr[pnum]._pNumInv; j++) {
-				if (!plr[pnum].InvList[j]._itype) {
-					if (plr[pnum].InvList[j]._iMiscId == IMISC_HEAL
-					    || plr[pnum].InvList[j]._iMiscId == IMISC_MANA) {
-						SetPlrHandItem(&plr[pnum].HoldItem, ItemMiscIdIdx(IMISC_REJUV));
-						GetPlrHandSeed(&plr[pnum].HoldItem);
-						plr[pnum].HoldItem._iStatFlag = 1;
-						qmemcpy(&plr[pnum].InvList[j], &plr[pnum].HoldItem, sizeof(ItemStruct));
-					}
-					if (plr[pnum].InvList[j]._iMiscId == IMISC_FULLHEAL
-					    || plr[pnum].InvList[j]._iMiscId == IMISC_FULLMANA) {
-						SetPlrHandItem(&plr[pnum].HoldItem, ItemMiscIdIdx(IMISC_FULLREJUV));
-						GetPlrHandSeed(&plr[pnum].HoldItem);
-						plr[pnum].HoldItem._iStatFlag = 1;
-						qmemcpy(&plr[pnum].InvList[j], &plr[pnum].HoldItem, sizeof(ItemStruct));
-					}
-				}
-			}
-			for (j = 0; j < 8; j++) {
-				if (!plr[pnum].SpdList[j]._itype) {
-					if (plr[pnum].SpdList[j]._iMiscId == IMISC_HEAL
-					    || plr[pnum].SpdList[j]._iMiscId == IMISC_MANA) {
-						SetPlrHandItem(&plr[pnum].HoldItem, ItemMiscIdIdx(IMISC_REJUV));
-						GetPlrHandSeed(&plr[pnum].HoldItem);
-						plr[pnum].HoldItem._iStatFlag = 1;
-						qmemcpy(&plr[pnum].SpdList[j], &plr[pnum].HoldItem, sizeof(ItemStruct));
-					}
-					if (plr[pnum].SpdList[j]._iMiscId == IMISC_FULLHEAL
-					    || plr[pnum].SpdList[j]._iMiscId == IMISC_FULLMANA) {
-						SetPlrHandItem(&plr[pnum].HoldItem, ItemMiscIdIdx(IMISC_FULLREJUV));
-						GetPlrHandSeed(&plr[pnum].HoldItem);
-						plr[pnum].HoldItem._iStatFlag = 1;
-						qmemcpy(&plr[pnum].SpdList[j], &plr[pnum].HoldItem, sizeof(ItemStruct));
-					}
-				}
-			}
-			InitDiabloMsg(EMSG_SHRINE_ELDRITCH);
-		}
-		break;
-	case SHRINE_EERIE:
-		if (deltaload || pnum != myplr)
-			return;
-		ModifyPlrMag(pnum, 2);
-		CheckStats(pnum);
-		InitDiabloMsg(EMSG_SHRINE_EERIE);
-		break;
-	case SHRINE_DIVINE:
-		if (deltaload || pnum != myplr)
-			return;
-		if (2 * currlevel >= 7) {
-			CreateTypeItem(object[i]._ox, object[i]._oy, 0, ITYPE_MISC, IMISC_FULLREJUV, 0, 1);
-			CreateTypeItem(object[i]._ox, object[i]._oy, 0, ITYPE_MISC, IMISC_FULLREJUV, 0, 1);
-		} else {
-			CreateTypeItem(object[i]._ox, object[i]._oy, 0, ITYPE_MISC, IMISC_FULLMANA, 0, 1);
-			CreateTypeItem(object[i]._ox, object[i]._oy, 0, ITYPE_MISC, IMISC_FULLHEAL, 0, 1);
-		}
-		plr[pnum]._pMana = plr[pnum]._pMaxMana;
-		plr[pnum]._pManaBase = plr[pnum]._pMaxManaBase;
-		plr[pnum]._pHitPoints = plr[pnum]._pMaxHP;
-		plr[pnum]._pHPBase = plr[pnum]._pMaxHPBase;
-		InitDiabloMsg(EMSG_SHRINE_DIVINE);
-		break;
-	case SHRINE_HOLY:
-		if (deltaload)
-			return;
-		v88 = 0;
-		do {
-			v88++;
-			xx = random(159, MAXDUNX);
-			yy = random(159, MAXDUNY);
-		} while (v88 <= MAXDUNX * 112 && (nSolidTable[dPiece[xx][yy]] || dObject[xx][yy] || dMonster[xx][yy]));
-		AddMissile(plr[pnum].WorldX, plr[pnum].WorldY, xx, yy, plr[pnum]._pdir, MIS_RNDTELEPORT, -1, pnum, 0, 2 * leveltype);
-		if (pnum != myplr)
-			return;
-		InitDiabloMsg(EMSG_SHRINE_HOLY);
-		break;
-	case SHRINE_SACRED:
-		if (deltaload || pnum != myplr)
-			return;
-		plr[pnum]._pMemSpells |= (__int64)1 << (SPL_CBOLT - 1);
-		if (plr[pnum]._pSplLvl[SPL_CBOLT] < 15)
-			plr[pnum]._pSplLvl[SPL_CBOLT]++;
-		if (plr[pnum]._pSplLvl[SPL_CBOLT] < 15)
-			plr[pnum]._pSplLvl[SPL_CBOLT]++;
-		v72 = plr[pnum]._pMaxManaBase / 10;
-		min = plr[pnum]._pMana - plr[pnum]._pManaBase;
-		max = plr[pnum]._pMaxMana - plr[pnum]._pMaxManaBase;
-		plr[pnum]._pManaBase -= v72;
-		plr[pnum]._pMana -= v72;
-		plr[pnum]._pMaxManaBase -= v72;
-		plr[pnum]._pMaxMana -= v72;
-		if (plr[pnum]._pMana >> 6 <= 0) {
-			plr[pnum]._pMana = min;
-			plr[pnum]._pManaBase = 0;
-		}
-		if (plr[pnum]._pMaxMana >> 6 <= 0) {
-			plr[pnum]._pMaxMana = max;
-			plr[pnum]._pMaxManaBase = 0;
-		}
-		InitDiabloMsg(EMSG_SHRINE_SACRED);
-		break;
-	case SHRINE_SPIRITUAL:
-		if (deltaload || pnum != myplr)
-			return;
-		for (j = 0; j < 40; j++) {
-			if (!plr[pnum].InvGrid[j]) {
-				v107 = 5 * leveltype + random(160, 10 * leveltype);
-				v108 = plr[pnum]._pNumInv; // check
-				qmemcpy(&plr[pnum].InvList[v108], &golditem, sizeof(ItemStruct));
-				plr[pnum]._pNumInv++;
-				plr[pnum].InvList[v108]._iSeed = GetRndSeed();
-				plr[pnum].InvGrid[j] = plr[pnum]._pNumInv;
-				plr[pnum].InvList[v108]._ivalue = v107;
-				plr[pnum]._pGold += v107;
-				SetGoldCurs(pnum, v108);
-			}
-		}
-		InitDiabloMsg(EMSG_SHRINE_SPIRITUAL);
-		break;
-	case SHRINE_SPOOKY:
-		if (deltaload)
-			return;
-		if (pnum == myplr) {
-			InitDiabloMsg(EMSG_SHRINE_SPOOKY1);
-		} else {
-			InitDiabloMsg(EMSG_SHRINE_SPOOKY2);
-			plr[myplr]._pHitPoints = plr[myplr]._pMaxHP;
-			plr[myplr]._pHPBase = plr[myplr]._pMaxHPBase;
-			plr[myplr]._pMana = plr[myplr]._pMaxMana;
-			plr[myplr]._pManaBase = plr[myplr]._pMaxManaBase;
-		}
-		break;
-	case SHRINE_ABANDONED:
-		if (deltaload || pnum != myplr)
-			return;
-		ModifyPlrDex(pnum, 2);
-		CheckStats(pnum);
-		if (pnum == myplr)
-			InitDiabloMsg(EMSG_SHRINE_ABANDONED);
-		break;
-	case SHRINE_CREEPY:
-		if (deltaload || pnum != myplr)
-			return;
-		ModifyPlrStr(pnum, 2);
-		CheckStats(pnum);
-		if (pnum == myplr)
-			InitDiabloMsg(EMSG_SHRINE_CREEPY);
-		break;
-	case SHRINE_QUIET:
-		if (deltaload || pnum != myplr)
-			return;
-		ModifyPlrVit(pnum, 2);
-		CheckStats(pnum);
-		if (pnum == myplr)
-			InitDiabloMsg(EMSG_SHRINE_QUIET);
-		break;
-	case SHRINE_SECLUDED:
-		if (deltaload)
-			return;
-		if (pnum == myplr) {
-			for (yy = 0; yy < DMAXY; yy++) {
-				for (xx = 0; xx < DMAXX; xx++) {
-					automapview[xx][yy] = 1;
-				}
-			}
-			InitDiabloMsg(EMSG_SHRINE_SECLUDED);
-		}
-		break;
-	case SHRINE_ORNATE:
-		if (deltaload || pnum != myplr)
-			return;
-		plr[pnum]._pMemSpells |= (__int64)1 << (SPL_HBOLT - 1);
-		if (plr[pnum]._pSplLvl[SPL_HBOLT] < 15)
-			plr[pnum]._pSplLvl[SPL_HBOLT]++;
-		if (plr[pnum]._pSplLvl[SPL_HBOLT] < 15)
-			plr[pnum]._pSplLvl[SPL_HBOLT]++;
-		v72 = plr[pnum]._pMaxManaBase / 10;
-		min = plr[pnum]._pMana - plr[pnum]._pManaBase;
-		max = plr[pnum]._pMaxMana - plr[pnum]._pMaxManaBase;
-		plr[pnum]._pManaBase -= v72;
-		plr[pnum]._pMana -= v72;
-		plr[pnum]._pMaxManaBase -= v72;
-		plr[pnum]._pMaxMana -= v72;
-		if (plr[pnum]._pMana >> 6 <= 0) {
-			plr[pnum]._pMana = min;
-			plr[pnum]._pManaBase = 0;
-		}
-		if (plr[pnum]._pMaxMana >> 6 <= 0) {
-			plr[pnum]._pMaxMana = max;
-			plr[pnum]._pMaxManaBase = 0;
-		}
-		InitDiabloMsg(EMSG_SHRINE_ORNATE);
-		break;
-	case SHRINE_GLIMMERING:
-		if (deltaload || pnum != myplr)
-			return;
-		for (j = 0; j < 7; j++) {
-			if (plr[pnum].InvBody[j]._iMagical && !plr[pnum].InvBody[j]._iIdentified)
-				plr[pnum].InvBody[j]._iIdentified = 1;
-		}
-		for (j = 0; j < plr[pnum]._pNumInv; j++) {
-			if (plr[pnum].InvList[j]._iMagical && !plr[pnum].InvList[j]._iIdentified)
-				plr[pnum].InvList[j]._iIdentified = 1;
-		}
-		for (j = 0; j < 8; j++) {
-			if (plr[pnum].SpdList[j]._iMagical && !plr[pnum].SpdList[j]._iIdentified)
-				plr[pnum].SpdList[j]._iIdentified = 1; // belt items can't be magical?
-		}
-		InitDiabloMsg(EMSG_SHRINE_GLIMMERING);
-		break;
-	case SHRINE_TAINTED:
-		if (deltaload)
-			return;
-		if (pnum == myplr) {
-			InitDiabloMsg(EMSG_SHRINE_TAINTED1);
-		} else {
-			InitDiabloMsg(EMSG_SHRINE_TAINTED2);
-			v133 = random(155, 4);
-			ModifyPlrStr(myplr, v133 == 0 ? 1 : -1);
-			ModifyPlrMag(myplr, v133 == 1 ? 1 : -1);
-			ModifyPlrDex(myplr, v133 == 2 ? 1 : -1);
-			ModifyPlrVit(myplr, v133 == 3 ? 1 : -1);
-			CheckStats(myplr);
-		}
-		break;
-	}
-
-	CalcPlrInv(pnum, TRUE);
-	drawpanflag = 255;
-
-	if (pnum == myplr)
-		NetSendCmdParam2(FALSE, CMD_PLROPOBJ, pnum, i);
-}
-// 4B84DC: using guessed type int dropGoldFlag;
-// 52571C: using guessed type int drawpanflag;
-// 676190: using guessed type int deltaload;
-
-void __fastcall OperateSkelBook(int pnum, int i, unsigned char sendmsg)
-{
-	unsigned short v3; // di
-	int v4;            // esi
-	BOOLEAN v5;        // zf
-	int v7;            // eax
-	int v8;            // ecx
-	int v9;            // edx
-	int v10;           // [esp+Ch] [ebp-4h]
-
-	v3 = i;
-	v4 = i;
-	v10 = pnum;
-	if (object[i]._oSelFlag) {
-		if (!deltaload)
-			PlaySfxLoc(IS_ISCROL, object[v4]._ox, object[v4]._oy);
-		object[v4]._oAnimFrame += 2;
-		v5 = deltaload == 0;
-		object[v4]._oSelFlag = 0;
-		if (v5) {
-			SetRndSeed(object[v4]._oRndSeed);
-			v7 = random(161, 5);
-			v8 = object[v4]._ox;
-			v9 = object[v4]._oy;
-			if (v7)
-				CreateTypeItem(v8, v9, 0, ITYPE_MISC, 21, sendmsg, 0);
-			else
-				CreateTypeItem(v8, v9, 0, ITYPE_MISC, 24, sendmsg, 0);
-			if (v10 == myplr)
-				NetSendCmdParam1(FALSE, CMD_OPERATEOBJ, v3);
-		}
-	}
-}
-// 676190: using guessed type int deltaload;
-
-void __fastcall OperateBookCase(int pnum, int i, unsigned char sendmsg)
-{
-	unsigned short v3; // di
-	int v4;            // ebp
-	int v5;            // esi
-	BOOLEAN v6;        // zf
-	//int v7; // eax
-
-	v3 = i;
-	v4 = pnum;
-	v5 = i;
-	if (object[i]._oSelFlag) {
-		if (!deltaload)
-			PlaySfxLoc(IS_ISCROL, object[v5]._ox, object[v5]._oy);
-		object[v5]._oAnimFrame -= 2;
-		v6 = deltaload == 0;
-		object[v5]._oSelFlag = 0;
-		if (v6) {
-			SetRndSeed(object[v5]._oRndSeed);
-			CreateTypeItem(object[v5]._ox, object[v5]._oy, 0, ITYPE_MISC, 24, sendmsg, 0);
-			//_LOBYTE(v7) = QuestStatus(QTYPE_ZHAR);
-			if (QuestStatus(QTYPE_ZHAR)
-			    && monster[4].mName == UniqMonst[2].mName
-			    && monster[4]._msquelch == -1
-			    && monster[4]._mhitpoints) {
-				monster[4].mtalkmsg = QUEST_ZHAR2;
-				M_StartStand(0, monster[4]._mdir);
-				_LOBYTE(monster[4]._mgoal) = MGOAL_SHOOT;
-				monster[4]._mmode = MM_TALK;
-			}
-			if (v4 == myplr)
-				NetSendCmdParam1(FALSE, CMD_OPERATEOBJ, v3);
-		}
-	}
-}
-// 676190: using guessed type int deltaload;
-
-void __fastcall OperateDecap(int pnum, int i, unsigned char sendmsg)
-{
-	unsigned short v3; // bp
-	int v4;            // esi
-	int v5;            // edi
-	int *v6;           // eax
-	BOOLEAN v7;        // zf
-
-	v3 = i;
-	v4 = i;
-	v5 = pnum;
-	v6 = (int *)&object[i]._oSelFlag;
-	if (*(_BYTE *)v6) {
-		v7 = deltaload == 0;
-		*(_BYTE *)v6 = 0;
-		if (v7) {
-			SetRndSeed(object[v4]._oRndSeed);
-			CreateRndItem(object[v4]._ox, object[v4]._oy, 0, sendmsg, 0);
-			if (v5 == myplr)
-				NetSendCmdParam1(FALSE, CMD_OPERATEOBJ, v3);
-		}
-	}
-}
-// 676190: using guessed type int deltaload;
-
-void __fastcall OperateArmorStand(int pnum, int i, unsigned char sendmsg)
-{
-	unsigned short v3; // di
-	int v4;            // esi
-	int *v5;           // eax
-	BOOLEAN v6;        // zf
-	unsigned char v8;  // al
-	int v9;            // [esp-10h] [ebp-20h]
-	int v10;           // [esp-8h] [ebp-18h]
-	int v11;           // [esp+Ch] [ebp-4h]
-
-	v3 = i;
-	v4 = i;
-	v11 = pnum;
-	v5 = (int *)&object[i]._oSelFlag;
-	if (*(_BYTE *)v5) {
-		++object[v4]._oAnimFrame;
-		v6 = deltaload == 0;
-		*(_BYTE *)v5 = 0;
-		if (v6) {
-			SetRndSeed(object[v4]._oRndSeed);
-			v8 = random(0, 2);
-			if (currlevel > 5u) {
-				if (currlevel >= 6u && currlevel <= 9u) {
-					CreateTypeItem(object[v4]._ox, object[v4]._oy, v8, ITYPE_MARMOR, 0, sendmsg, 0);
-					goto LABEL_15;
-				}
-				if (currlevel >= 0xAu && currlevel <= 0xCu) {
-					CreateTypeItem(object[v4]._ox, object[v4]._oy, 0, ITYPE_HARMOR, 0, sendmsg, 0);
-					goto LABEL_15;
-				}
-				if (currlevel < 0xDu || currlevel > 0x10u)
-					goto LABEL_15;
-				v10 = sendmsg;
-				v9 = ITYPE_HARMOR;
-			} else {
-				v10 = sendmsg;
-				v9 = ITYPE_LARMOR;
-			}
-			CreateTypeItem(object[v4]._ox, object[v4]._oy, 1u, v9, 0, v10, 0);
-		LABEL_15:
-			if (v11 == myplr)
-				NetSendCmdParam1(FALSE, CMD_OPERATEOBJ, v3);
-			return;
-		}
-	}
-}
-// 676190: using guessed type int deltaload;
-
-int __fastcall FindValidShrine(int i)
-{
-	BOOLEAN done; // esi
-	int rv;       // eax
-	BOOLEAN v3;   // zf
-
-	do {
-		done = 0;
-		do {
-			rv = random(0, 26);
-			if (currlevel >= shrinemin[rv] && currlevel <= shrinemax[rv] && rv != 8)
-				done = 1;
-		} while (!done);
-		if (gbMaxPlayers == 1)
-			v3 = shrineavail[rv] == 2;
-		else
-			v3 = shrineavail[rv] == 1;
-	} while (v3);
-	return rv;
-}
-// 679660: using guessed type char gbMaxPlayers;
-
-void __fastcall OperateGoatShrine(int pnum, int i, int sType)
-{
-	int v3; // edi
-	int v4; // ebx
-	int v5; // esi
-
-	v3 = i;
-	v4 = pnum;
-	v5 = i;
-	SetRndSeed(object[i]._oRndSeed);
-	object[v5]._oVar1 = FindValidShrine(v3);
-	OperateShrine(v4, v3, sType);
-	object[v5]._oAnimDelay = 2;
-	drawpanflag = 255;
-}
-// 52571C: using guessed type int drawpanflag;
-
-void __fastcall OperateCauldron(int pnum, int i, int sType)
-{
-	int v3; // edi
-	int v4; // ebx
-	int v5; // esi
-
-	v3 = i;
-	v4 = pnum;
-	v5 = i;
-	SetRndSeed(object[i]._oRndSeed);
-	object[v5]._oVar1 = FindValidShrine(v3);
-	OperateShrine(v4, v3, sType);
-	object[v5]._oAnimFlag = 0;
-	object[v5]._oAnimFrame = 3;
-	drawpanflag = 255;
-}
-// 52571C: using guessed type int drawpanflag;
-
-BOOLEAN __fastcall OperateFountains(int pnum, int i)
-{
-	unsigned short v2; // bx
-	int v3;            // esi
-	int v4;            // edi
-	BOOLEAN v5;        // bp
-	signed int v7;     // ebx
-	int v8;            // ebp
-	int v10;           // eax
-	int v11;           // esi
-	int v12;           // eax
-	int v13;           // eax
-	int v14;           // edi
-	int v15;           // edx
-	int v16;           // edx
-	int v17;           // ecx
-	int *v18;          // eax
-	int v19;           // ecx
-	int v20;           // edi
-	int v21;           // edx
-	int v22;           // ecx
-	int v23;           // [esp-4h] [ebp-20h]
-	signed int v24;    // [esp+10h] [ebp-Ch]
-	signed int v25;    // [esp+14h] [ebp-8h]
-	short param1;      // [esp+18h] [ebp-4h]
-
-	v2 = i;
-	v3 = i;
-	v4 = pnum;
-	param1 = i;
-	v5 = 0;
-	SetRndSeed(object[i]._oRndSeed);
-	switch (object[v3]._otype) {
-	case OBJ_BLOODFTN:
-		if (!deltaload && v4 == myplr) {
-			v20 = v4;
-			v23 = object[v3]._oy;
-			v15 = object[v3]._ox;
-			if (plr[v20]._pHitPoints < plr[v20]._pMaxHP) {
-				PlaySfxLoc(LS_FOUNTAIN, v15, v23);
-				plr[v20]._pHitPoints += 64;
-				v21 = plr[v20]._pHitPoints;
-				v22 = plr[v20]._pMaxHP;
-				v18 = &plr[v20]._pHPBase;
-				*v18 += 64;
-				if (v21 <= v22)
-					goto LABEL_39;
-				plr[v20]._pHitPoints = v22;
-				v19 = plr[v20]._pMaxHPBase;
-				goto LABEL_38;
-			}
-		LABEL_45:
-			PlaySfxLoc(LS_FOUNTAIN, v15, v23);
-			break;
-		}
-		return 0;
-	case OBJ_PURIFYINGFTN:
-		if (!deltaload && v4 == myplr) {
-			v14 = v4;
-			v23 = object[v3]._oy;
-			v15 = object[v3]._ox;
-			if (plr[v14]._pMana < plr[v14]._pMaxMana) {
-				PlaySfxLoc(LS_FOUNTAIN, v15, v23);
-				plr[v14]._pMana += 64;
-				v16 = plr[v14]._pMana;
-				v17 = plr[v14]._pMaxMana;
-				v18 = &plr[v14]._pManaBase;
-				*v18 += 64;
-				if (v16 <= v17) {
-				LABEL_39:
-					v5 = 1;
-					break;
-				}
-				plr[v14]._pMana = v17;
-				v19 = plr[v14]._pMaxManaBase;
-			LABEL_38:
-				*v18 = v19;
-				goto LABEL_39;
-			}
-			goto LABEL_45;
-		}
-		return 0;
-	case OBJ_MURKYFTN:
-		if (object[v3]._oSelFlag) {
-			if (!deltaload)
-				PlaySfxLoc(LS_FOUNTAIN, object[v3]._ox, object[v3]._oy);
-			object[v3]._oSelFlag = 0;
-			if (deltaload)
-				return 0;
-			AddMissile(
-			    plr[v4].WorldX,
-			    plr[v4].WorldY,
-			    plr[v4].WorldX,
-			    plr[v4].WorldY,
-			    plr[v4]._pdir,
-			    MIS_INFRA,
-			    -1,
-			    v4,
-			    0,
-			    2 * leveltype);
-			v5 = 1;
-			if (v4 == myplr)
-				NetSendCmdParam1(FALSE, CMD_OPERATEOBJ, v2);
-		}
-		break;
-	default:
-		if (object[v3]._otype == OBJ_TEARFTN && object[v3]._oSelFlag) {
-			v7 = -1;
-			v8 = -1;
-			v25 = 0;
-			v24 = 0;
-			if (!deltaload)
-				PlaySfxLoc(LS_FOUNTAIN, object[v3]._ox, object[v3]._oy);
-			object[v3]._oSelFlag = 0;
-			if (deltaload || v4 != myplr)
-				return 0;
-			do {
-				v10 = random(0, 4);
-				v11 = v10;
-				if (v10 != v7) {
-					if (v10) {
-						v12 = v10 - 1;
-						if (v12) {
-							v13 = v12 - 1;
-							if (v13) {
-								if (v13 == 1)
-									ModifyPlrVit(v4, v8);
-							} else {
-								ModifyPlrDex(v4, v8);
-							}
-						} else {
-							ModifyPlrMag(v4, v8);
-						}
-					} else {
-						ModifyPlrStr(v4, v8);
-					}
-					v7 = v11;
-					v8 = 1;
-					++v24;
-				}
-				if (v24 > 1)
-					v25 = 1;
-			} while (!v25);
-			CheckStats(v4);
-			v5 = 1;
-			if (v4 == myplr)
-				NetSendCmdParam1(FALSE, CMD_OPERATEOBJ, param1);
-		}
-		break;
-	}
-	drawpanflag = 255;
-	return v5;
-}
-// 52571C: using guessed type int drawpanflag;
-// 676190: using guessed type int deltaload;
-
-void __fastcall OperateWeaponRack(int pnum, int i, unsigned char sendmsg)
-{
-	unsigned short v3; // di
-	int v4;            // esi
-	int v6;            // eax
-	int v7;            // eax
-	int v8;            // eax
-	int v9;            // eax
-	BOOLEAN v10;       // zf
-	int v11;           // ecx
-	int v12;           // edx
-	signed int v13;    // [esp-4h] [ebp-14h]
-	int v14;           // [esp+Ch] [ebp-4h]
-
-	v3 = i;
-	v4 = i;
-	v14 = pnum;
-	if (!object[i]._oSelFlag)
-		return;
-	SetRndSeed(object[v4]._oRndSeed);
-	v6 = random(0, 4);
-	if (v6) {
-		v7 = v6 - 1;
-		if (!v7) {
-			v13 = ITYPE_AXE;
-			goto LABEL_7;
-		}
-		v8 = v7 - 1;
-		if (!v8) {
-			v13 = ITYPE_BOW;
-			goto LABEL_7;
-		}
-		if (v8 == 1) {
-			v13 = ITYPE_MACE;
-		LABEL_7:
-			v9 = v13;
-			goto LABEL_12;
-		}
-		v9 = sendmsg;
-	} else {
-		v9 = ITYPE_SWORD;
-	}
-LABEL_12:
-	++object[v4]._oAnimFrame;
-	v10 = deltaload == 0;
-	object[v4]._oSelFlag = 0;
-	if (v10) {
-		v11 = object[v4]._ox;
-		v12 = object[v4]._oy;
-		if (leveltype <= 1u)
-			CreateTypeItem(v11, v12, 0, v9, 0, sendmsg, 0);
-		else
-			CreateTypeItem(v11, v12, 1u, v9, 0, sendmsg, 0);
-		if (v14 == myplr)
-			NetSendCmdParam1(FALSE, CMD_OPERATEOBJ, v3);
-	}
-}
-// 676190: using guessed type int deltaload;
-
-void __fastcall OperateStoryBook(int pnum, int i)
-{
-	unsigned short v2; // di
-	int v3;            // esi
-	int v4;            // ST04_4
-	int v5;            // edx
-
-	v2 = i;
-	v3 = i;
-	if (object[i]._oSelFlag && !deltaload && !qtextflag && pnum == myplr) {
-		v4 = object[v3]._oy;
-		v5 = object[v3]._ox;
-		object[v3]._oAnimFrame = object[v3]._oVar4;
-		PlaySfxLoc(IS_ISCROL, v5, v4);
-		InitQTextMsg(object[v3]._oVar2);
-		NetSendCmdParam1(FALSE, CMD_OPERATEOBJ, v2);
-	}
-}
-// 646D00: using guessed type char qtextflag;
-// 676190: using guessed type int deltaload;
-
-void __fastcall OperateLazStand(int pnum, int i)
-{
-	int v2; // eax
-	int v3; // edx
-	int xx; // [esp+4h] [ebp-8h]
-	int yy; // [esp+8h] [ebp-4h]
-
-	v2 = i;
-	if (object[i]._oSelFlag && !deltaload && !qtextflag && pnum == myplr) {
-		v3 = object[v2]._oy;
-		++object[v2]._oAnimFrame;
-		object[v2]._oSelFlag = 0;
-		GetSuperItemLoc(object[v2]._ox, v3, &xx, &yy);
-		SpawnQuestItem(33, xx, yy, 0, 0);
-	}
-}
-// 646D00: using guessed type char qtextflag;
-// 676190: using guessed type int deltaload;
-
-void __fastcall OperateObject(int pnum, int i, BOOL TeleFlag)
-{
-	int v3;           // esi
-	int v4;           // edi
-	ObjectStruct *v5; // ebx
-	int v6;           // ecx
-	BOOLEAN sendmsg;  // [esp+Ch] [ebp-4h]
-
-	v3 = pnum;
-	v4 = i;
-	sendmsg = pnum == myplr;
-	v5 = &object[i];
-	v6 = v5->_otype;
-	switch (v5->_otype) {
-	case OBJ_L1LDOOR:
-	case OBJ_L1RDOOR:
-		if (TeleFlag) {
-			if (v6 == OBJ_L1LDOOR)
-				OperateL1LDoor(v3, i, OBJ_L1LDOOR);
-			if (v5->_otype == OBJ_L1RDOOR)
-				OperateL1RDoor(v3, v4, 1u);
-		} else if (v3 == myplr) {
-			OperateL1Door(v3, i, 1u);
-		}
-		break;
-	case OBJ_LEVER:
-	case OBJ_SWITCHSKL:
-		OperateLever(v3, i);
-		break;
-	case OBJ_CHEST1:
-	case OBJ_CHEST2:
-	case OBJ_CHEST3:
-	case OBJ_TCHEST1:
-	case OBJ_TCHEST2:
-	case OBJ_TCHEST3:
-		OperateChest(v3, i, sendmsg);
-		break;
-	case OBJ_BOOK2L:
-		OperateBook(v3, i);
-		break;
-	case OBJ_BOOK2R:
-		OperateSChambBk(v3, i);
-		break;
-	case OBJ_L2LDOOR:
-	case OBJ_L2RDOOR:
-		if (TeleFlag) {
-			if (v6 == OBJ_L2LDOOR)
-				OperateL2LDoor(v3, i, 1u);
-			if (v5->_otype == OBJ_L2RDOOR)
-				OperateL2RDoor(v3, v4, 1u);
-		} else if (v3 == myplr) {
-			OperateL2Door(v3, i, 1u);
-		}
-		break;
-	case OBJ_SARC:
-		OperateSarc(v3, i, sendmsg);
-		break;
-	case OBJ_FLAMELVR:
-		OperateTrapLvr(i);
-		break;
-	case OBJ_SHRINEL:
-	case OBJ_SHRINER:
-		OperateShrine(v3, i, IS_MAGIC);
-		break;
-	case OBJ_SKELBOOK:
-	case OBJ_BOOKSTAND:
-		OperateSkelBook(v3, i, sendmsg);
-		break;
-	case OBJ_BOOKCASEL:
-	case OBJ_BOOKCASER:
-		OperateBookCase(v3, i, sendmsg);
-		break;
-	case OBJ_BLOODFTN:
-	case OBJ_PURIFYINGFTN:
-	case OBJ_MURKYFTN:
-	case OBJ_TEARFTN:
-		OperateFountains(v3, i);
-		break;
-	case OBJ_DECAP:
-		OperateDecap(v3, i, sendmsg);
-		break;
-	case OBJ_BLINDBOOK:
-	case OBJ_BLOODBOOK:
-	case OBJ_STEELTOME:
-		OperateBookLever(v3, i);
-		break;
-	case OBJ_PEDISTAL:
-		OperatePedistal(v3, i);
-		break;
-	case OBJ_L3LDOOR:
-	case OBJ_L3RDOOR:
-		if (TeleFlag) {
-			if (v6 == OBJ_L3LDOOR)
-				OperateL3LDoor(v3, i, 1u);
-			if (v5->_otype == OBJ_L3RDOOR)
-				OperateL3RDoor(v3, v4, 1u);
-		} else if (v3 == myplr) {
-			OperateL3Door(v3, i, 1u);
-		}
-		break;
-	case OBJ_ARMORSTAND:
-	case OBJ_WARARMOR:
-		OperateArmorStand(v3, i, sendmsg);
-		break;
-	case OBJ_GOATSHRINE:
-		OperateGoatShrine(v3, i, LS_GSHRINE);
-		break;
-	case OBJ_CAULDRON:
-		OperateCauldron(v3, i, LS_CALDRON);
-		break;
-	case OBJ_STORYBOOK:
-		OperateStoryBook(v3, i);
-		break;
-	case OBJ_WARWEAP:
-	case OBJ_WEAPONRACK:
-		OperateWeaponRack(v3, i, sendmsg);
-		break;
-	case OBJ_MUSHPATCH:
-		OperateMushPatch(v3, i);
-		break;
-	case OBJ_LAZSTAND:
-		OperateLazStand(v3, i);
-		break;
-	case OBJ_SLAINHERO:
-		OperateSlainHero(v3, i, sendmsg);
-		break;
-	case OBJ_SIGNCHEST:
-		OperateInnSignChest(v3, i);
-		break;
-	default:
-		return;
-	}
-}
-
-void __fastcall SyncOpL1Door(int pnum, int cmd, int i)
-{
-	signed int v3;    // eax
-	ObjectStruct *v4; // esi
-
-	if (pnum != myplr) {
-		v3 = 0;
-		if (cmd == 43) {
-			if (object[i]._oVar4)
-				return;
-			v3 = 1;
-		}
-		if (cmd == 44 && object[i]._oVar4 == 1)
-			v3 = 1;
-		if (v3) {
-			v4 = &object[i];
-			if (v4->_otype == 1)
-				OperateL1LDoor(-1, i, 0);
-			if (v4->_otype == OBJ_L1RDOOR)
-				OperateL1RDoor(-1, i, 0);
-		}
-	}
-}
-
-void __fastcall SyncOpL2Door(int pnum, int cmd, int i)
-{
-	signed int v3;    // eax
-	ObjectStruct *v4; // esi
-
-	if (pnum != myplr) {
-		v3 = 0;
-		if (cmd == 43) {
-			if (object[i]._oVar4)
-				return;
-			v3 = 1;
-		}
-		if (cmd == 44 && object[i]._oVar4 == 1)
-			v3 = 1;
-		if (v3) {
-			v4 = &object[i];
-			if (v4->_otype == OBJ_L2LDOOR)
-				OperateL2LDoor(-1, i, 0);
-			if (v4->_otype == OBJ_L2RDOOR)
-				OperateL2RDoor(-1, i, 0);
-		}
-	}
-}
-
-void __fastcall SyncOpL3Door(int pnum, int cmd, int i)
-{
-	signed int v3;    // eax
-	ObjectStruct *v4; // esi
-
-	if (pnum != myplr) {
-		v3 = 0;
-		if (cmd == 43) {
-			if (object[i]._oVar4)
-				return;
-			v3 = 1;
-		}
-		if (cmd == 44 && object[i]._oVar4 == 1)
-			v3 = 1;
-		if (v3) {
-			v4 = &object[i];
-			if (v4->_otype == OBJ_L3LDOOR)
-				OperateL3LDoor(-1, i, 0);
-			if (v4->_otype == OBJ_L3RDOOR)
-				OperateL3RDoor(-1, i, 0);
-		}
-	}
-}
-
-void __fastcall SyncOpObject(int pnum, int cmd, int i)
-{
-	switch (object[i]._otype) {
-	case OBJ_L1LDOOR:
-	case OBJ_L1RDOOR:
-		SyncOpL1Door(pnum, cmd, i);
-		break;
-	case OBJ_LEVER:
-	case OBJ_SWITCHSKL:
-		OperateLever(pnum, i);
-		break;
-	case OBJ_CHEST1:
-	case OBJ_CHEST2:
-	case OBJ_CHEST3:
-	case OBJ_TCHEST1:
-	case OBJ_TCHEST2:
-	case OBJ_TCHEST3:
-		OperateChest(pnum, i, 0);
-		break;
-	case OBJ_L2LDOOR:
-	case OBJ_L2RDOOR:
-		SyncOpL2Door(pnum, cmd, i);
-		break;
-	case OBJ_SARC:
-		OperateSarc(pnum, i, 0);
-		break;
-	case OBJ_SHRINEL:
-	case OBJ_SHRINER:
-		OperateShrine(pnum, i, IS_MAGIC);
-		break;
-	case OBJ_SKELBOOK:
-	case OBJ_BOOKSTAND:
-		OperateSkelBook(pnum, i, 0);
-		break;
-	case OBJ_BOOKCASEL:
-	case OBJ_BOOKCASER:
-		OperateBookCase(pnum, i, 0);
-		break;
-	case OBJ_DECAP:
-		OperateDecap(pnum, i, 0);
-		break;
-	case OBJ_BLINDBOOK:
-	case OBJ_BLOODBOOK:
-	case OBJ_STEELTOME:
-		OperateBookLever(pnum, i);
-		break;
-	case OBJ_PEDISTAL:
-		OperatePedistal(pnum, i);
-		break;
-	case OBJ_L3LDOOR:
-	case OBJ_L3RDOOR:
-		SyncOpL3Door(pnum, cmd, i);
-		break;
-	case OBJ_ARMORSTAND:
-	case OBJ_WARARMOR:
-		OperateArmorStand(pnum, i, 0);
-		break;
-	case OBJ_GOATSHRINE:
-		OperateGoatShrine(pnum, i, LS_GSHRINE);
-		break;
-	case OBJ_CAULDRON:
-		OperateCauldron(pnum, i, LS_CALDRON);
-		break;
-	case OBJ_MURKYFTN:
-	case OBJ_TEARFTN:
-		OperateFountains(pnum, i);
-		break;
-	case OBJ_STORYBOOK:
-		OperateStoryBook(pnum, i);
-		break;
-	case OBJ_WARWEAP:
-	case OBJ_WEAPONRACK:
-		OperateWeaponRack(pnum, i, 0);
-		break;
-	case OBJ_MUSHPATCH:
-		OperateMushPatch(pnum, i);
-		break;
-	case OBJ_SLAINHERO:
-		OperateSlainHero(pnum, i, 0);
-		break;
-	case OBJ_SIGNCHEST:
-		OperateInnSignChest(pnum, i);
-		break;
-	default:
-		return;
-	}
-}
-
-void __fastcall BreakCrux(int i)
-{
-	int v1;        // esi
-	int v2;        // edi
-	int v3;        // edx
-	signed int v4; // eax
-	int v5;        // ecx
-	int v6;        // ebx
-
-	v1 = i;
-	v2 = nobjects;
-	object[v1]._oBreak = -1;
-	object[v1]._oSelFlag = 0;
-	v3 = 0;
-	v4 = 1;
-	object[v1]._oAnimFlag = 1;
-	object[v1]._oAnimFrame = 1;
-	object[v1]._oAnimDelay = 1;
-	object[v1]._oSolidFlag = TRUE;
-	object[v1]._oMissFlag = TRUE;
-	if (v2 <= 0)
-		goto LABEL_15;
-	do {
-		v5 = objectactive[v3];
-		v6 = object[v5]._otype;
-		if ((v6 == OBJ_CRUX1 || v6 == OBJ_CRUX2 || v6 == OBJ_CRUX3)
-		    && object[v1]._oVar8 == object[v5]._oVar8
-		    && object[v5]._oBreak != -1) {
-			v4 = 0;
-		}
-		++v3;
-	} while (v3 < v2);
-	if (v4) {
-	LABEL_15:
-		if (!deltaload)
-			PlaySfxLoc(IS_LEVER, object[v1]._ox, object[v1]._oy);
-		ObjChangeMap(object[v1]._oVar1, object[v1]._oVar2, object[v1]._oVar3, object[v1]._oVar4);
-	}
-}
-// 676190: using guessed type int deltaload;
-
-void __fastcall BreakBarrel(int pnum, int i, int dam, unsigned char forcebreak, int sendmsg)
-{
-	int v5;          // esi
-	BOOLEAN v6;      // zf
-	int v7;          // eax
-	int v8;          // edx
-	int v9;          // eax
-	int v10;         // eax
-	int v11;         // eax
-	char v12;        // al
-	char v13;        // al
-	int v14;         // edx
-	int v15;         // [esp-4h] [ebp-24h]
-	short param2;    // [esp+Ch] [ebp-14h]
-	int param1;      // [esp+10h] [ebp-10h]
-	int v18;         // [esp+14h] [ebp-Ch]
-	int *v19;        // [esp+18h] [ebp-8h]
-	int v20;         // [esp+1Ch] [ebp-4h]
-	int forcebreaka; // [esp+2Ch] [ebp+Ch]
-
-	param2 = i;
-	v5 = i;
-	param1 = pnum;
-	if (object[i]._oSelFlag) {
-		if (forcebreak) {
-			object[v5]._oVar1 = 0;
-		} else {
-			object[v5]._oVar1 -= dam;
-			if (pnum != myplr && object[v5]._oVar1 <= 0)
-				object[v5]._oVar1 = 1;
-		}
-		if (object[v5]._oVar1 <= 0) {
-			object[v5]._oBreak = -1;
-			v6 = deltaload == 0;
-			object[v5]._oVar1 = 0;
-			object[v5]._oAnimFlag = 1;
-			object[v5]._oAnimFrame = 1;
-			object[v5]._oAnimDelay = 1;
-			object[v5]._oSolidFlag = FALSE;
-			object[v5]._oMissFlag = TRUE;
-			object[v5]._oSelFlag = 0;
-			object[v5]._oPreFlag = 1;
-			if (v6) {
-				v8 = object[v5]._ox;
-				v15 = object[v5]._oy;
-				if (object[v5]._otype == OBJ_BARRELEX) {
-					PlaySfxLoc(IS_BARLFIRE, v8, v15);
-					v9 = object[v5]._oy;
-					v20 = v9 - 1;
-					if (v9 - 1 <= v9 + 1) {
-						do {
-							v10 = object[v5]._ox;
-							v18 = v10 - 1;
-							if (v10 - 1 <= v10 + 1) {
-								forcebreaka = 112 * (v10 - 1) + v20;
-								v19 = (int *)((char *)dMonster + 4 * forcebreaka);
-								do {
-									v11 = *v19;
-									if (*v19 > 0)
-										MonsterTrapHit(v11 - 1, 1, 4, 0, 1, 0);
-									v12 = dPlayer[0][forcebreaka];
-									if (v12 > 0)
-										PlayerMHit(v12 - 1, -1, 0, 8, 16, 1, 0, 0);
-									v13 = dObject[0][forcebreaka];
-									if (v13 > 0) {
-										v14 = v13 - 1;
-										if (object[v14]._otype == OBJ_BARRELEX && object[v14]._oBreak != -1)
-											BreakBarrel(param1, v14, dam, 1u, sendmsg);
-									}
-									++v18;
-									v19 += 112;
-									forcebreaka += 112;
-								} while (v18 <= object[v5]._ox + 1);
-							}
-							++v20;
-						} while (v20 <= object[v5]._oy + 1);
-					}
-				} else {
-					PlaySfxLoc(IS_BARREL, v8, v15);
-					SetRndSeed(object[v5]._oRndSeed);
-					if (object[v5]._oVar2 <= 1) {
-						if (object[v5]._oVar3)
-							CreateRndItem(object[v5]._ox, object[v5]._oy, 0, sendmsg, 0);
-						else
-							CreateRndUseful(param1, object[v5]._ox, object[v5]._oy, sendmsg);
-					}
-					if (object[v5]._oVar2 >= 8)
-						SpawnSkeleton(object[v5]._oVar4, object[v5]._ox, object[v5]._oy);
-				}
-				if (param1 == myplr)
-					NetSendCmdParam2(FALSE, CMD_BREAKOBJ, param1, param2);
-			} else {
-				v7 = object[v5]._oAnimLen;
-				object[v5]._oAnimCnt = 0;
-				object[v5]._oAnimFrame = v7;
-				object[v5]._oAnimDelay = 1000;
-			}
-		} else if (!deltaload) {
-			PlaySfxLoc(IS_IBOW, object[v5]._ox, object[v5]._oy);
-		}
-	}
-}
-// 676190: using guessed type int deltaload;
-
-void __fastcall BreakObject(int pnum, int oi)
-{
-	int v2; // ebx
-	int v3; // ebp
-	int v4; // esi
-	int v5; // edi
-	int v6; // ecx
-	int v7; // ecx
-	int v8; // eax
-
-	v2 = pnum;
-	v3 = oi;
-	if (pnum == -1) {
-		v7 = 10;
-	} else {
-		v4 = pnum;
-		v5 = plr[v2]._pIMinDam;
-		v6 = v5 + random(163, plr[v2]._pIMaxDam - v5 + 1);
-		v7 = plr[v4]._pIBonusDamMod + plr[v4]._pDamageMod + v6 * plr[v4]._pIBonusDam / 100 + v6;
-	}
-	v8 = object[v3]._otype;
-	if (v8 >= OBJ_CRUX1) {
-		if (v8 <= OBJ_CRUX3) {
-			BreakCrux(v3);
-		} else if (v8 > OBJ_WEAPRACK && v8 <= OBJ_BARRELEX) {
-			BreakBarrel(v2, v3, v7, 0, 1);
-		}
-	}
-}
-
-void __fastcall SyncBreakObj(int pnum, int oi)
-{
-	int v2; // eax
-
-	v2 = object[oi]._otype;
-	if (v2 >= OBJ_BARREL && v2 <= OBJ_BARRELEX)
-		BreakBarrel(pnum, oi, 0, 1u, 0);
-}
-
-void __fastcall SyncL1Doors(int i)
-{
-	int v1;     // ebx
-	int v2;     // eax
-	int v3;     // esi
-	int v4;     // edi
-	BOOLEAN v5; // zf
-
-	v1 = i;
-	v2 = i;
-	if (object[i]._oVar4) {
-		v3 = object[v2]._oy;
-		v4 = object[v2]._ox;
-		v5 = object[v2]._otype == 1;
-		object[v2]._oMissFlag = TRUE;
-		object[v2]._oSelFlag = 2;
-		if (v5) {
-			if (object[v2]._oVar1 == 214)
-				ObjSetMicro(v4, v3, 408);
-			else
-				ObjSetMicro(v4, v3, 393);
-			dArch[v4][v3] = 7;
-			objects_set_door_piece(v4 - 1, v3--);
-		} else {
-			ObjSetMicro(v4, v3, 395);
-			dArch[v4][v3] = 8;
-			objects_set_door_piece(v4--, v3 - 1);
-		}
-		DoorSet(v1, v4, v3);
-	} else {
-		object[v2]._oMissFlag = FALSE;
-	}
-}
-
-void __fastcall SyncCrux(int i)
-{
-	signed int v1; // ebx
-	int v2;        // edx
-	int v3;        // eax
-	int v4;        // esi
-
-	v1 = 1;
-	v2 = 0;
-	if (nobjects <= 0)
-		goto LABEL_13;
-	do {
-		v3 = objectactive[v2];
-		v4 = object[v3]._otype;
-		if ((v4 == OBJ_CRUX1 || v4 == OBJ_CRUX2 || v4 == OBJ_CRUX3)
-		    && object[i]._oVar8 == object[v3]._oVar8
-		    && object[v3]._oBreak != -1) {
-			v1 = 0;
-		}
-		++v2;
-	} while (v2 < nobjects);
-	if (v1)
-	LABEL_13:
-		ObjChangeMap(object[i]._oVar1, object[i]._oVar2, object[i]._oVar3, object[i]._oVar4);
-}
-
-void __fastcall SyncLever(int i)
-{
-	int v1; // ecx
-
-	v1 = i;
-	if (!object[v1]._oSelFlag)
-		ObjChangeMap(object[v1]._oVar1, object[v1]._oVar2, object[v1]._oVar3, object[v1]._oVar4);
-}
-
-void __fastcall SyncQSTLever(int i)
-{
-	int v1;  // esi
-	int v2;  // edx
-	int v3;  // ecx
-	int v4;  // ST04_4
-	char v5; // bl
-	int v6;  // ST00_4
-
-	v1 = i;
-	if (object[i]._oAnimFrame == object[i]._oVar6) {
-		ObjChangeMapResync(object[v1]._oVar1, object[v1]._oVar2, object[v1]._oVar3, object[v1]._oVar4);
-		if (object[v1]._otype == OBJ_BLINDBOOK) {
-			v2 = object[v1]._oVar2;
-			v3 = object[v1]._oVar1;
-			v4 = object[v1]._oVar4;
-			v5 = TransVal;
-			v6 = object[v1]._oVar3;
-			TransVal = 9;
-			DRLG_MRectTrans(v3, v2, v6, v4);
-			TransVal = v5;
-		}
-	}
-}
-// 5A5590: using guessed type char TransVal;
-
-void __fastcall SyncPedistal(int i)
-{
-	int v1;            // esi
-	unsigned char *v2; // esi
-
-	v1 = i;
-	if (object[i]._oVar6 == 1)
-		ObjChangeMapResync(setpc_x, setpc_y + 3, setpc_x + 2, setpc_y + 7);
-	if (object[v1]._oVar6 == 2) {
-		ObjChangeMapResync(setpc_x, setpc_y + 3, setpc_x + 2, setpc_y + 7);
-		ObjChangeMapResync(setpc_x + 6, setpc_y + 3, setpc_x + setpc_w, setpc_y + 7);
-	}
-	if (object[v1]._oVar6 == 3) {
-		ObjChangeMapResync(object[v1]._oVar1, object[v1]._oVar2, object[v1]._oVar3, object[v1]._oVar4);
-		v2 = LoadFileInMem("Levels\\L2Data\\Blood2.DUN", 0);
-		LoadMapObjs(v2, 2 * setpc_x, 2 * setpc_y);
-		mem_free_dbg(v2);
-	}
-}
-// 5CF334: using guessed type int setpc_w;
-
-void __fastcall SyncL2Doors(int i)
-{
-	int v1; // eax
-	int v2; // esi
-	int v3; // ecx
-	int v4; // edx
-	int v5; // eax
-
-	v1 = i;
-	v2 = object[i]._oVar4;
-	if (v2)
-		object[v1]._oMissFlag = TRUE;
-	else
-		object[v1]._oMissFlag = FALSE;
-	v3 = object[v1]._ox;
-	v4 = object[v1]._oy;
-	object[v1]._oSelFlag = 2;
-	v5 = object[v1]._otype;
-	if (v5 != OBJ_L2LDOOR)
-		goto LABEL_18;
-	if (!v2) {
-		ObjSetMicro(v3, v4, 538);
-		return;
-	}
-	if (v2 != 1 && v2 != 2) {
-	LABEL_18:
-		if (v5 == OBJ_L2RDOOR) {
-			if (v2) {
-				if (v2 == 1 || v2 == 2)
-					ObjSetMicro(v3, v4, 17);
-			} else {
-				ObjSetMicro(v3, v4, 540);
-			}
-		}
-	} else {
-		ObjSetMicro(v3, v4, 13);
-	}
-}
-
-void __fastcall SyncL3Doors(int i)
-{
-	int v1; // eax
-	int v2; // esi
-	int v3; // ecx
-	int v4; // edx
-	int v5; // ebx
-	int v6; // eax
-
-	v1 = i;
-	v2 = object[i]._otype;
-	v3 = object[i]._ox;
-	v4 = object[v1]._oy;
-	object[v1]._oMissFlag = TRUE;
-	object[v1]._oSelFlag = 2;
-	if (v2 != OBJ_L3LDOOR)
-		goto LABEL_15;
-	if (!object[v1]._oVar4) {
-		ObjSetMicro(v3, v4, 531);
-		return;
-	}
-	v5 = object[v1]._oVar4;
-	if (v5 != 1 && v5 != 2) {
-	LABEL_15:
-		if (v2 == OBJ_L3RDOOR) {
-			if (object[v1]._oVar4) {
-				v6 = object[v1]._oVar4;
-				if (v6 == 1 || v6 == 2)
-					ObjSetMicro(v3, v4, 541);
-			} else {
-				ObjSetMicro(v3, v4, 534);
-			}
-		}
-	} else {
-		ObjSetMicro(v3, v4, 538);
-	}
-}
-
-void __fastcall SyncObjectAnim(int o)
-{
-	int v1; // edx
-	int v2; // ebx
-	int v3; // esi
-
-	v1 = object[o]._otype;
-	v2 = ObjFileList[0];
-	v3 = 0;
-	while (v2 != (char)AllObjects[object[o]._otype].ofindex)
-		v2 = ObjFileList[v3++ + 1];
-	object[o]._oAnimData = pObjCels[v3];
-	if (v1 <= OBJ_BOOK2R) {
-		if (v1 != OBJ_BOOK2R) {
-			if (v1 > OBJ_L1LIGHT) {
-				if (v1 <= OBJ_L1RDOOR) {
-					SyncL1Doors(o);
-				} else {
-					if (v1 == OBJ_LEVER)
-						goto LABEL_30;
-					if (v1 > OBJ_SKSTICK5) {
-						if (v1 <= OBJ_CRUX3) {
-							SyncCrux(o);
-							return;
-						}
-						if (v1 == OBJ_BOOK2L || v1 == OBJ_SWITCHSKL)
-						LABEL_30:
-							SyncLever(o);
-					}
-				}
-			}
-			return;
-		}
-	LABEL_24:
-		SyncQSTLever(o);
-		return;
-	}
-	if (v1 >= OBJ_L2LDOOR) {
-		if (v1 <= OBJ_L2RDOOR) {
-			SyncL2Doors(o);
-			return;
-		}
-		if (v1 == OBJ_BLINDBOOK)
-			goto LABEL_24;
-		if (v1 == OBJ_PEDISTAL) {
-			SyncPedistal(o);
-			return;
-		}
-		if (v1 > OBJ_PEDISTAL) {
-			if (v1 <= OBJ_L3RDOOR) {
-				SyncL3Doors(o);
-				return;
-			}
-			if (v1 == OBJ_STEELTOME)
-				goto LABEL_24;
-		}
-	}
-}
-
-void __fastcall GetObjectStr(int i)
-{
-	int v1; // edi
-
-	v1 = i;
-	switch (object[i]._otype) {
-	case OBJ_L1LDOOR:
-	case OBJ_L1RDOOR:
-	case OBJ_L2LDOOR:
-	case OBJ_L2RDOOR:
-	case OBJ_L3LDOOR:
-	case OBJ_L3RDOOR:
-		if (object[v1]._oVar4 == 1)
-			strcpy(infostr, "Open Door");
-		if (!object[v1]._oVar4)
-			strcpy(infostr, "Closed Door");
-		if (object[v1]._oVar4 == 2)
-			strcpy(infostr, "Blocked Door");
-		break;
-	case OBJ_LEVER:
-	case OBJ_FLAMELVR:
-		strcpy(infostr, "Lever");
-		break;
-	case OBJ_CHEST1:
-	case OBJ_TCHEST1:
-		strcpy(infostr, "Small Chest");
-		break;
-	case OBJ_CHEST2:
-	case OBJ_TCHEST2:
-		strcpy(infostr, "Chest");
-		break;
-	case OBJ_CHEST3:
-	case OBJ_TCHEST3:
-	case OBJ_SIGNCHEST:
-		strcpy(infostr, "Large Chest");
-		break;
-	case OBJ_CRUX1:
-	case OBJ_CRUX2:
-	case OBJ_CRUX3:
-		strcpy(infostr, "Crucified Skeleton");
-		break;
-	case OBJ_BOOK2L:
-		if (setlevel) {
-			if (setlvlnum == SL_BONECHAMB) {
-				strcpy(infostr, "Ancient Tome");
-			} else if (setlvlnum == SL_VILEBETRAYER) {
-				strcpy(infostr, "Book of Vileness");
-			}
-		}
-		break;
-	case OBJ_SWITCHSKL:
-		strcpy(infostr, "Skull Lever");
-		break;
-	case OBJ_BOOK2R:
-		strcpy(infostr, "Mythical Book");
-		break;
-	case OBJ_SARC:
-		strcpy(infostr, "Sarcophagus");
-		break;
-	case OBJ_BOOKSHELF:
-		strcpy(infostr, "Bookshelf");
-		break;
-	case OBJ_BARREL:
-	case OBJ_BARRELEX:
-		strcpy(infostr, "Barrel");
-		break;
-	case OBJ_SHRINEL:
-	case OBJ_SHRINER:
-		sprintf(tempstr, "%s Shrine", shrinestrs[object[v1]._oVar1]);
-		strcpy(infostr, tempstr);
-		break;
-	case OBJ_SKELBOOK:
-		strcpy(infostr, "Skeleton Tome");
-		break;
-	case OBJ_BOOKCASEL:
-	case OBJ_BOOKCASER:
-		strcpy(infostr, "Bookcase");
-		break;
-	case OBJ_BOOKSTAND:
-		strcpy(infostr, "Library Book");
-		break;
-	case OBJ_BLOODFTN:
-		strcpy(infostr, "Blood Fountain");
-		break;
-	case OBJ_DECAP:
-		strcpy(infostr, "Decapitated Body");
-		break;
-	case OBJ_BLINDBOOK:
-		strcpy(infostr, "Book of the Blind");
-		break;
-	case OBJ_BLOODBOOK:
-		strcpy(infostr, "Book of Blood");
-		break;
-	case OBJ_PEDISTAL:
-		strcpy(infostr, "Pedestal of Blood");
-		break;
-	case OBJ_PURIFYINGFTN:
-		strcpy(infostr, "Purifying Spring");
-		break;
-	case OBJ_ARMORSTAND:
-	case OBJ_WARARMOR:
-		strcpy(infostr, "Armor");
-		break;
-	case OBJ_GOATSHRINE:
-		strcpy(infostr, "Goat Shrine");
-		break;
-	case OBJ_CAULDRON:
-		strcpy(infostr, "Cauldron");
-		break;
-	case OBJ_MURKYFTN:
-		strcpy(infostr, "Murky Pool");
-		break;
-	case OBJ_TEARFTN:
-		strcpy(infostr, "Fountain of Tears");
-		break;
-	case OBJ_STORYBOOK:
-		strcpy(infostr, StoryBookName[object[v1]._oVar3]);
-		break;
-	case OBJ_STEELTOME:
-		strcpy(infostr, "Steel Tome");
-		break;
-	case OBJ_WARWEAP:
-	case OBJ_WEAPONRACK:
-		strcpy(infostr, "Weapon Rack");
-		break;
-	case OBJ_MUSHPATCH:
-		strcpy(infostr, "Mushroom Patch");
-		break;
-	case OBJ_LAZSTAND:
-		strcpy(infostr, "Vile Stand");
-		break;
-	case OBJ_SLAINHERO:
-		strcpy(infostr, "Slain Hero");
-		break;
-	default:
-		break;
-	}
-	if (plr[myplr]._pClass == PC_ROGUE) {
-		if (object[v1]._oTrapFlag) {
-			sprintf(tempstr, "Trapped %s", infostr);
-			strcpy(infostr, tempstr);
-			infoclr = COL_RED;
-		}
-	}
-}
-// 4B883C: using guessed type int infoclr;
-// 5CF31D: using guessed type char setlevel;
+//HEADER_GOES_HERE
+
+#include "../types.h"
+
+int trapid;  // weak
+int trapdir; // weak
+unsigned char *pObjCels[40];
+char ObjFileList[40];
+int objectactive[MAXOBJECTS];
+int nobjects; // idb
+int leverid;  // idb
+int objectavail[MAXOBJECTS];
+ObjectStruct object[MAXOBJECTS];
+BOOL InitObjFlag;
+int numobjfiles; // weak
+
+int ObjTypeConv[113] = {
+	0,
+	4,
+	20,
+	21,
+	22,
+	24,
+	11,
+	12,
+	13,
+	0,
+	0,
+	0,
+	0,
+	0,
+	25,
+	41,
+	26,
+	0,
+	8,
+	9,
+	10,
+	80,
+	0,
+	0,
+	0,
+	0,
+	0,
+	0,
+	0,
+	0,
+	49,
+	0,
+	0,
+	0,
+	0,
+	0,
+	84,
+	85,
+	3,
+	14,
+	15,
+	16,
+	17,
+	18,
+	19,
+	0,
+	0,
+	0,
+	0,
+	0,
+	0,
+	28,
+	0,
+	53,
+	54,
+	36,
+	37,
+	38,
+	39,
+	40,
+	0,
+	0,
+	0,
+	0,
+	0,
+	27,
+	0,
+	0,
+	0,
+	0,
+	29,
+	30,
+	31,
+	32,
+	33,
+	34,
+	35,
+	5,
+	5,
+	5,
+	6,
+	6,
+	6,
+	7,
+	7,
+	7,
+	0,
+	0,
+	0,
+	0,
+	0,
+	73,
+	0,
+	0,
+	0,
+	0,
+	0,
+	0,
+	0,
+	0,
+	0,
+	0,
+	0,
+	0,
+	0,
+	83,
+	0,
+	0,
+	89,
+	90,
+	47,
+	46,
+	94
+};
+ObjDataStruct AllObjects[99] = {
+	// clang-format off
+	// oload, ofindex,   ominlvl, omaxlvl, olvltype, otheme, oquest, oAnimFlag, oAnimDelay, oAnimLen, oAnimWidth, oSolidFlag, oMissFlag, oLightFlag, oBreak, oSelFlag, oTrapFlag
+	{      1, OFILE_L1BRAZ,    1,       4,        1,     -1,     -1,         1,          1,       26,         64, TRUE,       TRUE,      FALSE,           0,        0, FALSE     },
+	{      1, OFILE_L1DOORS,   1,       4,        1,     -1,     -1,         0,          1,        0,         64, FALSE,      FALSE,     TRUE,            0,        3, TRUE      },
+	{      1, OFILE_L1DOORS,   1,       4,        1,     -1,     -1,         0,          2,        0,         64, FALSE,      FALSE,     TRUE,            0,        3, TRUE      },
+	{      3, OFILE_SKULFIRE,  0,       0,        0,      3,     -1,         1,          2,       11,         96, TRUE,       TRUE,      FALSE,           0,        0, FALSE     },
+	{      1, OFILE_LEVER,     1,       4,        1,     -1,     -1,         0,          1,        1,         96, TRUE,       TRUE,      TRUE,            0,        1, TRUE      },
+	{      1, OFILE_CHEST1,    1,      16,        0,     -1,     -1,         0,          1,        0,         96, TRUE,       TRUE,      TRUE,            0,        1, TRUE      },
+	{      1, OFILE_CHEST2,    1,      16,        0,     -1,     -1,         0,          1,        0,         96, TRUE,       TRUE,      TRUE,            0,        1, TRUE      },
+	{      1, OFILE_CHEST3,    1,      16,        0,     -1,     -1,         0,          1,        0,         96, TRUE,       TRUE,      TRUE,            0,        1, TRUE      },
+	{      2, OFILE_L1BRAZ,    0,       0,        0,     -1,     -1,         0,          0,        0,          0, FALSE,      FALSE,     FALSE,           0,        0, FALSE     },
+	{      3, OFILE_CANDLE2,   0,       0,        0,      1,     -1,         1,          2,        4,         96, TRUE,       TRUE,      TRUE,            0,        0, FALSE     },
+	{      2, OFILE_L1BRAZ,    0,       0,        0,     -1,     -1,         0,          0,        0,          0, FALSE,      FALSE,     FALSE,           0,        0, FALSE     },
+	{      3, OFILE_BANNER,    0,       0,        0,      3,     -1,         0,          2,        0,         96, TRUE,       TRUE,      TRUE,            0,        0, FALSE     },
+	{      3, OFILE_BANNER,    0,       0,        0,      3,     -1,         0,          1,        0,         96, TRUE,       TRUE,      TRUE,            0,        0, FALSE     },
+	{      3, OFILE_BANNER,    0,       0,        0,      3,     -1,         0,          3,        0,         96, TRUE,       TRUE,      TRUE,            0,        0, FALSE     },
+	{      2, OFILE_SKULPILE,  1,       4,        0,     -1,     -1,         0,          0,        1,         96, TRUE,       TRUE,      TRUE,            0,        0, FALSE     },
+	{      2, OFILE_L1BRAZ,    0,       0,        0,     -1,     -1,         0,          0,        0,          0, FALSE,      FALSE,     FALSE,           0,        0, FALSE     },
+	{      2, OFILE_L1BRAZ,    0,       0,        0,     -1,     -1,         0,          0,        0,          0, FALSE,      FALSE,     FALSE,           0,        0, FALSE     },
+	{      2, OFILE_L1BRAZ,    0,       0,        0,     -1,     -1,         0,          0,        0,          0, FALSE,      FALSE,     FALSE,           0,        0, FALSE     },
+	{      2, OFILE_L1BRAZ,    0,       0,        0,     -1,     -1,         0,          0,        0,          0, FALSE,      FALSE,     FALSE,           0,        0, FALSE     },
+	{      2, OFILE_L1BRAZ,    0,       0,        0,     -1,     -1,         0,          0,        0,          0, FALSE,      FALSE,     FALSE,           0,        0, FALSE     },
+	{      2, OFILE_CRUXSK1,   0,       0,        0,     -1,     -1,         0,          1,       15,         96, TRUE,       FALSE,     TRUE,            1,        3, FALSE     },
+	{      2, OFILE_CRUXSK2,   0,       0,        0,     -1,     -1,         0,          1,       15,         96, TRUE,       FALSE,     TRUE,            1,        3, FALSE     },
+	{      2, OFILE_CRUXSK3,   0,       0,        0,     -1,     -1,         0,          1,       15,         96, TRUE,       FALSE,     TRUE,            1,        3, FALSE     },
+	{      1, OFILE_ROCKSTAN,  5,       5,        0,     -1,     -1,         0,          1,        0,         96, TRUE,       TRUE,      TRUE,            0,        0, FALSE     },
+	{      2, OFILE_ANGEL,     0,       0,        0,     -1,     -1,         0,          1,        0,         96, TRUE,       FALSE,     TRUE,            0,        0, FALSE     },
+	{      2, OFILE_BOOK2,     0,       0,        0,     -1,     -1,         0,          1,        0,         96, TRUE,       TRUE,      TRUE,            0,        3, FALSE     },
+	{      2, OFILE_BURNCROS,  0,       0,        0,     -1,     -1,         1,          0,       10,        160, TRUE,       FALSE,     FALSE,           0,        0, FALSE     },
+	{      2, OFILE_NUDE2,     0,       0,        0,     -1,     -1,         1,          3,        6,        128, TRUE,       FALSE,     TRUE,            0,        0, FALSE     },
+	{      1, OFILE_SWITCH4,  16,      16,        0,     -1,     -1,         0,          1,        0,         96, TRUE,       TRUE,      TRUE,            0,        1, TRUE      },
+	{      1, OFILE_TNUDEM,   13,      16,        0,     -1,      6,         0,          1,        0,        128, TRUE,       FALSE,     TRUE,            0,        0, FALSE     },
+	{      1, OFILE_TNUDEM,   13,      16,        0,      6,      6,         0,          2,        0,        128, TRUE,       FALSE,     TRUE,            0,        0, FALSE     },
+	{      1, OFILE_TNUDEM,   13,      16,        0,      6,      6,         0,          3,        0,        128, TRUE,       FALSE,     TRUE,            0,        0, FALSE     },
+	{      1, OFILE_TNUDEM,   13,      16,        0,      6,      6,         0,          4,        0,        128, TRUE,       FALSE,     TRUE,            0,        0, FALSE     },
+	{      1, OFILE_TNUDEW,   13,      16,        0,      6,      6,         0,          1,        0,        128, TRUE,       FALSE,     TRUE,            0,        0, FALSE     },
+	{      1, OFILE_TNUDEW,   13,      16,        0,      6,      6,         0,          2,        0,        128, TRUE,       FALSE,     TRUE,            0,        0, FALSE     },
+	{      1, OFILE_TNUDEW,   13,      16,        0,      6,      6,         0,          3,        0,        128, TRUE,       FALSE,     TRUE,            0,        0, FALSE     },
+	{      1, OFILE_TSOUL,    13,      16,        0,     -1,      6,         0,          1,        0,        128, TRUE,       FALSE,     TRUE,            0,        0, FALSE     },
+	{      1, OFILE_TSOUL,    13,      16,        0,     -1,      6,         0,          2,        0,        128, TRUE,       FALSE,     TRUE,            0,        0, FALSE     },
+	{      1, OFILE_TSOUL,    13,      16,        0,     -1,      6,         0,          3,        0,        128, TRUE,       FALSE,     TRUE,            0,        0, FALSE     },
+	{      1, OFILE_TSOUL,    13,      16,        0,     -1,      6,         0,          4,        0,        128, TRUE,       FALSE,     TRUE,            0,        0, FALSE     },
+	{      1, OFILE_TSOUL,    13,      16,        0,     -1,      6,         0,          5,        0,        128, TRUE,       FALSE,     TRUE,            0,        0, FALSE     },
+	{      1, OFILE_BOOK2,     6,       6,        0,     -1,     -1,         0,          4,        0,         96, TRUE,       TRUE,      TRUE,            0,        3, FALSE     },
+	{      1, OFILE_L2DOORS,   5,       8,        2,     -1,     -1,         0,          1,        0,         64, FALSE,      FALSE,     TRUE,            0,        3, TRUE      },
+	{      1, OFILE_L2DOORS,   5,       8,        2,     -1,     -1,         0,          2,        0,         64, FALSE,      FALSE,     TRUE,            0,        3, FALSE     },
+	{      1, OFILE_WTORCH4,   5,       8,        2,     -1,     -1,         1,          1,        9,         96, FALSE,      TRUE,      FALSE,           0,        0, FALSE     },
+	{      1, OFILE_WTORCH3,   5,       8,        2,     -1,     -1,         1,          1,        9,         96, FALSE,      TRUE,      FALSE,           0,        0, FALSE     },
+	{      1, OFILE_WTORCH1,   5,       8,        2,     -1,     -1,         1,          1,        9,         96, FALSE,      TRUE,      FALSE,           0,        0, FALSE     },
+	{      1, OFILE_WTORCH2,   5,       8,        2,     -1,     -1,         1,          1,        9,         96, FALSE,      TRUE,      FALSE,           0,        0, FALSE     },
+	{      1, OFILE_SARC,      1,       4,        1,     -1,     -1,         0,          1,        5,        128, TRUE,       TRUE,      TRUE,            0,        3, TRUE      },
+	{      2, OFILE_FLAME1,    1,       4,        1,     -1,     -1,         0,          1,       20,         96, FALSE,      TRUE,      TRUE,            0,        0, FALSE     },
+	{      2, OFILE_LEVER,     1,       4,        1,     -1,     -1,         0,          1,        2,         96, TRUE,       TRUE,      TRUE,            0,        1, TRUE      },
+	{      2, OFILE_MINIWATR,  1,       4,        1,     -1,     -1,         1,          1,       10,         64, TRUE,       FALSE,     TRUE,            0,        0, FALSE     },
+	{      1, OFILE_BOOK1,     3,       4,        1,     -1,     -1,         0,          1,        0,         96, TRUE,       TRUE,      TRUE,            0,        3, FALSE     },
+	{      1, OFILE_TRAPHOLE,  1,      16,        0,     -1,     -1,         0,          1,        0,         64, FALSE,      TRUE,      TRUE,            0,        0, FALSE     },
+	{      1, OFILE_TRAPHOLE,  1,      16,        0,     -1,     -1,         0,          2,        0,         64, FALSE,      TRUE,      TRUE,            0,        0, FALSE     },
+	{      2, OFILE_BCASE,     0,       0,        0,     -1,     -1,         0,          1,        0,         96, TRUE,       FALSE,     TRUE,            0,        0, FALSE     },
+	{      2, OFILE_WEAPSTND,  0,       0,        0,     -1,     -1,         0,          1,        0,         96, TRUE,       FALSE,     TRUE,            0,        0, FALSE     },
+	{      1, OFILE_BARREL,    1,      16,        0,     -1,     -1,         0,          1,        9,         96, TRUE,       TRUE,      TRUE,            1,        3, FALSE     },
+	{      1, OFILE_BARRELEX,  1,      16,        0,     -1,     -1,         0,          1,       10,         96, TRUE,       TRUE,      TRUE,            1,        3, FALSE     },
+	{      3, OFILE_LSHRINEG,  0,       0,        0,      1,     -1,         0,          1,       11,        128, FALSE,      FALSE,     TRUE,            0,        3, FALSE     },
+	{      3, OFILE_RSHRINEG,  0,       0,        0,      1,     -1,         0,          1,       11,        128, FALSE,      FALSE,     TRUE,            0,        3, FALSE     },
+	{      3, OFILE_BOOK2,     0,       0,        0,      3,     -1,         0,          4,        0,         96, TRUE,       TRUE,      TRUE,            0,        3, FALSE     },
+	{      3, OFILE_BCASE,     0,       0,        0,      5,     -1,         0,          3,        0,         96, FALSE,      FALSE,     TRUE,            0,        3, FALSE     },
+	{      3, OFILE_BCASE,     0,       0,        0,      5,     -1,         0,          4,        0,         96, FALSE,      FALSE,     TRUE,            0,        3, FALSE     },
+	{      3, OFILE_BOOK2,     0,       0,        0,      5,     -1,         0,          1,        0,         96, TRUE,       TRUE,      TRUE,            0,        3, FALSE     },
+	{      3, OFILE_CANDLE2,   0,       0,        0,      5,     -1,         1,          2,        4,         96, TRUE,       TRUE,      TRUE,            0,        0, FALSE     },
+	{      3, OFILE_BLOODFNT,  0,       0,        0,      7,     -1,         1,          2,       10,         96, TRUE,       TRUE,      TRUE,            0,        3, FALSE     },
+	{      1, OFILE_DECAP,    13,      16,        0,      8,     -1,         0,          1,        0,         96, TRUE,       TRUE,      TRUE,            0,        1, FALSE     },
+	{      1, OFILE_CHEST1,    1,      16,        0,     -1,     -1,         0,          1,        0,         96, TRUE,       TRUE,      TRUE,            0,        1, TRUE      },
+	{      1, OFILE_CHEST2,    1,      16,        0,     -1,     -1,         0,          1,        0,         96, TRUE,       TRUE,      TRUE,            0,        1, TRUE      },
+	{      1, OFILE_CHEST3,    1,      16,        0,     -1,     -1,         0,          1,        0,         96, TRUE,       TRUE,      TRUE,            0,        1, TRUE      },
+	{      1, OFILE_BOOK1,     7,       7,        2,     -1,      8,         0,          1,        0,         96, TRUE,       TRUE,      TRUE,            0,        3, FALSE     },
+	{      1, OFILE_BOOK1,     5,       5,        2,     -1,      9,         0,          4,        0,         96, TRUE,       TRUE,      TRUE,            0,        3, FALSE     },
+	{      1, OFILE_PEDISTL,   5,       5,        2,     -1,      9,         0,          1,        0,         96, TRUE,       TRUE,      TRUE,            0,        3, FALSE     },
+	{      1, OFILE_L3DOORS,   9,      12,        3,     -1,     -1,         0,          1,        0,         64, FALSE,      FALSE,     TRUE,            0,        3, TRUE      },
+	{      1, OFILE_L3DOORS,   9,      12,        3,     -1,     -1,         0,          2,        0,         64, FALSE,      FALSE,     TRUE,            0,        3, TRUE      },
+	{      3, OFILE_PFOUNTN,   0,       0,        0,      9,     -1,         1,          2,       10,        128, TRUE,       TRUE,      TRUE,            0,        3, FALSE     },
+	{      3, OFILE_ARMSTAND,  0,       0,        0,     10,     -1,         0,          1,        0,         96, TRUE,       FALSE,     TRUE,            0,        3, FALSE     },
+	{      3, OFILE_ARMSTAND,  0,       0,        0,     10,     -1,         0,          2,        0,         96, TRUE,       FALSE,     TRUE,            0,        0, FALSE     },
+	{      3, OFILE_GOATSHRN,  0,       0,        0,     11,     -1,         1,          2,       10,         96, TRUE,       TRUE,      TRUE,            0,        3, FALSE     },
+	{      1, OFILE_CAULDREN, 13,      16,        0,     -1,     -1,         0,          1,        0,         96, TRUE,       FALSE,     TRUE,            0,        3, FALSE     },
+	{      3, OFILE_MFOUNTN,   0,       0,        0,     13,     -1,         1,          2,       10,        128, TRUE,       TRUE,      TRUE,            0,        3, FALSE     },
+	{      3, OFILE_TFOUNTN,   0,       0,        0,     14,     -1,         1,          2,        4,        128, TRUE,       TRUE,      TRUE,            0,        3, FALSE     },
+	{      1, OFILE_ALTBOY,    0,       0,        1,     -1,     15,         0,          1,        0,        128, TRUE,       TRUE,      TRUE,            0,        0, FALSE     },
+	{      1, OFILE_MCIRL,     0,       0,        1,     -1,     15,         0,          1,        0,         96, FALSE,      TRUE,      TRUE,            0,        0, FALSE     },
+	{      1, OFILE_MCIRL,     0,       0,        1,     -1,     15,         0,          1,        0,         96, FALSE,      TRUE,      TRUE,            0,        0, FALSE     },
+	{      1, OFILE_BKSLBRNT,  4,      12,        0,     -1,     -1,         0,          1,        0,         96, TRUE,       TRUE,      TRUE,            0,        3, FALSE     },
+	{      1, OFILE_CANDLE2,   2,      12,        0,     -1,     15,         1,          2,        4,         96, TRUE,       TRUE,      TRUE,            0,        0, FALSE     },
+	{      1, OFILE_BOOK1,    13,      13,        4,     -1,     11,         0,          4,        0,         96, TRUE,       TRUE,      TRUE,            0,        3, FALSE     },
+	{      1, OFILE_ARMSTAND, 13,      13,        0,     -1,     11,         0,          1,        0,         96, TRUE,       FALSE,     TRUE,            0,        3, FALSE     },
+	{      2, OFILE_WEAPSTND, 13,      13,        0,     -1,     11,         0,          1,        0,         96, TRUE,       FALSE,     TRUE,            0,        3, FALSE     },
+	{      2, OFILE_BURNCROS,  0,       0,        0,     15,     -1,         1,          0,       10,        160, TRUE,       FALSE,     FALSE,           0,        0, FALSE     },
+	{      2, OFILE_WEAPSTND,  0,       0,        0,     16,     -1,         0,          1,        0,         96, TRUE,       FALSE,     TRUE,            0,        3, FALSE     },
+	{      2, OFILE_WEAPSTND,  0,       0,        0,     16,     -1,         0,          2,        0,         96, TRUE,       FALSE,     TRUE,            0,        0, FALSE     },
+	{      2, OFILE_MUSHPTCH,  0,       0,        0,     -1,      1,         0,          1,        0,         96, TRUE,       TRUE,      TRUE,            0,        3, TRUE      },
+	{      2, OFILE_LZSTAND,   0,       0,        0,     -1,     15,         0,          1,        0,        128, TRUE,       FALSE,     TRUE,            0,        3, FALSE     },
+	{      1, OFILE_DECAP,     9,       9,        3,     -1,     -1,         0,          2,        0,         96, TRUE,       TRUE,      TRUE,            0,        1, FALSE     },
+	{      2, OFILE_CHEST3,    0,       0,        0,     -1,     -1,         0,          1,        0,         96, TRUE,       TRUE,      TRUE,            0,        1, TRUE      },
+	{     -1, 0,               0,       0,       -1,     -1,     -1,         0,          0,        0,          0, FALSE,      FALSE,     FALSE,           0,        0, FALSE     }
+	// clang-format on
+};
+char *ObjMasterLoadList[56] = {
+	"L1Braz",
+	"L1Doors",
+	"Lever",
+	"Chest1",
+	"Chest2",
+	"Banner",
+	"SkulPile",
+	"SkulFire",
+	"SkulStik",
+	"CruxSk1",
+	"CruxSk2",
+	"CruxSk3",
+	"Book1",
+	"Book2",
+	"Rockstan",
+	"Angel",
+	"Chest3",
+	"Burncros",
+	"Candle2",
+	"Nude2",
+	"Switch4",
+	"TNudeM",
+	"TNudeW",
+	"TSoul",
+	"L2Doors",
+	"WTorch4",
+	"WTorch3",
+	"Sarc",
+	"Flame1",
+	"Prsrplt1",
+	"Traphole",
+	"MiniWatr",
+	"WTorch2",
+	"WTorch1",
+	"BCase",
+	"BShelf",
+	"WeapStnd",
+	"Barrel",
+	"Barrelex",
+	"LShrineG",
+	"RShrineG",
+	"Bloodfnt",
+	"Decap",
+	"Pedistl",
+	"L3Doors",
+	"PFountn",
+	"Armstand",
+	"Goatshrn",
+	"Cauldren",
+	"MFountn",
+	"TFountn",
+	"Altboy",
+	"Mcirl",
+	"Bkslbrnt",
+	"Mushptch",
+	"LzStand"
+};
+int bxadd[8] = { -1, 0, 1, -1, 1, -1, 0, 1 };
+int byadd[8] = { -1, -1, -1, 0, 0, 1, 1, 1 };
+char *shrinestrs[NUM_SHRINETYPE] = {
+	"Mysterious",
+	"Hidden",
+	"Gloomy",
+	"Weird",
+	"Magical",
+	"Stone",
+	"Religious",
+	"Enchanted",
+	"Thaumaturgic",
+	"Fascinating",
+	"Cryptic",
+	"Magical",
+	"Eldritch",
+	"Eerie",
+	"Divine",
+	"Holy",
+	"Sacred",
+	"Spiritual",
+	"Spooky",
+	"Abandoned",
+	"Creepy",
+	"Quiet",
+	"Secluded",
+	"Ornate",
+	"Glimmering",
+	"Tainted"
+};
+unsigned char shrinemin[NUM_SHRINETYPE] = {
+	1, 1, 1, 1, 1, 1, 1, 1, 1, 1,
+	1, 1, 1, 1, 1, 1, 1, 1, 1, 1,
+	1, 1, 1, 1, 1, 1
+};
+unsigned char shrinemax[NUM_SHRINETYPE] = {
+	16, 16, 16, 16, 16, 16, 16, 8, 16, 16,
+	16, 16, 16, 16, 16, 16, 16, 16, 16, 16,
+	16, 16, 16, 16, 16, 16
+};
+// 0 - sp+mp, 1 - sp only, 2 - mp only
+unsigned char shrineavail[NUM_SHRINETYPE] = {
+	0, 0, 1, 1, 0, 0, 0, 0, 1, 0,
+	0, 0, 0, 0, 0, 0, 0, 0, 2, 0,
+	0, 0, 0, 0, 0, 2
+};
+char *StoryBookName[9] = {
+	"The Great Conflict",
+	"The Wages of Sin are War",
+	"The Tale of the Horadrim",
+	"The Dark Exile",
+	"The Sin War",
+	"The Binding of the Three",
+	"The Realms Beyond",
+	"Tale of the Three",
+	"The Black King"
+};
+int StoryText[3][3] = {
+	{ QUEST_BOOK11, QUEST_BOOK12, QUEST_BOOK13 },
+	{ QUEST_BOOK21, QUEST_BOOK22, QUEST_BOOK23 },
+	{ QUEST_BOOK31, QUEST_BOOK32, QUEST_BOOK33 }
+};
+
+void __cdecl InitObjectGFX()
+{
+	ObjDataStruct *v0;          // eax
+	char *v1;                   // esi
+	unsigned char v2;           // cl
+	int v3;                     // edx
+	int i;                      // eax
+	char v5;                    // al
+	signed int v7;              // ebx
+	char *v8;                   // ST08_4
+	unsigned char *v9;          // eax
+	int v10;                    // ecx
+	unsigned char fileload[56]; // [esp+4h] [ebp-58h]
+	char filestr[32];           // [esp+3Ch] [ebp-20h]
+
+	memset(fileload, 0, sizeof(fileload));
+	if (AllObjects[0].oload != -1) {
+		v0 = AllObjects;
+		v1 = &AllObjects[0].otheme;
+		do {
+			if (v0->oload == 1 && currlevel >= (signed int)(char)*(v1 - 3) && currlevel <= (signed int)(char)*(v1 - 2))
+				fileload[(char)*(v1 - 4)] = 1;
+			v2 = *v1;
+			if (*v1 != -1) {
+				v3 = numthemes;
+				for (i = 0; i < v3; ++i) {
+					if (themes[i].ttype == v2)
+						fileload[(char)*(v1 - 4)] = 1;
+				}
+			}
+			v5 = v1[1];
+			if (v5 != -1) {
+				if (QuestStatus(v5))
+					fileload[(char)*(v1 - 4)] = 1;
+			}
+			v1 += 44;
+			v0 = (ObjDataStruct *)(v1 - 5);
+		} while (*(v1 - 5) != -1);
+	}
+	v7 = 0;
+	do {
+		if (fileload[v7]) {
+			v8 = ObjMasterLoadList[v7];
+			ObjFileList[numobjfiles] = v7;
+			sprintf(filestr, "Objects\\%s.CEL", v8);
+			v9 = LoadFileInMem(filestr, 0);
+			v10 = numobjfiles++;
+			pObjCels[v10] = v9;
+		}
+		++v7;
+	} while (v7 < 56);
+}
+// 67D7C4: using guessed type int numobjfiles;
+// 44121D: using guessed type char fileload[56];
+
+void __cdecl FreeObjectGFX()
+{
+	int i;    // esi
+	void *v1; // ecx
+
+	for (i = 0; i < numobjfiles; ++i) {
+		v1 = (void *)pObjCels[i];
+		pObjCels[i] = 0;
+		mem_free_dbg(v1);
+	}
+	numobjfiles = 0;
+}
+// 67D7C4: using guessed type int numobjfiles;
+
+BOOLEAN __fastcall RndLocOk(int xp, int yp)
+{
+	int v2;         // ecx
+	int v3;         // eax
+	int v4;         // eax
+	BOOLEAN result; // eax
+
+	v2 = xp;
+	v3 = v2 * 112 + yp;
+	result = 0;
+	if (!dMonster[0][v3] && !dPlayer[v2][yp] && !dObject[v2][yp] && !(dFlags[v2][yp] & DFLAG_POPULATED)) {
+		v4 = dPiece[0][v3];
+		if (!nSolidTable[v4] && (leveltype != 1 || v4 <= 126 || v4 >= 144))
+			result = 1;
+	}
+	return result;
+}
+
+void __fastcall InitRndLocObj(int min, int max, int objtype)
+{
+	int numobjs; // ebx
+	int xp;      // esi
+	int yp;      // edi
+	int i;       // [esp+8h] [ebp-4h]
+
+	i = 0;
+	numobjs = min + random(139, max - min);
+	if (numobjs > 0) {
+		while (1) {
+			do {
+				xp = random(139, 80) + 16;
+				yp = random(139, 80) + 16;
+			} while (!RndLocOk(xp - 1, yp - 1));
+			if (RndLocOk(xp, yp - 1)) {
+				if (RndLocOk(xp + 1, yp - 1)) /* check */
+				{
+					if (RndLocOk(xp - 1, yp)) {
+						if (RndLocOk(xp, yp)) {
+							if (RndLocOk(xp + 1, yp)) {
+								if (RndLocOk(xp - 1, yp + 1)) {
+									if (RndLocOk(xp, yp + 1)) {
+										if (RndLocOk(xp + 1, yp + 1)) {
+											AddObject(objtype, xp, yp);
+											if (++i >= numobjs)
+												break;
+										}
+									}
+								}
+							}
+						}
+					}
+				}
+			}
+		}
+	}
+}
+
+void __fastcall InitRndLocBigObj(int min, int max, int objtype)
+{
+	int xp;      // edi
+	int yp;      // esi
+	int numobjs; // [esp+4h] [ebp-8h]
+	int i;       // [esp+8h] [ebp-4h]
+
+	i = 0;
+	numobjs = min + random(140, max - min);
+	if (numobjs > 0) {
+		while (1) {
+			do {
+				xp = random(140, 80) + 16;
+				yp = random(140, 80) + 16;
+			} while (!RndLocOk(xp - 1, yp - 2));
+			if (RndLocOk(xp, yp - 2)) {
+				if (RndLocOk(xp + 1, yp - 2)) /* check */
+				{
+					if (RndLocOk(xp - 1, yp - 1)) {
+						if (RndLocOk(xp, yp - 1)) {
+							if (RndLocOk(xp + 1, yp - 1)) {
+								if (RndLocOk(xp - 1, yp)) {
+									if (RndLocOk(xp, yp)) {
+										if (RndLocOk(xp + 1, yp)) {
+											if (RndLocOk(xp - 1, yp + 1)) {
+												if (RndLocOk(xp, yp + 1)) {
+													if (RndLocOk(xp + 1, yp + 1)) {
+														AddObject(objtype, xp, yp);
+														if (++i >= numobjs)
+															break;
+													}
+												}
+											}
+										}
+									}
+								}
+							}
+						}
+					}
+				}
+			}
+		}
+	}
+}
+
+void __fastcall InitRndLocObj5x5(int min, int max, int objtype)
+{
+	int v3;         // esi
+	int v4;         // edx
+	int v6;         // ebx
+	int v7;         // eax
+	int v9;         // edi
+	int v10;        // esi
+	int v11;        // edx
+	signed int v12; // [esp+Ch] [ebp-14h]
+	int v13;        // [esp+10h] [ebp-10h]
+	int v14;        // [esp+14h] [ebp-Ch]
+	signed int v15; // [esp+18h] [ebp-8h]
+	signed int v16; // [esp+1Ch] [ebp-4h]
+
+	v3 = min;
+	v4 = max - min;
+	v13 = 0;
+	v6 = v3 + random(139, v4);
+	if (v6 > 0) {
+		do {
+			v14 = 0;
+			while (1) {
+				v12 = 1;
+				v7 = random(139, 80);
+				v9 = v7 + 16;
+				v15 = -2;
+				v10 = random(139, 80) + 16;
+				do {
+					v16 = -2;
+					v11 = v15 + v10;
+					do {
+						if (!RndLocOk(v16 + v9, v11))
+							v12 = 0;
+						++v16;
+					} while (v16 <= 2);
+					++v15;
+				} while (v15 <= 2);
+				if (v12)
+					break;
+				if (++v14 > 20000)
+					return;
+			}
+			AddObject(objtype, v9, v10);
+			++v13;
+		} while (v13 < v6);
+	}
+}
+
+void __cdecl ClrAllObjects()
+{
+	int *v0; // eax
+	int v1;  // edx
+
+	v0 = &object[0]._oy;
+	do {
+		*(v0 - 1) = 0;
+		*v0 = 0;
+		v0[3] = 0;
+		v0[4] = 0;
+		v0[5] = 0;
+		v0[6] = 0;
+		v0[7] = 0;
+		v0[10] = 0;
+		v0[20] = 0;
+		v0[21] = 0;
+		v0[22] = 0;
+		v0[23] = 0;
+		v0 += 30;
+	} while ((signed int)v0 < (signed int)&object[MAXOBJECTS]._oy);
+	v1 = 0;
+	memset(objectactive, 0, sizeof(objectactive));
+	nobjects = 0;
+	do {
+		objectavail[v1] = v1;
+		++v1;
+	} while (v1 < MAXOBJECTS);
+	trapdir = 0;
+	trapid = 1;
+	leverid = 1;
+}
+// 679768: using guessed type int trapid;
+// 67976C: using guessed type int trapdir;
+
+void __cdecl AddTortures()
+{
+	int v0;     // esi
+	int v1;     // edi
+	_DWORD *v2; // [esp+Ch] [ebp-4h]
+
+	v0 = 0;
+	do {
+		v1 = 2;
+		v2 = (_DWORD *)((char *)dPiece + 4 * v0);
+		do {
+			if (*v2 == 367) {
+				AddObject(OBJ_TORTURE1, v1 - 2, v0 + 1);
+				AddObject(OBJ_TORTURE3, v1, v0 - 1);
+				AddObject(OBJ_TORTURE2, v1 - 2, v0 + 3);
+				AddObject(OBJ_TORTURE4, v1 + 2, v0 - 1);
+				AddObject(OBJ_TORTURE5, v1 - 2, v0 + 5);
+				AddObject(OBJ_TNUDEM1, v1 - 1, v0 + 3);
+				AddObject(OBJ_TNUDEM2, v1 + 2, v0 + 5);
+				AddObject(OBJ_TNUDEM3, v1, v0);
+				AddObject(OBJ_TNUDEM4, v1 + 1, v0 + 2);
+				AddObject(OBJ_TNUDEW1, v1, v0 + 4);
+				AddObject(OBJ_TNUDEW2, v1, v0 + 1);
+				AddObject(OBJ_TNUDEW3, v1 + 2, v0 + 2);
+			}
+			v2 += 112;
+			++v1;
+		} while (v1 - 2 < 112);
+		++v0;
+	} while (v0 < 112);
+}
+
+void __cdecl AddCandles()
+{
+	int v0; // esi
+	int v1; // edi
+	int v2; // ebx
+
+	v0 = quests[QTYPE_PW]._qtx;
+	v1 = quests[QTYPE_PW]._qty;
+	v2 = quests[QTYPE_PW]._qty + 1;
+	AddObject(OBJ_STORYCANDLE, quests[QTYPE_PW]._qtx - 2, quests[QTYPE_PW]._qty + 1);
+	AddObject(OBJ_STORYCANDLE, v0 + 3, v2);
+	v1 += 2;
+	AddObject(OBJ_STORYCANDLE, v0 - 1, v1);
+	AddObject(OBJ_STORYCANDLE, v0 + 2, v1);
+}
+
+void __fastcall AddBookLever(int lx1, int ly1, int lx2, int ly2, int x1, int y1, int x2, int y2, int msg)
+{
+	int v9;         // esi
+	int v10;        // edi
+	signed int v11; // ebx
+	int v12;        // edx
+	//int v13; // eax
+	//int v14; // eax
+	//int v15; // eax
+	int v16;        // esi
+	signed int v17; // [esp+Ch] [ebp-Ch]
+	int v18;        // [esp+10h] [ebp-8h]
+	signed int v19; // [esp+14h] [ebp-4h]
+
+	v18 = 0;
+	while (1) {
+		v17 = 1;
+		v9 = random(139, 80) + 16;
+		v10 = random(139, 80) + 16;
+		v11 = -2;
+		do {
+			v19 = -2;
+			v12 = v11 + v10;
+			do {
+				if (!RndLocOk(v19 + v9, v12))
+					v17 = 0;
+				++v19;
+			} while (v19 <= 2);
+			++v11;
+		} while (v11 <= 2);
+		if (v17)
+			break;
+		if (++v18 > 20000)
+			return;
+	}
+	//_LOBYTE(v13) = QuestStatus(QTYPE_BLIND);
+	if (QuestStatus(QTYPE_BLIND))
+		AddObject(OBJ_BLINDBOOK, v9, v10);
+	//_LOBYTE(v14) = QuestStatus(QTYPE_WARLRD);
+	if (QuestStatus(QTYPE_WARLRD))
+		AddObject(OBJ_STEELTOME, v9, v10);
+	//_LOBYTE(v15) = QuestStatus(QTYPE_BLOOD);
+	if (QuestStatus(QTYPE_BLOOD)) {
+		v9 = 2 * setpc_x + 25;
+		v10 = 2 * setpc_y + 40;
+		AddObject(OBJ_BLOODBOOK, v9, v10);
+	}
+	v16 = dObject[v9][v10] - 1;
+	SetObjMapRange(v16, x1, y1, x2, y2, leverid);
+	SetBookMsg(v16, msg);
+	++leverid;
+	object[v16]._oVar6 = object[v16]._oAnimFrame + 1;
+}
+
+void __cdecl InitRndBarrels()
+{
+	int v0;        // ebp
+	int v1;        // esi
+	int v2;        // edi
+	int v3;        // eax
+	BOOLEAN v4;    // ebx
+	int v5;        // edx
+	int v6;        // eax
+	int v7;        // eax
+	signed int v8; // [esp+4h] [ebp-Ch]
+	signed int v9; // [esp+8h] [ebp-8h]
+	int v10;       // [esp+Ch] [ebp-4h]
+
+	v10 = 0;
+	v0 = random(143, 5) + 3;
+	if (v0 > 0) {
+		do {
+			do {
+				v1 = random(143, 80) + 16;
+				v2 = random(143, 80) + 16;
+			} while (!RndLocOk(v1, v2));
+			v3 = random(143, 4);
+			AddObject(OBJ_BARRELEX - (v3 != 0), v1, v2);
+			v4 = 1;
+			v5 = 0;
+			v9 = 1;
+			while (!random(143, v5) && v4) {
+				v8 = 0;
+				v4 = 0;
+				do {
+					if (v8 >= 3)
+						break;
+					v6 = random(143, 8);
+					v1 += bxadd[v6];
+					v2 += byadd[v6];
+					++v8;
+					v4 = RndLocOk(v1, v2);
+				} while (!v4);
+				if (v4) {
+					v7 = random(143, 5);
+					AddObject(OBJ_BARRELEX - (v7 != 0), v1, v2);
+					++v9;
+				}
+				v5 = v9 >> 1;
+			}
+			++v10;
+		} while (v10 < v0);
+	}
+}
+
+void __fastcall AddL1Objs(int x1, int y1, int x2, int y2)
+{
+	int v4;  // ebx
+	int *v5; // edi
+	int v6;  // esi
+	int x;   // [esp+0h] [ebp-8h]
+	int y;   // [esp+4h] [ebp-4h]
+
+	x = x1;
+	for (y = y1; y < y2; ++y) {
+		v4 = x;
+		if (x < x2) {
+			v5 = (int *)((char *)dPiece + 4 * (y + 112 * x));
+			do {
+				v6 = *v5;
+				if (*v5 == 270)
+					AddObject(OBJ_L1LIGHT, v4, y);
+				if (v6 == 44 || v6 == 51 || v6 == 214)
+					AddObject(OBJ_L1LDOOR, v4, y);
+				if (v6 == 46 || v6 == 56)
+					AddObject(OBJ_L1RDOOR, v4, y);
+				++v4;
+				v5 += 112;
+			} while (v4 < x2);
+		}
+	}
+}
+
+void __fastcall AddL2Objs(int x1, int y1, int x2, int y2)
+{
+	int v4;  // ebx
+	int *v5; // esi
+	int v6;  // edi
+	int x;   // [esp+0h] [ebp-8h]
+	int y;   // [esp+4h] [ebp-4h]
+
+	x = x1;
+	for (y = y1; y < y2; ++y) {
+		v4 = x;
+		if (x < x2) {
+			v5 = (int *)((char *)dPiece + 4 * (y + 112 * x));
+			do {
+				v6 = *v5;
+				if (*v5 == 13 || v6 == 541)
+					AddObject(OBJ_L2LDOOR, v4, y);
+				if (v6 == 17 || v6 == 542)
+					AddObject(OBJ_L2RDOOR, v4, y);
+				++v4;
+				v5 += 112;
+			} while (v4 < x2);
+		}
+	}
+}
+
+void __fastcall AddL3Objs(int x1, int y1, int x2, int y2)
+{
+	int v4;  // edi
+	int *v5; // esi
+	int v6;  // ebx
+	int x;   // [esp+0h] [ebp-8h]
+	int y;   // [esp+4h] [ebp-4h]
+
+	x = x1;
+	for (y = y1; y < y2; ++y) {
+		v4 = x;
+		if (x < x2) {
+			v5 = (int *)((char *)dPiece + 4 * (y + 112 * x));
+			do {
+				v6 = *v5;
+				if (*v5 == 531)
+					AddObject(OBJ_L3LDOOR, v4, y);
+				if (v6 == 534)
+					AddObject(OBJ_L3RDOOR, v4, y);
+				++v4;
+				v5 += 112;
+			} while (v4 < x2);
+		}
+	}
+}
+
+BOOLEAN __fastcall WallTrapLocOk(int xp, int yp)
+{
+	return (~dFlags[xp][yp] & DFLAG_POPULATED) >> 3;
+}
+
+void __cdecl AddL2Torches()
+{
+	int v0;   // esi
+	int v1;   // edi
+	char *v2; // ebx
+	//int v3; // eax
+	int(*v5)[112]; // [esp+Ch] [ebp-Ch]
+	int v6;        // [esp+10h] [ebp-8h]
+	int(*v7)[112]; // [esp+14h] [ebp-4h]
+
+	v0 = 0;
+	v7 = dPiece;
+	do {
+		v1 = 0;
+		v2 = &dObject[0][v0 - 1]; /* &dungeon[39][v0 + 39]; */
+		v5 = v7;
+		do {
+			//_LOBYTE(v3) = WallTrapLocOk(v1, v0);
+			if (!WallTrapLocOk(v1, v0))
+				goto LABEL_18;
+			v6 = (*v5)[0];
+			if ((*v5)[0] == 1) {
+				if (random(145, 3))
+					goto LABEL_18;
+				AddObject(OBJ_TORCHL2, v1, v0);
+			}
+			if (v6 == 5) {
+				if (random(145, 3))
+					goto LABEL_18;
+				AddObject(OBJ_TORCHR2, v1, v0);
+			}
+			if (v6 == 37) {
+				if (random(145, 10) || *(v2 - 111))
+					goto LABEL_18;
+				AddObject(OBJ_TORCHL, v1 - 1, v0);
+			}
+			if (v6 == 41) {
+				if (!random(145, 10) && !*v2)
+					AddObject(OBJ_TORCHR, v1, v0 - 1);
+			}
+		LABEL_18:
+			++v5;
+			++v1;
+			v2 += 112;
+		} while (v1 < 112);
+		v7 = (int(*)[112])((char *)v7 + 4);
+		++v0;
+	} while ((signed int)v7 < (signed int)dPiece[1]);
+}
+
+BOOL __fastcall TorchLocOK(int xp, int yp)
+{
+	if (dFlags[xp][yp] & DFLAG_POPULATED)
+		return FALSE;
+
+	return nTrapTable[dPiece[xp][yp]] != FALSE;
+}
+
+void __cdecl AddObjTraps()
+{
+	int v0;   // esi
+	int *v1;  // eax
+	char *v2; // edi
+	int v3;   // ebx
+	int v4;   // edi
+	int *j;   // eax
+	//int v6; // eax
+	char v7; // al
+	int v8;  // edi
+	int *i;  // eax
+	//int v10; // eax
+	int v11;        // eax
+	int *v12;       // [esp+0h] [ebp-18h]
+	char *v13;      // [esp+4h] [ebp-14h]
+	int *v14;       // [esp+8h] [ebp-10h]
+	int v15;        // [esp+Ch] [ebp-Ch]
+	signed int v16; // [esp+10h] [ebp-8h]
+	int x;          // [esp+14h] [ebp-4h]
+
+	if (currlevel == 1)
+		v15 = 10;
+	if (currlevel >= 2u)
+		v15 = 15;
+	if (currlevel >= 5u)
+		v15 = 20;
+	if (currlevel >= 7u)
+		v15 = 25;
+	v0 = 0;
+	v1 = dPiece[-1];
+	v12 = dPiece[-1];
+	do {
+		x = 0;
+		v16 = 0;
+		v2 = (char *)dObject + v0;
+		v14 = v1;
+		v13 = (char *)dObject + v0;
+		do {
+			if (*v2 > 0 && random(144, 100) < v15) {
+				v3 = (char)(*v2 - 1);
+				if (AllObjects[object[v3]._otype].oTrapFlag) {
+					if (random(144, 2)) {
+						v8 = v0 - 1;
+						for (i = &dPiece[v16][v0 - 1]; !nSolidTable[*i]; i--) /* check dpiece */
+							--v8;
+						//_LOBYTE(v10) = TorchLocOK(x, v8);
+						if (TorchLocOK(x, v8) && v0 - v8 > 1) {
+							AddObject(OBJ_TRAPR, x, v8);
+							v7 = dObject[v16][v8];
+							goto LABEL_27;
+						}
+					} else {
+						v4 = x - 1;
+						for (j = v14; !nSolidTable[*j]; j -= 112)
+							--v4;
+						//_LOBYTE(v6) = TorchLocOK(v4, v0);
+						if (TorchLocOK(v4, v0) && x - v4 > 1) {
+							AddObject(OBJ_TRAPL, v4, v0);
+							v7 = dObject[v4][v0];
+						LABEL_27:
+							v11 = (char)(v7 - 1);
+							object[v11]._oVar2 = v0;
+							object[v11]._oVar1 = x;
+							object[v3]._oTrapFlag = 1;
+							goto LABEL_28;
+						}
+					}
+				}
+			}
+		LABEL_28:
+			++v16;
+			++x;
+			v14 += 112;
+			v2 = (char *)v13 + 112;
+			v13 += 112;
+		} while (v16 < 112);
+		++v0;
+		v1 = v12 + 1;
+		++v12;
+	} while ((signed int)v12 < (signed int)dPiece);
+}
+
+void __cdecl AddChestTraps()
+{
+	signed int v0; // ebp
+	_BYTE *v1;     // ebx
+	int v2;        // esi
+	int v3;        // eax
+	BOOLEAN v4;    // zf
+	int v5;        // eax
+	signed int v6; // [esp+10h] [ebp-4h]
+
+	v0 = 0;
+	do {
+		v1 = (unsigned char *)dObject + v0;
+		v6 = 112;
+		do {
+			if (*v1 > 0) {
+				v2 = (char)(*v1 - 1);
+				v3 = object[v2]._otype;
+				if (v3 >= OBJ_CHEST1 && v3 <= OBJ_CHEST3 && !object[v2]._oTrapFlag && random(0, 100) < 10) {
+					object[v2]._otype += OBJ_BOOKCASER;
+					v4 = leveltype == DTYPE_CATACOMBS;
+					object[v2]._oTrapFlag = 1;
+					if (v4)
+						v5 = random(0, 2);
+					else
+						v5 = random(0, 3);
+					object[v2]._oVar4 = v5;
+				}
+			}
+			v1 += 112;
+			--v6;
+		} while (v6);
+		++v0;
+	} while (v0 < 112);
+}
+
+void __fastcall LoadMapObjects(unsigned char *pMap, int startx, int starty, int x1, int y1, int w, int h, int leveridx)
+{
+	unsigned char *v8;  // ebx
+	int v9;             // esi
+	int v10;            // ecx
+	int v11;            // eax
+	int v12;            // ecx
+	int v13;            // eax
+	int v14;            // esi
+	unsigned char *v15; // ebx
+	int i;              // edi
+	int v17;            // eax
+	int v18;            // [esp+8h] [ebp-10h]
+	int v19;            // [esp+Ch] [ebp-Ch]
+	int v20;            // [esp+10h] [ebp-8h]
+	int v21;            // [esp+14h] [ebp-4h]
+	int y;              // [esp+20h] [ebp+8h]
+
+	v8 = pMap + 2;
+	InitObjFlag = TRUE;
+	v9 = *pMap;
+	v10 = pMap[2];
+	v11 = v10;
+	v12 = 2 * v10;
+	v20 = startx;
+	v13 = v9 * v11;
+	v14 = 2 * v9;
+	v19 = v14;
+	v18 = v12;
+	v15 = &v8[4 * v14 * v12 + 2 + 2 * v13];
+	if (v12 > 0) {
+		v21 = -16 - starty;
+		y = starty + 16;
+		do {
+			for (i = 0; i < v14; ++i) {
+				if (*v15) {
+					AddObject(ObjTypeConv[*v15], i + v20 + 16, y);
+					v17 = ObjIndex(i + v20 + 16, y);
+					SetObjMapRange(v17, x1, y1, x1 + w, y1 + h, leveridx);
+					v14 = v19;
+					v12 = v18;
+				}
+				v15 += 2;
+			}
+			++y;
+		} while (y + v21 < v12);
+	}
+	InitObjFlag = FALSE;
+}
+
+void __fastcall LoadMapObjs(unsigned char *pMap, int startx, int starty)
+{
+	unsigned char *v3;  // esi
+	int v4;             // eax
+	int v5;             // edi
+	int v6;             // ecx
+	int v7;             // eax
+	int v8;             // ecx
+	int v9;             // edi
+	unsigned char *v10; // esi
+	int i;              // ebx
+	int v12;            // [esp+8h] [ebp-8h]
+	int v13;            // [esp+Ch] [ebp-4h]
+	int y;              // [esp+18h] [ebp+8h]
+
+	v3 = pMap + 2;
+	InitObjFlag = TRUE;
+	v4 = pMap[2];
+	v5 = *pMap;
+	v6 = v4;
+	v7 = 2 * v4;
+	v12 = startx;
+	v8 = v5 * v6;
+	v9 = 2 * v5;
+	v10 = &v3[4 * v9 * v7 + 2 + 2 * v8];
+	if (v7 > 0) {
+		v13 = v7;
+		y = starty + 16;
+		do {
+			for (i = 0; i < v9; ++i) {
+				if (*v10)
+					AddObject(ObjTypeConv[*v10], i + v12 + 16, y);
+				v10 += 2;
+			}
+			++y;
+			--v13;
+		} while (v13);
+	}
+	InitObjFlag = FALSE;
+}
+
+void __cdecl AddDiabObjs()
+{
+	unsigned char *v0; // esi
+	unsigned char *v1; // esi
+	unsigned char *v2; // esi
+
+	v0 = LoadFileInMem("Levels\\L4Data\\diab1.DUN", 0);
+	LoadMapObjects(v0, 2 * diabquad1x, 2 * diabquad1y, diabquad2x, diabquad2y, 11, 12, 1);
+	mem_free_dbg(v0);
+	v1 = LoadFileInMem("Levels\\L4Data\\diab2a.DUN", 0);
+	LoadMapObjects(v1, 2 * diabquad2x, 2 * diabquad2y, diabquad3x, diabquad3y, 11, 11, 2);
+	mem_free_dbg(v1);
+	v2 = LoadFileInMem("Levels\\L4Data\\diab3a.DUN", 0);
+	LoadMapObjects(v2, 2 * diabquad3x, 2 * diabquad3y, diabquad4x, diabquad4y, 9, 9, 3);
+	mem_free_dbg(v2);
+}
+// 5289C4: using guessed type int diabquad1x;
+// 5289C8: using guessed type int diabquad1y;
+
+void __cdecl AddStoryBooks()
+{
+	int v0;        // esi
+	int v1;        // edi
+	signed int v2; // ebx
+	int v3;        // edx
+	int v4;        // esi
+	int y;         // [esp+Ch] [ebp-Ch]
+	int v6;        // [esp+10h] [ebp-8h]
+	signed int v7; // [esp+14h] [ebp-4h]
+
+	v6 = 0;
+	while (1) {
+		y = 1;
+		v0 = random(139, 80) + 16;
+		v1 = random(139, 80) + 16;
+		v2 = -2;
+		do {
+			v7 = -3;
+			v3 = v2 + v1;
+			do {
+				if (!RndLocOk(v7 + v0, v3))
+					y = 0;
+				++v7;
+			} while (v7 <= 3);
+			++v2;
+		} while (v2 <= 2);
+		if (y)
+			break;
+		if (++v6 > 20000)
+			return;
+	}
+	AddObject(OBJ_STORYBOOK, v0, v1);
+	AddObject(OBJ_STORYCANDLE, v0 - 2, v1 + 1);
+	AddObject(OBJ_STORYCANDLE, v0 - 2, v1);
+	AddObject(OBJ_STORYCANDLE, v0 - 1, v1 - 1);
+	AddObject(OBJ_STORYCANDLE, v0 + 1, v1 - 1);
+	v4 = v0 + 2;
+	AddObject(OBJ_STORYCANDLE, v4, v1);
+	AddObject(OBJ_STORYCANDLE, v4, v1 + 1);
+}
+
+void __fastcall AddHookedBodies(int freq)
+{
+	int v1;   // ebx
+	char *v2; // esi
+	int v3;   // edi
+	//int v4; // eax
+	int v5;  // eax
+	int v6;  // eax
+	int v7;  // eax
+	int v8;  // [esp-8h] [ebp-20h]
+	int v9;  // [esp-4h] [ebp-1Ch]
+	int max; // [esp+Ch] [ebp-Ch]
+	int x;   // [esp+10h] [ebp-8h]
+	int y;   // [esp+14h] [ebp-4h]
+
+	y = 0;
+	max = freq;
+	v1 = 16;
+	do {
+		x = 0;
+		v2 = (char *)dungeon + y;
+		v3 = 17;
+		do {
+			if (*v2 == 1 || *v2 == 2) {
+				if (!random(0, max)) {
+					//_LOBYTE(v4) = SkipThemeRoom(x, y);
+					if (SkipThemeRoom(x, y)) {
+						if (*v2 != 1 || v2[40] != 6) {
+							if (*v2 == 2 && v2[1] == 6) {
+								v7 = random(0, 2);
+								if (v7) {
+									if (v7 != 1)
+										goto LABEL_22;
+									v9 = v1;
+									v8 = 39;
+								} else {
+									v9 = v1;
+									v8 = 38;
+								}
+								AddObject(v8, v3 - 1, v9);
+							}
+						} else {
+							v5 = random(0, 3);
+							if (v5) {
+								v6 = v5 - 1;
+								if (v6) {
+									if (v6 == 1)
+										AddObject(OBJ_TORTURE5, v3, v1);
+								} else {
+									AddObject(OBJ_TORTURE2, v3, v1);
+								}
+							} else {
+								AddObject(OBJ_TORTURE1, v3, v1);
+							}
+						}
+					}
+				}
+			}
+		LABEL_22:
+			++x;
+			v3 += 2;
+			v2 += 40;
+		} while (v3 < 97);
+		++y;
+		v1 += 2;
+	} while (v1 < 96);
+}
+
+void __cdecl AddL4Goodies()
+{
+	AddHookedBodies(6);
+	InitRndLocObj(2, 6, OBJ_TNUDEM1);
+	InitRndLocObj(2, 6, OBJ_TNUDEM2);
+	InitRndLocObj(2, 6, OBJ_TNUDEM3);
+	InitRndLocObj(2, 6, OBJ_TNUDEM4);
+	InitRndLocObj(2, 6, OBJ_TNUDEW1);
+	InitRndLocObj(2, 6, OBJ_TNUDEW2);
+	InitRndLocObj(2, 6, OBJ_TNUDEW3);
+	InitRndLocObj(2, 6, OBJ_DECAP);
+	InitRndLocObj(1, 3, OBJ_CAULDRON);
+}
+
+void __cdecl AddLazStand()
+{
+	int v0;        // edi
+	int v1;        // esi
+	signed int v2; // ebx
+	int v3;        // edx
+	int v4;        // edi
+	signed int v5; // [esp+Ch] [ebp-Ch]
+	int v6;        // [esp+10h] [ebp-8h]
+	signed int v7; // [esp+14h] [ebp-4h]
+
+	v6 = 0;
+	while (1) {
+		v5 = 1;
+		v0 = random(139, 80) + 16;
+		v1 = random(139, 80) + 16;
+		v2 = -3;
+		do {
+			v7 = -2;
+			v3 = v2 + v1;
+			do {
+				if (!RndLocOk(v7 + v0, v3))
+					v5 = 0;
+				++v7;
+			} while (v7 <= 3);
+			++v2;
+		} while (v2 <= 3);
+		if (v5)
+			break;
+		if (++v6 > 10000) {
+			InitRndLocObj(1, 1, OBJ_LAZSTAND);
+			return;
+		}
+	}
+	AddObject(OBJ_LAZSTAND, v0, v1);
+	AddObject(OBJ_TNUDEM2, v0, v1 + 2);
+	AddObject(OBJ_STORYCANDLE, v0 + 1, v1 + 2);
+	AddObject(OBJ_TNUDEM3, v0 + 2, v1 + 2);
+	AddObject(OBJ_TNUDEW1, v0, v1 - 2);
+	AddObject(OBJ_STORYCANDLE, v0 + 1, v1 - 2);
+	AddObject(OBJ_TNUDEW2, v0 + 2, v1 - 2);
+	v4 = v0 - 1;
+	AddObject(OBJ_STORYCANDLE, v4, v1 - 1);
+	AddObject(OBJ_TNUDEW3, v4, v1);
+	AddObject(OBJ_STORYCANDLE, v4, v1 + 1);
+}
+
+void __cdecl InitObjects()
+{
+	//int v1; // eax
+	//int v2; // eax
+	//int v3; // eax
+	//int v4; // eax
+	//int v5; // eax
+	//int v6; // eax
+	signed int v8;     // ebx
+	unsigned char *v9; // esi
+	//int v10; // eax
+	//int v12; // eax
+	unsigned char *v14; // esi
+	//int v15; // eax
+	//int v16; // [esp+0h] [ebp-4h]
+
+	ClrAllObjects();
+	if (currlevel == 16) {
+		AddDiabObjs();
+	} else {
+		InitObjFlag = TRUE;
+		GetRndSeed();
+		if (currlevel == 9 && gbMaxPlayers == 1)
+			AddSlainHero();
+		if (currlevel == quests[QTYPE_BLKM]._qlevel && quests[QTYPE_BLKM]._qactive == 1)
+			AddMushPatch();
+		if (currlevel == 4)
+			AddStoryBooks();
+		if (currlevel == 8)
+			AddStoryBooks();
+		if (currlevel == 12)
+			AddStoryBooks();
+		if (leveltype == DTYPE_CATHEDRAL) {
+			//_LOBYTE(v1) = QuestStatus(QTYPE_BUTCH);
+			if (QuestStatus(QTYPE_BUTCH))
+				AddTortures();
+			//_LOBYTE(v2) = QuestStatus(QTYPE_PW);
+			if (QuestStatus(QTYPE_PW))
+				AddCandles();
+			//_LOBYTE(v3) = QuestStatus(QTYPE_BOL);
+			if (QuestStatus(QTYPE_BOL))
+				AddObject(OBJ_SIGNCHEST, 2 * setpc_x + 26, 2 * setpc_y + 19);
+			InitRndLocBigObj(10, 15, OBJ_SARC);
+			AddL1Objs(0, 0, MAXDUNX, MAXDUNY);
+			InitRndBarrels();
+		}
+		if (leveltype == DTYPE_CATACOMBS) {
+			//_LOBYTE(v4) = QuestStatus(QTYPE_INFRA);
+			if (QuestStatus(QTYPE_INFRA))
+				InitRndLocObj5x5(1, 1, OBJ_STAND);
+			//_LOBYTE(v5) = QuestStatus(QTYPE_BONE);
+			if (QuestStatus(QTYPE_BONE))
+				InitRndLocObj5x5(1, 1, OBJ_BOOK2R);
+			AddL2Objs(0, 0, MAXDUNX, MAXDUNY);
+			AddL2Torches();
+			//_LOBYTE(v6) = QuestStatus(QTYPE_BLIND);
+			if (QuestStatus(QTYPE_BLIND)) {
+				if (plr[myplr]._pClass == PC_WARRIOR) {
+					v8 = QUEST_BLINDING;
+				} else if (plr[myplr]._pClass == PC_ROGUE) {
+					v8 = QUEST_RBLINDING;
+				} else if (plr[myplr]._pClass == PC_SORCERER) {
+					v8 = QUEST_MBLINDING;
+				}
+				quests[QTYPE_BLIND]._qmsg = v8;
+				AddBookLever(0, 0, MAXDUNX, MAXDUNY, setpc_x, setpc_y, setpc_w + setpc_x + 1, setpc_h + setpc_y + 1, v8);
+				v9 = LoadFileInMem("Levels\\L2Data\\Blind2.DUN", 0);
+				LoadMapObjs(v9, 2 * setpc_x, 2 * setpc_y);
+				mem_free_dbg(v9);
+			}
+			//_LOBYTE(v10) = QuestStatus(QTYPE_BLOOD);
+			if (QuestStatus(QTYPE_BLOOD)) {
+				if (plr[myplr]._pClass == PC_WARRIOR) {
+					v8 = QUEST_BLOODY;
+				} else if (plr[myplr]._pClass == PC_ROGUE) {
+					v8 = QUEST_RBLOODY;
+				} else if (plr[myplr]._pClass == PC_SORCERER) {
+					v8 = QUEST_MBLOODY;
+				}
+				quests[QTYPE_BLOOD]._qmsg = v8;
+				AddBookLever(0, 0, MAXDUNX, MAXDUNY, setpc_x, setpc_y + 3, setpc_x + 2, setpc_y + 7, v8);
+				AddObject(OBJ_PEDISTAL, 2 * setpc_x + 25, 2 * setpc_y + 32);
+			}
+			InitRndBarrels();
+		}
+		if (leveltype == DTYPE_CAVES) {
+			AddL3Objs(0, 0, MAXDUNX, MAXDUNY);
+			InitRndBarrels();
+		}
+		if (leveltype == DTYPE_HELL) {
+			//_LOBYTE(v12) = QuestStatus(QTYPE_WARLRD);
+			if (QuestStatus(QTYPE_WARLRD)) {
+				if (plr[myplr]._pClass == PC_WARRIOR) {
+					v8 = QUEST_BLOODWAR;
+				} else if (plr[myplr]._pClass == PC_ROGUE) {
+					v8 = QUEST_RBLOODWAR;
+				} else if (plr[myplr]._pClass == PC_SORCERER) {
+					v8 = QUEST_MBLOODWAR;
+				}
+				quests[QTYPE_WARLRD]._qmsg = v8;
+				AddBookLever(0, 0, MAXDUNX, MAXDUNY, setpc_x, setpc_y, setpc_x + setpc_w, setpc_y + setpc_h, v8);
+				v14 = LoadFileInMem("Levels\\L4Data\\Warlord.DUN", 0);
+				LoadMapObjs(v14, 2 * setpc_x, 2 * setpc_y);
+				mem_free_dbg(v14);
+			}
+			//_LOBYTE(v15) = QuestStatus(QTYPE_VB);
+			if (QuestStatus(QTYPE_VB) && gbMaxPlayers == 1)
+				AddLazStand();
+			InitRndBarrels();
+			AddL4Goodies();
+		}
+		InitRndLocObj(5, 10, 5);
+		InitRndLocObj(3, 6, 6);
+		InitRndLocObj(1, 5, 7);
+		if (leveltype != 4)
+			AddObjTraps();
+		if (leveltype > 1u)
+			AddChestTraps();
+		InitObjFlag = FALSE;
+	}
+}
+// 5CF330: using guessed type int setpc_h;
+// 5CF334: using guessed type int setpc_w;
+// 679660: using guessed type char gbMaxPlayers;
+
+void __fastcall SetMapObjects(unsigned char *pMap, int startx, int starty)
+{
+	unsigned char *v3;  // esi
+	int v6;             // edi
+	int v7;             // eax
+	int v8;             // esi
+	int v9;             // ecx
+	int v10;            // esi
+	int v11;            // ecx
+	int v12;            // edi
+	_BYTE *v13;         // eax
+	int v14;            // ebx
+	signed int v15;     // ebx
+	char *v16;          // ST08_4
+	unsigned char *v17; // eax
+	int v18;            // ecx
+	int i;              // ebx
+	int fileload[56];   // [esp+Ch] [ebp-10Ch]
+	char filestr[32];   // [esp+ECh] [ebp-2Ch]
+	_BYTE *v22;         // [esp+10Ch] [ebp-Ch]
+	int v23;            // [esp+110h] [ebp-8h]
+	_BYTE *v24;         // [esp+114h] [ebp-4h]
+	int y;              // [esp+120h] [ebp+8h]
+
+	v23 = startx;
+	v3 = pMap;
+	ClrAllObjects();
+	memset(fileload, 0, sizeof(fileload));
+	InitObjFlag = TRUE;
+	if (AllObjects[0].oload != -1) {
+		i = 0;
+		do {
+			if (AllObjects[i].oload == 1 && leveltype == AllObjects[i].olvltype)
+				fileload[AllObjects[i].ofindex] = 1;
+			i++;
+		} while (AllObjects[i].oload != -1);
+	}
+	v6 = (unsigned char)*v3;
+	v7 = (int)(v3 + 2);
+	v8 = (unsigned char)v3[2];
+	v9 = v8;
+	v10 = 2 * v8;
+	v11 = v6 * v9;
+	v12 = 2 * v6;
+	v13 = (_BYTE *)(2 * v11 + 2 + 4 * v12 * v10 + v7);
+	v22 = v13;
+	if (v10 > 0) {
+		v24 = (_BYTE *)v10;
+		do {
+			if (v12 > 0) {
+				v14 = v12;
+				do {
+					if (*v13)
+						fileload[(char)AllObjects[ObjTypeConv[(unsigned char)*v13]].ofindex] = 1;
+					v13 += 2;
+					--v14;
+				} while (v14);
+			}
+			--v24;
+		} while (v24);
+	}
+	v15 = 0;
+	do {
+		if (fileload[v15]) {
+			v16 = ObjMasterLoadList[v15];
+			ObjFileList[numobjfiles] = v15;
+			sprintf(filestr, "Objects\\%s.CEL", v16);
+			v17 = LoadFileInMem(filestr, 0);
+			v18 = numobjfiles++;
+			pObjCels[v18] = v17;
+		}
+		++v15;
+	} while (v15 < 56);
+	v24 = v22;
+	if (v10 > 0) {
+		y = starty + 16;
+		do {
+			for (i = 0; i < v12; ++i) {
+				if (*v24)
+					AddObject(ObjTypeConv[(unsigned char)*v24], i + v23 + 16, y);
+				v24 += 2;
+			}
+			++y;
+			--v10;
+		} while (v10);
+	}
+	InitObjFlag = FALSE;
+}
+// 67D7C4: using guessed type int numobjfiles;
+// 4427C5: using guessed type int var_10C[56];
+
+void __fastcall DeleteObject_(int oi, int i)
+{
+	int v2;     // eax
+	BOOLEAN v3; // zf
+	BOOLEAN v4; // sf
+
+	dObject[object[oi]._ox][object[oi]._oy] = 0;
+	v2 = nobjects - 1;
+	v3 = nobjects == 1;
+	v4 = nobjects - 1 < 0;
+	objectavail[-nobjects + MAXOBJECTS] = oi; /* *(&object[0]._otype - nobjects) = oi; */
+	nobjects = v2;
+	if (!v4 && !v3 && i != v2)
+		objectactive[i] = objectactive[v2];
+}
+
+void __fastcall SetupObject(int i, int x, int y, int ot)
+{
+	int v4;  // esi
+	int v5;  // edi
+	int v6;  // ecx
+	int v7;  // edx
+	int v8;  // eax
+	int v9;  // eax
+	int v10; // edx
+	int v11; // eax
+	int v13; // eax
+	int v14; // eax
+
+	v4 = i;
+	object[v4]._otype = ot;
+	v5 = ot;
+	v6 = AllObjects[ot].ofindex;
+	object[v4]._ox = x;
+	object[v4]._oy = y;
+	v7 = ObjFileList[0];
+	v8 = 0;
+	while (v7 != v6)
+		v7 = ObjFileList[v8++ + 1];
+	object[v4]._oAnimData = pObjCels[v8];
+	v9 = AllObjects[v5].oAnimFlag;
+	object[v4]._oAnimFlag = v9;
+	if (v9) {
+		v10 = AllObjects[v5].oAnimDelay;
+		object[v4]._oAnimDelay = v10;
+		object[v4]._oAnimCnt = random(146, v10);
+		v11 = AllObjects[v5].oAnimLen;
+		object[v4]._oAnimLen = v11;
+		v13 = random(146, v11 - 1) + 1;
+	} else {
+		v14 = AllObjects[v5].oAnimLen;
+		object[v4]._oAnimDelay = 1000;
+		object[v4]._oAnimLen = v14;
+		v13 = AllObjects[v5].oAnimDelay;
+		object[v4]._oAnimCnt = 0;
+	}
+	object[v4]._oAnimFrame = v13;
+	object[v4]._oAnimWidth = AllObjects[v5].oAnimWidth;
+	object[v4]._oSolidFlag = AllObjects[v5].oSolidFlag;
+	object[v4]._oMissFlag = AllObjects[v5].oMissFlag;
+	object[v4]._oLight = AllObjects[v5].oLightFlag;
+	object[v4]._oBreak = AllObjects[v5].oBreak;
+	object[v4]._oDelFlag = 0;
+	object[v4]._oSelFlag = AllObjects[v5].oSelFlag;
+	object[v4]._oPreFlag = 0;
+	object[v4]._oTrapFlag = 0;
+	object[v4]._oDoorFlag = 0;
+}
+
+void __fastcall SetObjMapRange(int i, int x1, int y1, int x2, int y2, int v)
+{
+	object[i]._oVar1 = x1;
+	object[i]._oVar2 = y1;
+	object[i]._oVar3 = x2;
+	object[i]._oVar4 = y2;
+	object[i]._oVar8 = v;
+}
+
+void __fastcall SetBookMsg(int i, int msg)
+{
+	object[i]._oVar7 = msg;
+}
+
+void __fastcall AddL1Door(int i, int x, int y, int ot)
+{
+	int v4;  // ecx
+	int v5;  // edx
+	int *v6; // eax
+	int v7;  // edx
+	int v8;  // eax
+	int v9;  // eax
+
+	v4 = i;
+	v5 = 112 * x;
+	object[v4]._oDoorFlag = 1;
+	if (ot == 1) {
+		v6 = (int *)((char *)dPiece + 4 * (y + v5));
+		v7 = *v6;
+		v8 = *(v6 - 1);
+	} else {
+		v9 = v5 + y;
+		v7 = dPiece[0][v5 + y];
+		v8 = dPiece[-1][v5 + y]; // *(_DWORD *)&dflags[28][4 * v9 + 32]; /* check */
+	}
+	object[v4]._oVar4 = 0;
+	object[v4]._oVar1 = v7;
+	object[v4]._oVar2 = v8;
+}
+
+void __fastcall AddSCambBook(int i)
+{
+	object[i]._oVar1 = setpc_x;
+	object[i]._oVar2 = setpc_y;
+	object[i]._oVar3 = setpc_w + setpc_x + 1;
+	object[i]._oVar4 = setpc_h + setpc_y + 1;
+	object[i]._oVar6 = object[i]._oAnimFrame + 1;
+}
+// 5CF330: using guessed type int setpc_h;
+// 5CF334: using guessed type int setpc_w;
+
+void __fastcall AddChest(int i, int t)
+{
+	if (!random(147, 2))
+		object[i]._oAnimFrame += 3;
+	object[i]._oRndSeed = GetRndSeed();
+	switch (t) {
+	case OBJ_CHEST1:
+	case OBJ_TCHEST1:
+		if (setlevel) {
+			object[i]._oVar1 = 1;
+			break;
+		}
+		object[i]._oVar1 = random(147, 2);
+		break;
+	case OBJ_TCHEST2:
+	case OBJ_CHEST2:
+		if (setlevel) {
+			object[i]._oVar1 = 2;
+			break;
+		}
+		object[i]._oVar1 = random(147, 3);
+		break;
+	case OBJ_TCHEST3:
+	case OBJ_CHEST3:
+		if (setlevel) {
+			object[i]._oVar1 = 3;
+			break;
+		}
+		object[i]._oVar1 = random(147, 4);
+		break;
+	}
+	object[i]._oVar2 = random(147, 8);
+}
+// 5CF31D: using guessed type char setlevel;
+
+void __fastcall AddL2Door(int i, int x, int y, int ot)
+{
+	int v4; // esi
+
+	v4 = i;
+	object[i]._oDoorFlag = 1;
+	if (ot == OBJ_L2LDOOR)
+		ObjSetMicro(x, y, 538);
+	else
+		ObjSetMicro(x, y, 540);
+	object[v4]._oVar4 = 0;
+}
+
+void __fastcall AddL3Door(int i, int x, int y, int ot)
+{
+	int v4; // esi
+
+	v4 = i;
+	object[i]._oDoorFlag = 1;
+	if (ot == OBJ_L3LDOOR)
+		ObjSetMicro(x, y, 531);
+	else
+		ObjSetMicro(x, y, 534);
+	object[v4]._oVar4 = 0;
+}
+
+void __fastcall AddSarc(int i)
+{
+	dObject[object[i]._ox][object[i]._oy - 1] = -(i + 1);
+	object[i]._oVar1 = random(153, 10);
+	object[i]._oRndSeed = GetRndSeed();
+	if (object[i]._oVar1 >= 8)
+		object[i]._oVar2 = PreSpawnSkeleton();
+}
+
+void __fastcall AddFlameTrap(int i)
+{
+	object[i]._oVar1 = trapid;
+	object[i]._oVar2 = 0;
+	object[i]._oVar3 = trapdir;
+	object[i]._oVar4 = 0;
+}
+// 679768: using guessed type int trapid;
+// 67976C: using guessed type int trapdir;
+
+void __fastcall AddFlameLvr(int i)
+{
+	object[i]._oVar1 = trapid;
+	object[i]._oVar2 = 49;
+}
+// 679768: using guessed type int trapid;
+
+void __fastcall AddTrap(int i)
+{
+	int mt; // eax
+
+	mt = random(148, currlevel / 3 + 1);
+	if (!mt)
+		object[i]._oVar3 = 0;
+	if (mt == 1)
+		object[i]._oVar3 = 1;
+	if (mt == 2)
+		object[i]._oVar3 = 7;
+	object[i]._oVar4 = 0;
+}
+
+void __fastcall AddObjLight(int i, int r)
+{
+	if (InitObjFlag) {
+		DoLighting(object[i]._ox, object[i]._oy, r, -1);
+		object[i]._oVar1 = -1;
+	} else {
+		object[i]._oVar1 = 0;
+	}
+}
+
+void __fastcall AddBarrel(int i)
+{
+	object[i]._oVar1 = 0;
+	object[i]._oRndSeed = GetRndSeed();
+	object[i]._oVar2 = random(149, 10);
+	object[i]._oVar3 = random(149, 3);
+
+	if (object[i]._oVar2 >= 8)
+		object[i]._oVar4 = PreSpawnSkeleton();
+}
+
+void __fastcall AddShrine(int i)
+{
+	int v1;        // esi
+	signed int v2; // edi
+	signed int v3; // eax
+	int *v4;       // ecx
+	BOOLEAN v5;    // zf
+	int v6;        // eax
+	int slist[26]; // [esp+8h] [ebp-68h]
+
+	v1 = i;
+	v2 = currlevel;
+	v3 = 0;
+	object[i]._oPreFlag = 1;
+	do {
+		if (v2 < (char)shrinemin[v3] || v2 > (char)shrinemax[v3]) {
+			v4 = &slist[v3];
+			*v4 = 0;
+		} else {
+			v4 = &slist[v3];
+			*v4 = 1;
+		}
+		if (gbMaxPlayers == 1)
+			v5 = shrineavail[v3] == 2;
+		else
+			v5 = shrineavail[v3] == 1;
+		if (v5)
+			*v4 = 0;
+		++v3;
+	} while (v3 < 26);
+	do {
+		v6 = random(150, 26);
+	} while (!slist[v6]);
+	object[v1]._oVar1 = v6;
+	if (random(150, 2)) {
+		object[v1]._oAnimFrame = 12;
+		object[v1]._oAnimLen = 22;
+	}
+}
+// 679660: using guessed type char gbMaxPlayers;
+// 442E0F: using guessed type int var_68[26];
+
+void __fastcall AddBookcase(int i)
+{
+	int v1; // esi
+
+	v1 = i;
+	object[v1]._oRndSeed = GetRndSeed();
+	object[v1]._oPreFlag = 1;
+}
+
+void __fastcall AddPurifyingFountain(int i)
+{
+	char *v1; // eax
+
+	v1 = &dObject[object[i]._ox][object[i]._oy];
+	*(v1 - 1) = -1 - i;
+	*(v1 - 112) = -1 - i;
+	*(v1 - 113) = -1 - i;
+	object[i]._oRndSeed = GetRndSeed();
+}
+
+void __fastcall AddArmorStand(int i)
+{
+	if (!armorFlag) {
+		object[i]._oSelFlag = 0;
+		object[i]._oAnimFlag = 2;
+	}
+
+	object[i]._oRndSeed = GetRndSeed();
+}
+
+void __fastcall AddDecap(int i)
+{
+	int v1; // esi
+	int v2; // eax
+	int v4; // eax
+
+	v1 = i;
+	v2 = GetRndSeed();
+	object[v1]._oRndSeed = v2;
+	v4 = random(151, 8);
+	object[v1]._oPreFlag = 1;
+	object[v1]._oAnimFrame = v4 + 1;
+}
+
+void __fastcall AddVilebook(int i)
+{
+	if (setlevel) {
+		if (setlvlnum == SL_VILEBETRAYER)
+			object[i]._oAnimFrame = 4;
+	}
+}
+// 5CF31D: using guessed type char setlevel;
+
+void __fastcall AddMagicCircle(int i)
+{
+	int v1; // esi
+	int v2; // eax
+
+	v1 = i;
+	v2 = GetRndSeed();
+	object[v1]._oVar6 = 0;
+	object[v1]._oRndSeed = v2;
+	object[v1]._oPreFlag = 1;
+	object[v1]._oVar5 = 1;
+}
+
+void __fastcall AddBookstand(int i)
+{
+	object[i]._oRndSeed = GetRndSeed();
+}
+
+void __fastcall AddPedistal(int i)
+{
+	int v1; // ecx
+	int v2; // eax
+	int v3; // edx
+	int v4; // esi
+	int v5; // esi
+	int v6; // eax
+
+	v1 = i;
+	v2 = setpc_x;
+	v3 = setpc_y;
+	v4 = setpc_w;
+	object[v1]._oVar1 = setpc_x;
+	v5 = v2 + v4;
+	v6 = setpc_h;
+	object[v1]._oVar3 = v5;
+	object[v1]._oVar2 = v3;
+	object[v1]._oVar4 = v3 + v6;
+}
+// 5CF330: using guessed type int setpc_h;
+// 5CF334: using guessed type int setpc_w;
+
+void __fastcall AddStoryBook(int i)
+{
+	int bookframe; // eax
+	int v7;        // eax
+
+	SetRndSeed(glSeedTbl[16]);
+	bookframe = random(0, 3);
+
+	object[i]._oVar1 = bookframe;
+	if (currlevel == 4)
+		object[i]._oVar2 = StoryText[bookframe][0];
+	if (currlevel == 8)
+		object[i]._oVar2 = StoryText[bookframe][1];
+	if (currlevel == 12)
+		object[i]._oVar2 = StoryText[bookframe][2];
+	object[i]._oVar3 = ((unsigned int)currlevel >> 2) + 3 * bookframe - 1;
+	v7 = 5 - 2 * bookframe;
+	object[i]._oAnimFrame = v7;
+	object[i]._oVar4 = v7 + 1;
+}
+
+void __fastcall AddWeaponRack(int i)
+{
+	if (!weaponFlag) {
+		object[i]._oSelFlag = 0;
+		object[i]._oAnimFlag = 2;
+	}
+	object[i]._oRndSeed = GetRndSeed();
+}
+
+void __fastcall AddTorturedBody(int i)
+{
+	object[i]._oRndSeed = GetRndSeed();
+	object[i]._oPreFlag = 1;
+	object[i]._oAnimFrame = random(0, 4) + 1;
+}
+
+void __fastcall GetRndObjLoc(int randarea, int *xx, int *yy)
+{
+	int *v3;    // ebx
+	int v4;     // eax
+	int v6;     // eax
+	int v7;     // esi
+	BOOLEAN v8; // eax
+	int v9;     // edi
+	int v10;    // [esp+Ch] [ebp-Ch]
+	int v11;    // [esp+10h] [ebp-8h]
+	int v12;    // [esp+14h] [ebp-4h]
+
+	v3 = xx;
+	v12 = randarea;
+	if (randarea) {
+		v10 = 0;
+		while (1) {
+		LABEL_3:
+			if (++v10 > 1000 && v12 > 1)
+				--v12;
+			v4 = random(0, MAXDUNX);
+			*v3 = v4;
+			v6 = random(0, MAXDUNY);
+			v7 = v6;
+			*yy = v6;
+			v8 = 0;
+			v11 = 0;
+			if (v12 <= 0)
+				break;
+			while (!v8) {
+				v9 = 0;
+				do {
+					if (v8)
+						break;
+					v8 = RndLocOk(v11 + *v3, v7 + v9++) == 0;
+				} while (v9 < v12);
+				randarea = ++v11;
+				if (v11 >= v12) {
+					if (v8)
+						goto LABEL_3;
+					return;
+				}
+			}
+		}
+	}
+}
+
+void __cdecl AddMushPatch()
+{
+	int i; // bl
+	int y; // [esp+0h] [ebp-8h]
+	int x; // [esp+4h] [ebp-4h]
+
+	if (nobjects < MAXOBJECTS) {
+		i = objectavail[0];
+		GetRndObjLoc(5, &x, &y);
+		dObject[x + 1][y + 1] = -1 - i;
+		dObject[x + 2][y + 1] = -1 - i;
+		dObject[x + 1][y + 2] = -1 - i;
+		AddObject(OBJ_MUSHPATCH, x + 2, y + 2);
+	}
+}
+
+void __cdecl AddSlainHero()
+{
+	int x; // [esp+0h] [ebp-8h]
+	int y; // [esp+4h] [ebp-4h]
+
+	GetRndObjLoc(5, &x, &y);
+	AddObject(OBJ_SLAINHERO, x + 2, y + 2);
+}
+
+void __fastcall AddObject(int ot, int ox, int oy)
+{
+	int v3; // ebp
+	int v4; // esi
+	//unsigned int v5; // eax
+	int v6; // ebx
+	int v7; // ebx
+	int v8; // eax
+
+	v3 = ox;
+	v4 = ot;
+	if (nobjects < MAXOBJECTS) {
+		//v5 = 4 * nobjects;
+		v6 = objectavail[0];
+		objectactive[nobjects] = objectavail[0];
+		objectavail[0] = objectavail[-nobjects + 126]; /* double check, MAXOBJECTS */
+		dObject[ox][oy] = v6 + 1;
+		SetupObject(v6, ox, oy, ot);
+		switch (v4) {
+		case OBJ_L1LIGHT:
+		case OBJ_SKFIRE:
+		case OBJ_CANDLE1:
+		case OBJ_CANDLE2:
+		case OBJ_BOOKCANDLE:
+			goto LABEL_31;
+		case OBJ_L1LDOOR:
+		case OBJ_L1RDOOR:
+			AddL1Door(v6, v3, oy, v4);
+			break;
+		case OBJ_CHEST1:
+		case OBJ_CHEST2:
+		case OBJ_CHEST3:
+		case OBJ_TCHEST1:
+		case OBJ_TCHEST2:
+		case OBJ_TCHEST3:
+			AddChest(v6, v4);
+			break;
+		case OBJ_BOOK2L:
+			AddVilebook(v6);
+			break;
+		case OBJ_BCROSS:
+		case OBJ_TBCROSS:
+			AddBookstand(v6);
+		LABEL_31:
+			AddObjLight(v6, 5);
+			break;
+		case OBJ_TNUDEM2:
+			AddTorturedBody(v6);
+			break;
+		case OBJ_BOOK2R:
+			AddSCambBook(v6);
+			break;
+		case OBJ_L2LDOOR:
+		case OBJ_L2RDOOR:
+			AddL2Door(v6, v3, oy, v4);
+			break;
+		case OBJ_TORCHL:
+		case OBJ_TORCHR:
+		case OBJ_TORCHL2:
+		case OBJ_TORCHR2:
+			AddObjLight(v6, 8);
+			break;
+		case OBJ_SARC:
+			AddSarc(v6);
+			break;
+		case OBJ_FLAMEHOLE:
+			AddFlameTrap(v6);
+			break;
+		case OBJ_FLAMELVR:
+			AddFlameLvr(v6);
+			break;
+		case OBJ_WATER:
+			object[v6]._oAnimFrame = 1;
+			break;
+		case OBJ_TRAPL:
+		case OBJ_TRAPR:
+			AddTrap(v6);
+			break;
+		case OBJ_BARREL:
+		case OBJ_BARRELEX:
+			AddBarrel(v6);
+			break;
+		case OBJ_SHRINEL:
+		case OBJ_SHRINER:
+			AddShrine(v6);
+			break;
+		case OBJ_SKELBOOK:
+		case OBJ_BOOKSTAND:
+			AddBookstand(v6);
+			break;
+		case OBJ_BOOKCASEL:
+		case OBJ_BOOKCASER:
+			AddBookcase(v6);
+			break;
+		case OBJ_BLOODFTN:
+			AddBookstand(v6);
+			break;
+		case OBJ_DECAP:
+			AddDecap(v6);
+			break;
+		case OBJ_PEDISTAL:
+			AddPedistal(v6);
+			break;
+		case OBJ_L3LDOOR:
+		case OBJ_L3RDOOR:
+			AddL3Door(v6, v3, oy, v4);
+			break;
+		case OBJ_PURIFYINGFTN:
+			AddPurifyingFountain(v6);
+			break;
+		case OBJ_ARMORSTAND:
+		case OBJ_WARARMOR:
+			AddArmorStand(v6);
+			break;
+		case OBJ_GOATSHRINE:
+			AddBookstand(v6);
+			break;
+		case OBJ_CAULDRON:
+			AddBookstand(v6);
+			break;
+		case OBJ_MURKYFTN:
+			AddPurifyingFountain(v6);
+			break;
+		case OBJ_TEARFTN:
+			AddBookstand(v6);
+			break;
+		case OBJ_MCIRCLE1:
+		case OBJ_MCIRCLE2:
+			AddMagicCircle(v6);
+			break;
+		case OBJ_STORYBOOK:
+			AddStoryBook(v6);
+			break;
+		case OBJ_STORYCANDLE:
+			AddObjLight(v6, 3);
+			break;
+		case OBJ_WARWEAP:
+		case OBJ_WEAPONRACK:
+			AddWeaponRack(v6);
+			break;
+		default:
+			break;
+		}
+		v7 = v6;
+		v8 = object[v7]._oAnimWidth - 64;
+		++nobjects;
+		object[v7]._oAnimWidth2 = v8 >> 1;
+	}
+}
+
+void __fastcall Obj_Light(int i, int lr)
+{
+	int v2;         // esi
+	int v3;         // ebx
+	int *v4;        // edi
+	int v5;         // ST18_4
+	int v6;         // eax
+	int r;          // [esp+Ch] [ebp-14h]
+	int x;          // [esp+14h] [ebp-Ch]
+	int y;          // [esp+18h] [ebp-8h]
+	signed int v10; // [esp+1Ch] [ebp-4h]
+
+	v2 = i;
+	r = lr;
+	if (object[i]._oVar1 != -1) {
+		v10 = 0;
+		x = object[v2]._ox;
+		v3 = lr + 10;
+		y = object[v2]._oy;
+		if (lightflag) {
+		LABEL_15:
+			if (object[v2]._oVar1 == 1)
+				AddUnLight(object[v2]._olid);
+			object[v2]._oVar1 = 0;
+		} else {
+			v4 = &plr[0].plrlevel;
+			while (!v10) {
+				if (*((_BYTE *)v4 - 23)) {
+					if (currlevel == *v4) {
+						v5 = abs(v4[1] - x);
+						v6 = abs(v4[2] - y);
+						if (v5 < v3 && v6 < v3)
+							v10 = 1;
+					}
+				}
+				v4 += 5430;
+				if ((signed int)v4 >= (signed int)&plr[4].plrlevel) {
+					if (!v10)
+						goto LABEL_15;
+					break;
+				}
+			}
+			if (!object[v2]._oVar1)
+				object[v2]._olid = AddLight(x, y, r);
+			object[v2]._oVar1 = 1;
+		}
+	}
+}
+// 646A28: using guessed type int lightflag;
+
+void __fastcall Obj_Circle(int i)
+{
+	int v1; // ecx
+	int v2; // edx
+	int v3; // esi
+	int v4; // eax
+	int v5; // ST1C_4
+	int v6; // edx
+	int v7; // eax
+
+	v1 = i;
+	v2 = object[v1]._ox;
+	v3 = object[v1]._oy;
+	if (plr[myplr].WorldX != v2 || plr[myplr].WorldY != v3) {
+		v7 = object[v1]._otype;
+		if (v7 == OBJ_MCIRCLE1)
+			object[v1]._oAnimFrame = 1;
+		if (v7 == OBJ_MCIRCLE2)
+			object[v1]._oAnimFrame = 3;
+		object[v1]._oVar6 = 0;
+	} else {
+		v4 = object[v1]._otype;
+		if (v4 == OBJ_MCIRCLE1)
+			object[v1]._oAnimFrame = 2;
+		if (v4 == OBJ_MCIRCLE2)
+			object[v1]._oAnimFrame = 4;
+		if (v2 == 45) {
+			if (v3 == 47) {
+				object[v1]._oVar6 = 2;
+				return;
+			}
+		} else if (v2 == 26 && v3 == 46) {
+			object[v1]._oVar6 = 1;
+			return;
+		}
+		object[v1]._oVar6 = 0;
+		if (v2 == 35 && v3 == 36 && object[v1]._oVar5 == 3) {
+			v5 = object[v1]._oVar4;
+			v6 = object[v1]._oVar2;
+			object[v1]._oVar6 = 4;
+			ObjChangeMapResync(object[v1]._oVar1, v6, object[v1]._oVar3, v5);
+			if (quests[QTYPE_VB]._qactive == 2)
+				quests[QTYPE_VB]._qvar1 = 4;
+			AddMissile(plr[myplr].WorldX, plr[myplr].WorldY, 35, 46, plr[myplr]._pdir, MIS_RNDTELEPORT, 0, myplr, 0, 0);
+			track_repeat_walk(0);
+			sgbMouseDown = 0;
+			ReleaseCapture();
+			ClrPlrPath(myplr);
+			StartStand(myplr, 0);
+		}
+	}
+}
+// 525748: using guessed type char sgbMouseDown;
+
+void __fastcall Obj_StopAnim(int i)
+{
+	if (object[i]._oAnimFrame == object[i]._oAnimLen) {
+		object[i]._oAnimCnt = 0;
+		object[i]._oAnimDelay = 1000;
+	}
+}
+
+void __fastcall Obj_Door(int i)
+{
+	int dy; // edx
+	int dx; // eax
+
+	if (object[i]._oVar4) {
+		dy = object[i]._oy;
+		dx = object[i]._ox;
+		object[i]._oSelFlag = 2;
+		object[i]._oMissFlag = TRUE;
+		object[i]._oVar4 = ((dItem[dx][dy] == 0
+		                        && dDead[dx][dy] == 0
+		                        && dPlayer[dx][dy] == 0
+		                        && dMonster[dx][dy] == 0)
+		                       == 0)
+		    + 1;
+	} else {
+		object[i]._oMissFlag = FALSE;
+		object[i]._oSelFlag = 3;
+	}
+}
+
+void __fastcall Obj_Sarc(int i)
+{
+	if (object[i]._oAnimFrame == object[i]._oAnimLen)
+		object[i]._oAnimFlag = 0;
+}
+
+void __fastcall ActivateTrapLine(int ttype, int tid)
+{
+	int v2; // edi
+	int i;  // ebp
+	int v4; // esi
+	int v5; // edx
+	int v6; // ecx
+	int v7; // [esp+8h] [ebp-4h]
+
+	v2 = 0;
+	v7 = tid;
+	for (i = ttype; v2 < nobjects; ++v2) {
+		v4 = objectactive[v2];
+		if (object[v4]._otype == i && object[v4]._oVar1 == v7) {
+			v5 = object[v4]._oy;
+			v6 = object[v4]._ox;
+			object[v4]._oVar4 = 1;
+			object[v4]._oAnimFlag = 1;
+			object[v4]._oAnimDelay = 1;
+			object[v4]._olid = AddLight(v6, v5, 1);
+		}
+	}
+}
+
+void __fastcall Obj_FlameTrap(int i)
+{
+	int x, y;
+	int j, k;
+
+	if (object[i]._oVar2) {
+		if (object[i]._oVar4) {
+			object[i]._oAnimFrame--;
+			if (object[i]._oAnimFrame == 1) {
+				object[i]._oVar4 = 0;
+				AddUnLight(object[i]._olid);
+			} else if (object[i]._oAnimFrame <= 4) {
+				ChangeLightRadius(object[i]._olid, object[i]._oAnimFrame);
+			}
+		}
+	} else if (!object[i]._oVar4) {
+		if (object[i]._oVar3 == 2) {
+			x = object[i]._ox - 2;
+			y = object[i]._oy;
+			for (j = 0; j < 5; j++) {
+				if (dPlayer[x][y] || dMonster[x][y])
+					object[i]._oVar4 = 1;
+				x++;
+			}
+		} else {
+			x = object[i]._ox;
+			y = object[i]._oy - 2;
+			for (k = 0; k < 5; k++) {
+				if (dPlayer[x][y] || dMonster[x][y])
+					object[i]._oVar4 = 1;
+				y++;
+			}
+		}
+		if (object[i]._oVar4)
+			ActivateTrapLine(object[i]._otype, object[i]._oVar1);
+	} else {
+		if (object[i]._oAnimFrame == object[i]._oAnimLen)
+			object[i]._oAnimFrame = 11;
+		if (object[i]._oAnimFrame <= 5)
+			ChangeLightRadius(object[i]._olid, object[i]._oAnimFrame);
+	}
+}
+
+void __fastcall Obj_Trap(int i)
+{
+	int oti, dir;
+	BOOL otrig;
+	int sx, sy, dx, dy, x, y;
+
+	otrig = FALSE;
+	if (!object[i]._oVar4) {
+		oti = dObject[object[i]._oVar1][object[i]._oVar2] - 1;
+		switch (object[oti]._otype) {
+		case OBJ_L1LDOOR:
+		case OBJ_L1RDOOR:
+		case OBJ_L2LDOOR:
+		case OBJ_L2RDOOR:
+		case OBJ_L3LDOOR:
+		case OBJ_L3RDOOR:
+			if (object[oti]._oVar4)
+				otrig = TRUE;
+			break;
+		case OBJ_LEVER:
+		case OBJ_CHEST1:
+		case OBJ_CHEST2:
+		case OBJ_CHEST3:
+		case OBJ_SWITCHSKL:
+		case OBJ_SARC:
+			if (!object[oti]._oSelFlag)
+				otrig = TRUE;
+			break;
+		}
+		if (otrig) {
+			object[i]._oVar4 = 1;
+			sx = object[i]._ox;
+			sy = object[i]._oy;
+			dx = object[oti]._ox;
+			dy = object[oti]._oy;
+			for (y = dy - 1; y <= object[oti]._oy + 1; y++) {
+				for (x = object[oti]._ox - 1; x <= object[oti]._ox + 1; x++) {
+					if (dPlayer[x][y]) {
+						dx = x;
+						dy = y;
+					}
+				}
+			}
+			if (!deltaload) {
+				dir = GetDirection(sx, sy, dx, dy);
+				AddMissile(sx, sy, dx, dy, dir, object[i]._oVar3, 1, -1, 0, 0);
+				PlaySfxLoc(IS_TRAP, object[oti]._ox, object[oti]._oy);
+			}
+			object[oti]._oTrapFlag = 0;
+		}
+	}
+}
+// 676190: using guessed type int deltaload;
+
+void __fastcall Obj_BCrossDamage(int i)
+{
+	int v1;        // esi
+	BOOLEAN v2;    // zf
+	int v3;        // ecx
+	int v4;        // edx
+	int v6;        // ecx
+	int damage[4]; // [esp+4h] [ebp-18h]
+	int v8;        // [esp+18h] [ebp-4h]
+
+	v1 = myplr;
+	v8 = i;
+	v2 = plr[myplr]._pmode == PM_DEATH;
+	damage[0] = 6;
+	damage[1] = 8;
+	damage[2] = 10;
+	damage[3] = 12;
+	if (!v2) {
+		v3 = plr[v1]._pFireResist;
+		if (v3 > 0)
+			damage[leveltype - 1] -= v3 * damage[leveltype - 1] / 100;
+		if (plr[v1].WorldX == object[v8]._ox && plr[v1].WorldY == object[v8]._oy - 1) {
+			v4 = damage[leveltype - 1];
+			plr[v1]._pHitPoints -= v4;
+			plr[v1]._pHPBase -= v4;
+			if (plr[v1]._pHitPoints >> 6 <= 0) {
+				SyncPlrKill(myplr, 0);
+				drawhpflag = TRUE;
+				return;
+			}
+			if (plr[myplr]._pClass == PC_WARRIOR) {
+				v6 = PS_WARR68;
+			} else if (plr[myplr]._pClass == PC_ROGUE) {
+				v6 = PS_ROGUE68;
+			} else if (plr[myplr]._pClass == PC_SORCERER) {
+				v6 = PS_MAGE68;
+			}
+			PlaySfxLoc(v6, plr[v1].WorldX, plr[v1].WorldY);
+			drawhpflag = TRUE;
+		}
+	}
+}
+
+void __cdecl ProcessObjects()
+{
+	int v0;  // ebx
+	int v1;  // edi
+	int v2;  // esi
+	int v3;  // eax
+	int *v4; // eax
+	int *v5; // eax
+	int v6;  // edx
+
+	v0 = 0;
+	if (nobjects > 0) {
+		while (1) {
+			v1 = objectactive[v0];
+			v2 = objectactive[v0];
+			v3 = object[v2]._otype;
+			if (v3 <= OBJ_SARC)
+				break;
+			if (v3 <= OBJ_L3RDOOR) {
+				if (v3 >= OBJ_L3LDOOR)
+					goto LABEL_32;
+				if (v3 == OBJ_FLAMEHOLE) {
+					Obj_FlameTrap(v1);
+					goto LABEL_40;
+				}
+				if (v3 <= OBJ_BOOKLVR)
+					goto LABEL_40;
+				if (v3 <= OBJ_TRAPR) {
+					Obj_Trap(v1);
+					goto LABEL_40;
+				}
+				if (v3 <= OBJ_WEAPRACK)
+					goto LABEL_40;
+				if (v3 <= OBJ_SHRINER) {
+				LABEL_29:
+					Obj_StopAnim(v1);
+					goto LABEL_40;
+				}
+				if (v3 != OBJ_BOOKCANDLE)
+					goto LABEL_40;
+			LABEL_28:
+				Obj_Light(v1, 5);
+				goto LABEL_40;
+			}
+			if (v3 < OBJ_MCIRCLE1)
+				goto LABEL_40;
+			if (v3 <= OBJ_MCIRCLE2) {
+				Obj_Circle(v1);
+			} else {
+				if (v3 != OBJ_STORYCANDLE) {
+					if (v3 != OBJ_TBCROSS)
+						goto LABEL_40;
+					goto LABEL_37;
+				}
+				Obj_Light(v1, 3);
+			}
+		LABEL_40:
+			if (object[v2]._oAnimFlag) {
+				v4 = &object[v2]._oAnimCnt;
+				++*v4;
+				if (object[v2]._oAnimCnt >= object[v2]._oAnimDelay) {
+					*v4 = 0;
+					v5 = &object[v2]._oAnimFrame;
+					++*v5;
+					if (object[v2]._oAnimFrame > object[v2]._oAnimLen)
+						*v5 = 1;
+				}
+			}
+			if (++v0 >= nobjects)
+				goto LABEL_45;
+		}
+		if (v3 == OBJ_SARC) {
+			Obj_Sarc(v1);
+			goto LABEL_40;
+		}
+		if (v3 > OBJ_CRUX3) {
+			if (v3 != OBJ_BCROSS) {
+				if (v3 <= OBJ_BOOK2R)
+					goto LABEL_40;
+				if (v3 > OBJ_L2RDOOR) {
+					if (v3 <= OBJ_TORCHR2)
+						Obj_Light(v1, 8);
+					goto LABEL_40;
+				}
+			LABEL_32:
+				Obj_Door(v1);
+				goto LABEL_40;
+			}
+		LABEL_37:
+			Obj_Light(v1, 10);
+			Obj_BCrossDamage(v1);
+			goto LABEL_40;
+		}
+		if (v3 >= OBJ_CRUX1)
+			goto LABEL_29;
+		if (!v3) {
+			Obj_Light(v1, 10);
+			goto LABEL_40;
+		}
+		if (v3 <= 0)
+			goto LABEL_40;
+		if (v3 <= OBJ_L1RDOOR)
+			goto LABEL_32;
+		if (v3 != OBJ_SKFIRE && v3 != OBJ_CANDLE2)
+			goto LABEL_40;
+		goto LABEL_28;
+	}
+LABEL_45:
+	v6 = 0;
+	while (v6 < nobjects) {
+		if (object[objectactive[v6]]._oDelFlag) {
+			DeleteObject_(objectactive[v6], v6);
+			v6 = 0;
+		} else {
+			++v6;
+		}
+	}
+}
+
+void __fastcall ObjSetMicro(int dx, int dy, int pn)
+{
+	int v3;        // esi
+	char *v4;      // eax
+	char *v5;      // edx
+	signed int v6; // ecx
+	char *v7;      // esi
+	signed int v8; // ecx
+
+	dPiece[dx][dy] = pn;
+	v3 = pn - 1;
+	v4 = (char *)dpiece_defs_map_1 + 32 * gendung_get_dpiece_num_from_coord(dx, dy);
+	if (leveltype == DTYPE_HELL) {
+		v7 = (char *)pLevelPieces + 32 * v3;
+		v8 = 0;
+		do {
+			*(_WORD *)&v4[2 * v8] = *(_WORD *)&v7[2 * ((v8 & 1) - (v8 & 0xE)) + 28];
+			++v8;
+		} while (v8 < 16);
+	} else {
+		v5 = (char *)pLevelPieces + 20 * v3;
+		v6 = 0;
+		do {
+			*(_WORD *)&v4[2 * v6] = *(_WORD *)&v5[2 * ((v6 & 1) - (v6 & 0xE)) + 16];
+			++v6;
+		} while (v6 < 10);
+	}
+}
+
+void __fastcall objects_set_door_piece(int x, int y)
+{
+	int v2;   // edi
+	int v3;   // ST10_4
+	int v4;   // ST18_4
+	short v5; // ST14_2
+	short v6; // ST0C_2
+
+	v2 = y;
+	v3 = x;
+	v4 = dPiece[x][y] - 1;
+	v5 = *((_WORD *)pLevelPieces + 10 * (unsigned short)v4 + 8);
+	v6 = *((_WORD *)pLevelPieces + 10 * (unsigned short)v4 + 9);
+	dpiece_defs_map_1[0][16 * gendung_get_dpiece_num_from_coord(x, y)] = v5;
+	dpiece_defs_map_1[0][16 * gendung_get_dpiece_num_from_coord(v3, v2) + 1] = v6;
+}
+
+void __fastcall ObjSetMini(int x, int y, int v)
+{
+	unsigned short *v3; // esi
+	unsigned short v4;  // ax
+	int v5;             // eax
+	int pn;             // ST1C_4
+	int v7;             // ST18_4
+	int v8;             // ST14_4
+	int v9;             // ST10_4
+	int v10;            // esi
+	int v11;            // edi
+
+	v3 = (unsigned short *)((char *)pMegaTiles + 8 * ((unsigned short)v - 1));
+	v4 = *v3;
+	++v3;
+	v5 = v4 + 1;
+	pn = v5;
+	_LOWORD(v5) = *v3;
+	++v3;
+	v7 = ++v5;
+	_LOWORD(v5) = *v3;
+	v8 = ++v5;
+	_LOWORD(v5) = v3[1];
+	v9 = v5 + 1;
+	v10 = 2 * x + 16;
+	v11 = 2 * y + 16;
+	ObjSetMicro(v10, v11, pn);
+	ObjSetMicro(v10 + 1, v11++, v7);
+	ObjSetMicro(v10, v11, v8);
+	ObjSetMicro(v10 + 1, v11, v9);
+}
+
+void __fastcall ObjL1Special(int x1, int y1, int x2, int y2)
+{
+	int i;     // ebx
+	int v5;    // edx
+	_BYTE *v6; // eax
+	int *v7;   // edi
+	int v8;    // edx
+	int v9;    // esi
+
+	for (i = y1; i <= y2; ++i) {
+		if (x1 <= x2) {
+			v5 = 112 * x1 + i;
+			v6 = (unsigned char *)dArch + v5;
+			v7 = (int *)((char *)dPiece + 4 * v5);
+			v8 = x2 - x1 + 1;
+			do {
+				v9 = *v7;
+				*v6 = 0;
+				if (v9 == 12)
+					*v6 = 1;
+				if (v9 == 11)
+					*v6 = 2;
+				if (v9 == 71)
+					*v6 = 1;
+				if (v9 == 259)
+					*v6 = 5;
+				if (v9 == 249)
+					*v6 = 2;
+				if (v9 == 325)
+					*v6 = 2;
+				if (v9 == 321)
+					*v6 = 1;
+				if (v9 == 255)
+					*v6 = 4;
+				if (v9 == 211)
+					*v6 = 1;
+				if (v9 == 344)
+					*v6 = 2;
+				if (v9 == 341)
+					*v6 = 1;
+				if (v9 == 331)
+					*v6 = 2;
+				if (v9 == 418)
+					*v6 = 1;
+				if (v9 == 421)
+					*v6 = 2;
+				v7 += 112;
+				v6 += 112;
+				--v8;
+			} while (v8);
+		}
+	}
+}
+
+void __fastcall ObjL2Special(int x1, int y1, int x2, int y2)
+{
+	int v4;    // edi
+	int v5;    // esi
+	_BYTE *v6; // eax
+	int *v7;   // ebx
+	int v8;    // esi
+	int v9;    // edx
+	int i;     // edi
+	int v11;   // eax
+	char *v12; // edx
+	int *v13;  // esi
+	int v14;   // eax
+	int v15;   // ebx
+	int v16;   // [esp+Ch] [ebp-4h]
+
+	v4 = y1;
+	v16 = y1;
+	if (y1 <= y2) {
+		do {
+			if (x1 <= x2) {
+				v5 = 112 * x1 + v4;
+				v6 = (unsigned char *)dArch + v5;
+				v7 = (int *)((char *)dPiece + 4 * v5);
+				v8 = x2 - x1 + 1;
+				do {
+					v9 = *v7;
+					*v6 = 0;
+					if (v9 == 541)
+						*v6 = 5;
+					if (v9 == 178)
+						*v6 = 5;
+					if (v9 == 551)
+						*v6 = 5;
+					if (v9 == 542)
+						*v6 = 6;
+					if (v9 == 553)
+						*v6 = 6;
+					if (v9 == 13)
+						*v6 = 5;
+					if (v9 == 17)
+						*v6 = 6;
+					v7 += 112;
+					v6 += 112;
+					--v8;
+				} while (v8);
+			}
+			++v4;
+		} while (v4 <= y2);
+		for (i = v16; i <= y2; ++i) {
+			if (x1 <= x2) {
+				v11 = i + 112 * x1;
+				v12 = &dArch[0][v11 + 2];
+				v13 = (int *)((char *)dPiece + 4 * v11);
+				v14 = x2 - x1 + 1;
+				do {
+					v15 = *v13;
+					if (*v13 == 132) {
+						*(v12 - 1) = 2;
+						*v12 = 1;
+					}
+					if (v15 == 135 || v15 == 139) {
+						v12[110] = 3;
+						v12[222] = 4;
+					}
+					v13 += 112;
+					v12 += 112;
+					--v14;
+				} while (v14);
+			}
+		}
+	}
+}
+
+void __fastcall DoorSet(int oi, int dx, int dy)
+{
+	int v3;           // esi
+	int v4;           // ebp
+	int v5;           // ebx
+	ObjectStruct *v6; // ebp
+
+	v3 = dx;
+	v4 = oi;
+	v5 = dPiece[dx][dy];
+	if (v5 == 43)
+		ObjSetMicro(dx, dy, 392);
+	if (v5 == 45)
+		ObjSetMicro(v3, dy, 394);
+	if (v5 != 50)
+		goto LABEL_10;
+	v6 = &object[v4];
+	if (v6->_otype == OBJ_L1LDOOR)
+		ObjSetMicro(v3, dy, 411);
+	if (v6->_otype == OBJ_L1RDOOR) {
+		ObjSetMicro(v3, dy, 412);
+	LABEL_10:
+		if (v5 == 54)
+			ObjSetMicro(v3, dy, 397);
+		if (v5 == 55)
+			ObjSetMicro(v3, dy, 398);
+		if (v5 == 61)
+			ObjSetMicro(v3, dy, 399);
+		if (v5 == 67)
+			ObjSetMicro(v3, dy, 400);
+		if (v5 == 68)
+			ObjSetMicro(v3, dy, 401);
+		if (v5 == 69)
+			ObjSetMicro(v3, dy, 403);
+		if (v5 == 70)
+			ObjSetMicro(v3, dy, 404);
+		if (v5 == 72)
+			ObjSetMicro(v3, dy, 406);
+		if (v5 == 212)
+			ObjSetMicro(v3, dy, 407);
+		if (v5 == 354)
+			ObjSetMicro(v3, dy, 409);
+		if (v5 == 355)
+			ObjSetMicro(v3, dy, 410);
+		if (v5 == 411)
+			ObjSetMicro(v3, dy, 396);
+		if (v5 == 412)
+			ObjSetMicro(v3, dy, 396);
+	}
+}
+
+void __cdecl RedoPlayerVision()
+{
+	int *v0; // esi
+
+	v0 = &plr[0].plrlevel;
+	do {
+		if (*((_BYTE *)v0 - 23)) {
+			if (currlevel == *v0)
+				ChangeVisionXY(v0[27], v0[1], v0[2]);
+		}
+		v0 += 5430;
+	} while ((signed int)v0 < (signed int)&plr[4].plrlevel);
+}
+
+void __fastcall OperateL1RDoor(int pnum, int oi, unsigned char sendflag)
+{
+	int v3;     // esi
+	int v4;     // eax
+	int v5;     // ebx
+	int v6;     // edi
+	int v7;     // ST04_4
+	int v8;     // [esp+Ch] [ebp-Ch]
+	int v9;     // [esp+10h] [ebp-8h]
+	int param1; // [esp+14h] [ebp-4h]
+
+	v3 = oi;
+	param1 = oi;
+	v9 = pnum;
+	v4 = object[oi]._oVar4;
+	if (v4 != 2) {
+		v5 = object[v3]._ox;
+		v6 = object[v3]._oy;
+		if (v4) {
+			if (!deltaload)
+				PlaySfxLoc(IS_DOORCLOS, v5, object[v3]._oy);
+			v8 = v6 + 112 * v5;
+			if (dDead[0][v8] != 0 || dMonster[0][v8] != 0 || dItem[0][v8] != 0) {
+				object[v3]._oVar4 = 2;
+				return;
+			}
+			if (v9 == myplr && sendflag)
+				NetSendCmdParam1(TRUE, CMD_CLOSEDOOR, param1);
+			v7 = object[v3]._oVar1;
+			object[v3]._oVar4 = 0;
+			object[v3]._oSelFlag = 3;
+			ObjSetMicro(v5, v6, v7);
+			if (object[v3]._oVar2 == 50) {
+				if (dPiece[-1][v8] == 396) /* check *(_DWORD *)&dflags[28][4 * v8 + 32] == 396 ) */
+					ObjSetMicro(v5 - 1, v6, 411);
+				else
+					ObjSetMicro(v5 - 1, v6, 50);
+			} else {
+				ObjSetMicro(v5 - 1, v6, object[v3]._oVar2);
+			}
+			object[v3]._oAnimFrame -= 2;
+			object[v3]._oPreFlag = 0;
+		} else {
+			if (pnum == myplr && sendflag)
+				NetSendCmdParam1(TRUE, CMD_OPENDOOR, oi);
+			if (!deltaload)
+				PlaySfxLoc(IS_DOOROPEN, object[v3]._ox, object[v3]._oy);
+			ObjSetMicro(v5, v6, 395);
+			dArch[v5][v6] = 8;
+			objects_set_door_piece(v5, v6 - 1);
+			object[v3]._oAnimFrame += 2;
+			object[v3]._oPreFlag = 1;
+			DoorSet(param1, v5 - 1, v6);
+			object[v3]._oVar4 = 1;
+			object[v3]._oSelFlag = 2;
+		}
+		RedoPlayerVision();
+		return;
+	}
+	if (!deltaload)
+		PlaySfxLoc(IS_DOORCLOS, object[v3]._ox, object[v3]._oy);
+}
+// 676190: using guessed type int deltaload;
+
+void __fastcall OperateL1LDoor(int pnum, int oi, unsigned char sendflag)
+{
+	int v3;     // esi
+	int v4;     // eax
+	int v5;     // ebx
+	int v6;     // edi
+	int v7;     // ST04_4
+	int v8;     // [esp+Ch] [ebp-Ch]
+	int v9;     // [esp+10h] [ebp-8h]
+	int param1; // [esp+14h] [ebp-4h]
+
+	v3 = oi;
+	param1 = oi;
+	v9 = pnum;
+	v4 = object[oi]._oVar4;
+	if (v4 != 2) {
+		v5 = object[v3]._ox;
+		v6 = object[v3]._oy;
+		if (v4) {
+			if (!deltaload)
+				PlaySfxLoc(IS_DOORCLOS, v5, object[v3]._oy);
+			v8 = v6 + 112 * v5;
+			if (dDead[v5][v6] != 0 || dMonster[0][v8] != 0 || dItem[v5][v6] != 0) {
+				object[v3]._oVar4 = 2;
+				return;
+			}
+			if (v9 == myplr && sendflag)
+				NetSendCmdParam1(TRUE, CMD_CLOSEDOOR, param1);
+			v7 = object[v3]._oVar1;
+			object[v3]._oVar4 = 0;
+			object[v3]._oSelFlag = 3;
+			ObjSetMicro(v5, v6, v7);
+			if (object[v3]._oVar2 == 50) {
+				if (dPiece[0][v8 - 1] == 396) /* check  *(_DWORD *)&dflags[39][v8 * 4 + 36] == 396 ) */
+					ObjSetMicro(v5, v6 - 1, 412);
+				else
+					ObjSetMicro(v5, v6 - 1, 50);
+			} else {
+				ObjSetMicro(v5, v6 - 1, object[v3]._oVar2);
+			}
+			object[v3]._oAnimFrame -= 2;
+			object[v3]._oPreFlag = 0;
+		} else {
+			if (pnum == myplr && sendflag)
+				NetSendCmdParam1(TRUE, CMD_OPENDOOR, oi);
+			if (!deltaload)
+				PlaySfxLoc(IS_DOOROPEN, object[v3]._ox, object[v3]._oy);
+			if (object[v3]._oVar1 == 214)
+				ObjSetMicro(v5, v6, 408);
+			else
+				ObjSetMicro(v5, v6, 393);
+			dArch[v5][v6] = 7;
+			objects_set_door_piece(v5 - 1, v6);
+			object[v3]._oAnimFrame += 2;
+			object[v3]._oPreFlag = 1;
+			DoorSet(param1, v5, v6 - 1);
+			object[v3]._oVar4 = 1;
+			object[v3]._oSelFlag = 2;
+		}
+		RedoPlayerVision();
+		return;
+	}
+	if (!deltaload)
+		PlaySfxLoc(IS_DOORCLOS, object[v3]._ox, object[v3]._oy);
+}
+// 676190: using guessed type int deltaload;
+
+void __fastcall OperateL2RDoor(int pnum, int oi, unsigned char sendflag)
+{
+	int v3;       // esi
+	int v4;       // eax
+	int v5;       // ebx
+	short param1; // [esp+Ch] [ebp-Ch]
+	int v7;       // [esp+10h] [ebp-8h]
+	int v8;       // [esp+14h] [ebp-4h]
+
+	v3 = oi;
+	param1 = oi;
+	v7 = pnum;
+	v4 = object[oi]._oVar4;
+	if (v4 != 2) {
+		v5 = object[v3]._oy;
+		v8 = object[v3]._ox;
+		if (v4) {
+			if (!deltaload)
+				PlaySfxLoc(IS_DOORCLOS, object[v3]._ox, v5);
+			if (dDead[v8][v5] != 0 || dMonster[v8][v5] != 0 || dItem[v8][v5] != 0) {
+				object[v3]._oVar4 = 2;
+				return;
+			}
+			if (v7 == myplr && sendflag)
+				NetSendCmdParam1(TRUE, CMD_CLOSEDOOR, param1);
+			object[v3]._oVar4 = 0;
+			object[v3]._oSelFlag = 3;
+			ObjSetMicro(v8, v5, 540);
+			object[v3]._oAnimFrame -= 2;
+			object[v3]._oPreFlag = 0;
+		} else {
+			if (pnum == myplr && sendflag)
+				NetSendCmdParam1(TRUE, CMD_OPENDOOR, oi);
+			if (!deltaload)
+				PlaySfxLoc(IS_DOOROPEN, object[v3]._ox, object[v3]._oy);
+			ObjSetMicro(v8, v5, 17);
+			object[v3]._oAnimFrame += 2;
+			object[v3]._oPreFlag = 1;
+			object[v3]._oVar4 = 1;
+			object[v3]._oSelFlag = 2;
+		}
+		RedoPlayerVision();
+		return;
+	}
+	if (!deltaload)
+		PlaySfxLoc(IS_DOORCLOS, object[v3]._ox, object[v3]._oy);
+}
+// 676190: using guessed type int deltaload;
+
+void __fastcall OperateL2LDoor(int pnum, int oi, unsigned char sendflag)
+{
+	int v3;       // esi
+	int v4;       // eax
+	int v5;       // ebx
+	short param1; // [esp+Ch] [ebp-Ch]
+	int v7;       // [esp+10h] [ebp-8h]
+	int v8;       // [esp+14h] [ebp-4h]
+
+	v3 = oi;
+	param1 = oi;
+	v7 = pnum;
+	v4 = object[oi]._oVar4;
+	if (v4 != 2) {
+		v5 = object[v3]._oy;
+		v8 = object[v3]._ox;
+		if (v4) {
+			if (!deltaload)
+				PlaySfxLoc(IS_DOORCLOS, object[v3]._ox, v5);
+			if (dDead[v8][v5] != 0 || dMonster[v8][v5] != 0 || dItem[v8][v5] != 0) {
+				object[v3]._oVar4 = 2;
+				return;
+			}
+			if (v7 == myplr && sendflag)
+				NetSendCmdParam1(TRUE, CMD_CLOSEDOOR, param1);
+			object[v3]._oVar4 = 0;
+			object[v3]._oSelFlag = 3;
+			ObjSetMicro(v8, v5, 538);
+			object[v3]._oAnimFrame -= 2;
+			object[v3]._oPreFlag = 0;
+		} else {
+			if (pnum == myplr && sendflag)
+				NetSendCmdParam1(TRUE, CMD_OPENDOOR, oi);
+			if (!deltaload)
+				PlaySfxLoc(IS_DOOROPEN, object[v3]._ox, object[v3]._oy);
+			ObjSetMicro(v8, v5, 13);
+			object[v3]._oAnimFrame += 2;
+			object[v3]._oPreFlag = 1;
+			object[v3]._oVar4 = 1;
+			object[v3]._oSelFlag = 2;
+		}
+		RedoPlayerVision();
+		return;
+	}
+	if (!deltaload)
+		PlaySfxLoc(IS_DOORCLOS, object[v3]._ox, object[v3]._oy);
+}
+// 676190: using guessed type int deltaload;
+
+void __fastcall OperateL3RDoor(int pnum, int oi, unsigned char sendflag)
+{
+	int v3;       // esi
+	int v4;       // eax
+	int v5;       // ebx
+	short param1; // [esp+Ch] [ebp-Ch]
+	int v7;       // [esp+10h] [ebp-8h]
+	int v8;       // [esp+14h] [ebp-4h]
+
+	v3 = oi;
+	param1 = oi;
+	v7 = pnum;
+	v4 = object[oi]._oVar4;
+	if (v4 != 2) {
+		v5 = object[v3]._oy;
+		v8 = object[v3]._ox;
+		if (v4) {
+			if (!deltaload)
+				PlaySfxLoc(IS_DOORCLOS, object[v3]._ox, v5);
+			if (dDead[v8][v5] != 0 || dMonster[v8][v5] != 0 || dItem[v8][v5] != 0) {
+				object[v3]._oVar4 = 2;
+				return;
+			}
+			if (v7 == myplr && sendflag)
+				NetSendCmdParam1(TRUE, CMD_CLOSEDOOR, param1);
+			object[v3]._oVar4 = 0;
+			object[v3]._oSelFlag = 3;
+			ObjSetMicro(v8, v5, 534);
+			object[v3]._oAnimFrame -= 2;
+			object[v3]._oPreFlag = 0;
+		} else {
+			if (pnum == myplr && sendflag)
+				NetSendCmdParam1(TRUE, CMD_OPENDOOR, oi);
+			if (!deltaload)
+				PlaySfxLoc(IS_DOOROPEN, object[v3]._ox, object[v3]._oy);
+			ObjSetMicro(v8, v5, 541);
+			object[v3]._oAnimFrame += 2;
+			object[v3]._oPreFlag = 1;
+			object[v3]._oVar4 = 1;
+			object[v3]._oSelFlag = 2;
+		}
+		RedoPlayerVision();
+		return;
+	}
+	if (!deltaload)
+		PlaySfxLoc(IS_DOORCLOS, object[v3]._ox, object[v3]._oy);
+}
+// 676190: using guessed type int deltaload;
+
+void __fastcall OperateL3LDoor(int pnum, int oi, unsigned char sendflag)
+{
+	int v3;       // esi
+	int v4;       // eax
+	int v5;       // ebx
+	short param1; // [esp+Ch] [ebp-Ch]
+	int v7;       // [esp+10h] [ebp-8h]
+	int v8;       // [esp+14h] [ebp-4h]
+
+	v3 = oi;
+	param1 = oi;
+	v7 = pnum;
+	v4 = object[oi]._oVar4;
+	if (v4 != 2) {
+		v5 = object[v3]._oy;
+		v8 = object[v3]._ox;
+		if (v4) {
+			if (!deltaload)
+				PlaySfxLoc(IS_DOORCLOS, object[v3]._ox, v5);
+			if (dDead[v8][v5] != 0 || dMonster[v8][v5] != 0 || dItem[v8][v5] != 0) {
+				object[v3]._oVar4 = 2;
+				return;
+			}
+			if (v7 == myplr && sendflag)
+				NetSendCmdParam1(TRUE, CMD_CLOSEDOOR, param1);
+			object[v3]._oVar4 = 0;
+			object[v3]._oSelFlag = 3;
+			ObjSetMicro(v8, v5, 531);
+			object[v3]._oAnimFrame -= 2;
+			object[v3]._oPreFlag = 0;
+		} else {
+			if (pnum == myplr && sendflag)
+				NetSendCmdParam1(TRUE, CMD_OPENDOOR, oi);
+			if (!deltaload)
+				PlaySfxLoc(IS_DOOROPEN, object[v3]._ox, object[v3]._oy);
+			ObjSetMicro(v8, v5, 538);
+			object[v3]._oAnimFrame += 2;
+			object[v3]._oPreFlag = 1;
+			object[v3]._oVar4 = 1;
+			object[v3]._oSelFlag = 2;
+		}
+		RedoPlayerVision();
+		return;
+	}
+	if (!deltaload)
+		PlaySfxLoc(IS_DOORCLOS, object[v3]._ox, object[v3]._oy);
+}
+// 676190: using guessed type int deltaload;
+
+void __fastcall MonstCheckDoors(int m)
+{
+	int i, oi;
+	int dpx, dpy, mx, my;
+
+	mx = monster[m]._mx;
+	my = monster[m]._my;
+	if (dObject[mx - 1][my - 1]
+	    || dObject[mx][my - 1]
+	    || dObject[mx + 1][my - 1]
+	    || dObject[mx - 1][my]
+	    || dObject[mx + 1][my]
+	    || dObject[mx - 1][my + 1]
+	    || dObject[mx][my + 1]
+	    || dObject[mx + 1][my + 1]) {
+		for (i = 0; i < nobjects; ++i) {
+			oi = objectactive[i];
+			if ((object[oi]._otype == OBJ_L1LDOOR || object[oi]._otype == OBJ_L1RDOOR) && !object[oi]._oVar4) {
+				dpx = abs(object[oi]._ox - mx);
+				dpy = abs(object[oi]._oy - my);
+				if (dpx == 1 && dpy <= 1 && object[oi]._otype == OBJ_L1LDOOR)
+					OperateL1LDoor(myplr, oi, TRUE);
+				if (dpx <= 1 && dpy == 1 && object[oi]._otype == OBJ_L1RDOOR)
+					OperateL1RDoor(myplr, oi, TRUE);
+			}
+			if ((object[oi]._otype == OBJ_L2LDOOR || object[oi]._otype == OBJ_L2RDOOR) && !object[oi]._oVar4) {
+				dpx = abs(object[oi]._ox - mx);
+				dpy = abs(object[oi]._oy - my);
+				if (dpx == 1 && dpy <= 1 && object[oi]._otype == OBJ_L2LDOOR)
+					OperateL2LDoor(myplr, oi, TRUE);
+				if (dpx <= 1 && dpy == 1 && object[oi]._otype == OBJ_L2RDOOR)
+					OperateL2RDoor(myplr, oi, TRUE);
+			}
+			if ((object[oi]._otype == OBJ_L3LDOOR || object[oi]._otype == OBJ_L3RDOOR) && !object[oi]._oVar4) {
+				dpx = abs(object[oi]._ox - mx);
+				dpy = abs(object[oi]._oy - my);
+				if (dpx == 1 && dpy <= 1 && object[oi]._otype == OBJ_L3RDOOR)
+					OperateL3RDoor(myplr, oi, TRUE);
+				if (dpx <= 1 && dpy == 1 && object[oi]._otype == OBJ_L3LDOOR)
+					OperateL3LDoor(myplr, oi, TRUE);
+			}
+		}
+	}
+}
+
+void __fastcall ObjChangeMap(int x1, int y1, int x2, int y2)
+{
+	int v4; // ebx
+	int v5; // edi
+	int v6; // esi
+	//int v7; // ecx
+	int v8; // edi
+	int v9; // ebx
+	//int v10; // ecx
+	int v11;   // [esp+Ch] [ebp-8h]
+	int a2;    // [esp+10h] [ebp-4h]
+	int i;     // [esp+1Ch] [ebp+8h]
+	int y_end; // [esp+20h] [ebp+Ch]
+
+	v4 = y1;
+	v5 = x2;
+	v6 = x1;
+	for (a2 = y1; a2 <= y2; ++a2) {
+		i = v6;
+		if (v6 <= v5) {
+			v11 = a2 + 40 * v6;
+			do {
+				ObjSetMini(i++, a2, (unsigned char)pdungeon[0][v11]);
+				dungeon[0][v11] = pdungeon[0][v11];
+				v11 += 40;
+			} while (i <= v5);
+		}
+	}
+	if (leveltype == DTYPE_CATHEDRAL) {
+		ObjL1Special(2 * v6 + 16, 2 * v4 + 16, 2 * v5 + 17, 2 * y2 + 17);
+		AddL1Objs(2 * v6 + 16, 2 * v4 + 16, 2 * v5 + 17, 2 * y2 + 17); /* v7 */
+	}
+	if (leveltype == DTYPE_CATACOMBS) {
+		v8 = 2 * v5 + 17;
+		v9 = 2 * v4 + 16;
+		y_end = 2 * y2 + 17;
+		ObjL2Special(2 * v6 + 16, v9, v8, y_end);
+		AddL2Objs(2 * v6 + 16, v9, v8, y_end); /* v10 */
+	}
+}
+
+void __fastcall ObjChangeMapResync(int x1, int y1, int x2, int y2)
+{
+	int v4; // edi
+	int v5; // esi
+	int v6; // ebx
+	int v7; // edi
+	int v8; // [esp+Ch] [ebp-Ch]
+	int i;  // [esp+10h] [ebp-8h]
+	int a2; // [esp+14h] [ebp-4h]
+
+	v4 = y2;
+	v5 = y1;
+	v6 = x1;
+	v8 = y1;
+	for (a2 = y1; a2 <= v4; ++a2) {
+		i = v6;
+		if (v6 <= x2) {
+			v7 = a2 + 40 * v6;
+			do {
+				ObjSetMini(i++, a2, (unsigned char)pdungeon[0][v7]);
+				dungeon[0][v7] = pdungeon[0][v7];
+				v7 += 40;
+			} while (i <= x2);
+			v4 = y2;
+			v5 = v8;
+		}
+	}
+	if (leveltype == DTYPE_CATHEDRAL)
+		ObjL1Special(2 * v6 + 16, 2 * v5 + 16, 2 * x2 + 17, 2 * v4 + 17);
+	if (leveltype == DTYPE_CATACOMBS)
+		ObjL2Special(2 * v6 + 16, 2 * v5 + 16, 2 * x2 + 17, 2 * v4 + 17);
+}
+
+void __fastcall OperateL1Door(int pnum, int i, unsigned char sendflag)
+{
+	int dpx, dpy;
+
+	dpx = abs(object[i]._ox - plr[pnum].WorldX);
+	dpy = abs(object[i]._oy - plr[pnum].WorldY);
+	if (dpx == 1 && dpy <= 1 && object[i]._otype == OBJ_L1LDOOR)
+		OperateL1LDoor(pnum, i, sendflag);
+	if (dpx <= 1 && dpy == 1 && object[i]._otype == OBJ_L1RDOOR)
+		OperateL1RDoor(pnum, i, sendflag);
+}
+
+void __fastcall OperateLever(int pnum, int i)
+{
+	int v2;        // esi
+	int *v3;       // edi
+	signed int v4; // edi
+	int v5;        // ecx
+	int v6;        // eax
+	short param1;  // [esp+8h] [ebp-8h]
+	int v8;        // [esp+Ch] [ebp-4h]
+
+	param1 = i;
+	v2 = i;
+	v3 = (int *)&object[i]._oSelFlag;
+	v8 = pnum;
+	if (*(_BYTE *)v3) {
+		if (!deltaload)
+			PlaySfxLoc(IS_LEVER, object[v2]._ox, object[v2]._oy);
+		*(_BYTE *)v3 = 0;
+		++object[v2]._oAnimFrame;
+		v4 = 1;
+		if (currlevel != 16)
+			goto LABEL_17;
+		v5 = 0;
+		if (nobjects <= 0)
+			goto LABEL_17;
+		do {
+			v6 = objectactive[v5];
+			if (object[v6]._otype == OBJ_SWITCHSKL
+			    && object[v2]._oVar8 == object[v6]._oVar8
+			    && object[v6]._oSelFlag) {
+				v4 = 0;
+			}
+			++v5;
+		} while (v5 < nobjects);
+		if (v4)
+		LABEL_17:
+			ObjChangeMap(object[v2]._oVar1, object[v2]._oVar2, object[v2]._oVar3, object[v2]._oVar4);
+		if (v8 == myplr)
+			NetSendCmdParam1(FALSE, CMD_OPERATEOBJ, param1);
+	}
+}
+// 676190: using guessed type int deltaload;
+
+void __fastcall OperateBook(int pnum, int i)
+{
+	signed int v4;  // ecx
+	int v5;         // eax
+	BOOLEAN v6;     // zf
+	int j;          // esi
+	signed int v11; // [esp+10h] [ebp-10h]
+	signed int v1;  // [esp+14h] [ebp-Ch]
+	signed int v2;  // [esp+18h] [ebp-8h]
+	int v14;        // [esp+1Ch] [ebp-4h]
+
+	if (!object[i]._oSelFlag)
+		return;
+	if (!setlevel || setlvlnum != SL_VILEBETRAYER)
+		goto LABEL_17;
+	v4 = 0;
+	v11 = 0;
+	v14 = 0;
+	if (nobjects > 0) {
+		while (1) {
+			v5 = objectactive[v14];
+			if (object[v5]._otype == OBJ_MCIRCLE2) {
+				if (object[v5]._oVar6 == 1) {
+					v1 = 27;
+					v2 = 29;
+					object[v5]._oVar6 = 4;
+					v4 = 1;
+				}
+				if (object[v5]._oVar6 == 2) {
+					v1 = 43;
+					v2 = 29;
+					object[v5]._oVar6 = 4;
+					v4 = 1;
+				}
+			}
+			if (v4) {
+				++object[dObject[35][36] - 1]._oVar5; // ++objectavail[30 * dObject[35][36] + 123]; /* fix */
+				AddMissile(plr[pnum].WorldX, plr[pnum].WorldY, v1, v2, plr[pnum]._pdir, MIS_RNDTELEPORT, 0, pnum, 0, 0);
+				v11 = 1;
+				v4 = 0;
+			}
+			if (++v14 >= nobjects)
+				break;
+		}
+		if (v11) {
+		LABEL_17:
+			++object[i]._oAnimFrame;
+			v6 = setlevel == 0;
+			object[i]._oSelFlag = 0;
+			if (!v6) {
+				if (setlvlnum == SL_BONECHAMB) {
+					plr[myplr]._pMemSpells |= (__int64)1 << (SPL_GUARDIAN - 1);
+					if (plr[pnum]._pSplLvl[SPL_GUARDIAN] < 15)
+						plr[myplr]._pSplLvl[SPL_GUARDIAN]++;
+					quests[QTYPE_BONE]._qactive = 3;
+					if (!deltaload)
+						PlaySfxLoc(IS_QUESTDN, object[i]._ox, object[i]._oy);
+					InitDiabloMsg(EMSG_BONECHAMB);
+					AddMissile(
+					    plr[myplr].WorldX,
+					    plr[myplr].WorldY,
+					    object[i]._ox - 2,
+					    object[i]._oy - 4,
+					    plr[myplr]._pdir,
+					    MIS_GUARDIAN,
+					    0,
+					    myplr,
+					    0,
+					    0);
+				}
+				if (setlevel) {
+					if (setlvlnum == SL_VILEBETRAYER) {
+						ObjChangeMapResync(
+						    object[i]._oVar1,
+						    object[i]._oVar2,
+						    object[i]._oVar3,
+						    object[i]._oVar4);
+						for (j = 0; j < nobjects; ++j)
+							SyncObjectAnim(objectactive[j]);
+					}
+				}
+			}
+			return;
+		}
+	}
+}
+// 5CF31D: using guessed type char setlevel;
+// 676190: using guessed type int deltaload;
+
+void __fastcall OperateBookLever(int pnum, int i)
+{
+	int v2;       // esi
+	int v3;       // edi
+	int v4;       // ebp
+	int v5;       // edx
+	int v6;       // eax
+	int v7;       // ST0C_4
+	int v8;       // edx
+	char v9;      // bl
+	int v10;      // ST08_4
+	int v11;      // ecx
+	int v12;      // ecx
+	int v13;      // [esp+Ch] [ebp-8h]
+	short param1; // [esp+10h] [ebp-4h]
+
+	param1 = i;
+	v2 = i;
+	v13 = pnum;
+	v3 = 2 * setpc_x + 16;
+	v4 = 2 * setpc_y + 16;
+	if (object[i]._oSelFlag && !qtextflag) {
+		v5 = object[v2]._otype;
+		if (v5 == OBJ_BLINDBOOK && !quests[QTYPE_BLIND]._qvar1) {
+			quests[QTYPE_BLIND]._qactive = 2;
+			quests[QTYPE_BLIND]._qlog = 1;
+			quests[QTYPE_BLIND]._qvar1 = 1;
+		}
+		if (v5 == OBJ_BLOODBOOK && !quests[QTYPE_BLOOD]._qvar1) {
+			quests[QTYPE_BLOOD]._qactive = 2;
+			quests[QTYPE_BLOOD]._qlog = 1;
+			quests[QTYPE_BLOOD]._qvar1 = 1;
+			SpawnQuestItem(21, 2 * setpc_x + 19, 2 * setpc_y + 26, 0, 1);
+			SpawnQuestItem(21, 2 * setpc_x + 31, 2 * setpc_y + 26, 0, 1);
+			SpawnQuestItem(21, 2 * setpc_x + 25, 2 * setpc_y + 33, 0, 1);
+		}
+		v6 = object[v2]._otype;
+		if (v6 == OBJ_STEELTOME && !quests[QTYPE_WARLRD]._qvar1) {
+			quests[QTYPE_WARLRD]._qactive = 2;
+			quests[QTYPE_WARLRD]._qlog = 1;
+			quests[QTYPE_WARLRD]._qvar1 = 1;
+		}
+		if (object[v2]._oAnimFrame != object[v2]._oVar6) {
+			if (v6 != OBJ_BLOODBOOK)
+				ObjChangeMap(object[v2]._oVar1, object[v2]._oVar2, object[v2]._oVar3, object[v2]._oVar4);
+			if (object[v2]._otype == OBJ_BLINDBOOK) {
+				CreateItem(3, v3 + 5, v4 + 5);
+				v7 = object[v2]._oVar4;
+				v8 = object[v2]._oVar2;
+				v9 = TransVal;
+				v10 = object[v2]._oVar3;
+				v11 = object[v2]._oVar1;
+				TransVal = 9;
+				DRLG_MRectTrans(v11, v8, v10, v7);
+				TransVal = v9;
+			}
+		}
+		v12 = object[v2]._oVar7;
+		object[v2]._oAnimFrame = object[v2]._oVar6;
+		InitQTextMsg(v12);
+		if (v13 == myplr)
+			NetSendCmdParam1(FALSE, CMD_OPERATEOBJ, param1);
+	}
+}
+// 5A5590: using guessed type char TransVal;
+// 646D00: using guessed type char qtextflag;
+
+void __fastcall OperateSChambBk(int pnum, int i)
+{
+	int v2;        // esi
+	int j;         // edi
+	signed int v5; // ecx
+	//int speech_id; // [esp+4h] [ebp-4h]
+
+	v2 = i;
+	if (object[i]._oSelFlag && !qtextflag) {
+		if (object[v2]._oAnimFrame != object[v2]._oVar6) {
+			ObjChangeMapResync(object[v2]._oVar1, object[v2]._oVar2, object[v2]._oVar3, object[v2]._oVar4);
+			for (j = 0; j < nobjects; ++j)
+				SyncObjectAnim(objectactive[j]);
+		}
+		object[v2]._oAnimFrame = object[v2]._oVar6;
+		if (quests[QTYPE_BONE]._qactive == 1) {
+			quests[QTYPE_BONE]._qactive = 2;
+			quests[QTYPE_BONE]._qlog = 1;
+		}
+		if (plr[myplr]._pClass == PC_WARRIOR) {
+			v5 = QUEST_BONER;
+		} else if (plr[myplr]._pClass == PC_ROGUE) {
+			v5 = QUEST_RBONER;
+		} else if (plr[myplr]._pClass == PC_SORCERER) {
+			v5 = QUEST_MBONER;
+		}
+		quests[QTYPE_BONE]._qmsg = v5;
+		InitQTextMsg(v5);
+	}
+}
+// 646D00: using guessed type char qtextflag;
+
+void __fastcall OperateChest(int pnum, int i, unsigned char sendmsg)
+{
+	int v3;         // esi
+	BOOLEAN v4;     // zf
+	int v5;         // edi
+	int v6;         // eax
+	int v7;         // eax
+	int v8;         // ecx
+	int v9;         // ecx
+	int v10;        // ecx
+	signed int v11; // [esp-8h] [ebp-18h]
+	short param2;   // [esp+8h] [ebp-8h]
+	int param1;     // [esp+Ch] [ebp-4h]
+
+	param2 = i;
+	v3 = i;
+	param1 = pnum;
+	if (object[i]._oSelFlag) {
+		if (!deltaload)
+			PlaySfxLoc(IS_CHEST, object[v3]._ox, object[v3]._oy);
+		object[v3]._oAnimFrame += 2;
+		v4 = deltaload == 0;
+		object[v3]._oSelFlag = 0;
+		if (v4) {
+			SetRndSeed(object[v3]._oRndSeed);
+			v5 = 0;
+			if (setlevel) {
+				if (object[v3]._oVar1 > 0) {
+					do {
+						CreateRndItem(object[v3]._ox, object[v3]._oy, 1u, sendmsg, 0);
+						++v5;
+					} while (v5 < object[v3]._oVar1);
+				}
+			} else if (object[v3]._oVar1 > 0) {
+				do {
+					if (object[v3]._oVar2)
+						CreateRndItem(object[v3]._ox, object[v3]._oy, 0, sendmsg, 0);
+					else
+						CreateRndUseful(param1, object[v3]._ox, object[v3]._oy, sendmsg);
+					++v5;
+				} while (v5 < object[v3]._oVar1);
+			}
+			if (!object[v3]._oTrapFlag)
+				goto LABEL_26;
+			v6 = object[v3]._otype;
+			if (v6 < OBJ_TCHEST1 || v6 > OBJ_TCHEST3)
+				goto LABEL_26;
+			v7 = GetDirection(object[v3]._ox, object[v3]._oy, plr[param1].WorldX, plr[param1].WorldY);
+			v8 = object[v3]._oVar4;
+			if (v8) {
+				v9 = v8 - 1;
+				if (v9) {
+					if (v9 != 1) {
+						v10 = sendmsg;
+						goto LABEL_25;
+					}
+					v11 = MIS_NOVA;
+				} else {
+					v11 = MIS_FARROW;
+				}
+				v10 = v11;
+			} else {
+				v10 = MIS_ARROW;
+			}
+		LABEL_25:
+			AddMissile(object[v3]._ox, object[v3]._oy, plr[param1].WorldX, plr[param1].WorldY, v7, v10, 1, -1, 0, 0);
+			object[v3]._oTrapFlag = 0;
+		LABEL_26:
+			if (param1 == myplr)
+				NetSendCmdParam2(FALSE, CMD_PLROPOBJ, param1, param2);
+			return;
+		}
+	}
+}
+// 5CF31D: using guessed type char setlevel;
+// 676190: using guessed type int deltaload;
+
+void __fastcall OperateMushPatch(int pnum, int i)
+{
+	int v2;     // esi
+	BOOLEAN v3; // zf
+	int v5;     // ecx
+	int xx;     // [esp+8h] [ebp-8h]
+	int yy;     // [esp+Ch] [ebp-4h]
+
+	if (quests[QTYPE_BLKM]._qactive != 2 || quests[QTYPE_BLKM]._qvar1 < QS_TOMEGIVEN) {
+		if (!deltaload && pnum == myplr) {
+			if (plr[myplr]._pClass == PC_WARRIOR) {
+				v5 = PS_WARR13;
+			} else if (plr[myplr]._pClass == PC_ROGUE) {
+				v5 = PS_ROGUE13;
+			} else if (plr[myplr]._pClass == PC_SORCERER) {
+				v5 = PS_MAGE13;
+			}
+			PlaySFX(v5);
+		}
+	} else {
+		v2 = i;
+		if (object[i]._oSelFlag) {
+			if (!deltaload)
+				PlaySfxLoc(IS_CHEST, object[v2]._ox, object[v2]._oy);
+			++object[v2]._oAnimFrame;
+			v3 = deltaload == 0;
+			object[v2]._oSelFlag = 0;
+			if (v3) {
+				GetSuperItemLoc(object[v2]._ox, object[v2]._oy, &xx, &yy);
+				SpawnQuestItem(IDI_MUSHROOM, xx, yy, 0, 0);
+				quests[QTYPE_BLKM]._qvar1 = QS_MUSHSPAWNED;
+			}
+		}
+	}
+}
+// 676190: using guessed type int deltaload;
+
+void __fastcall OperateInnSignChest(int pnum, int i)
+{
+	int v4;     // esi
+	BOOLEAN v5; // zf
+	int xx;     // [esp+8h] [ebp-8h]
+	int yy;     // [esp+Ch] [ebp-4h]
+
+	if (quests[QTYPE_BOL]._qvar1 == 2) {
+		v4 = i;
+		if (object[i]._oSelFlag) {
+			if (!deltaload)
+				PlaySfxLoc(IS_CHEST, object[v4]._ox, object[v4]._oy);
+			object[v4]._oAnimFrame += 2;
+			v5 = deltaload == 0;
+			object[v4]._oSelFlag = 0;
+			if (v5) {
+				GetSuperItemLoc(object[v4]._ox, object[v4]._oy, &xx, &yy);
+				SpawnQuestItem(IDI_BANNER, xx, yy, 0, 0);
+			}
+		}
+	} else if (!deltaload && pnum == myplr) {
+		switch (plr[myplr]._pClass) {
+		case PC_WARRIOR:
+			PlaySFX(PS_WARR24);
+			break;
+		case PC_ROGUE:
+			PlaySFX(PS_ROGUE24);
+			break;
+		case PC_SORCERER:
+			PlaySFX(PS_MAGE24);
+			break;
+		}
+	}
+}
+// 676190: using guessed type int deltaload;
+
+void __fastcall OperateSlainHero(int pnum, int i, unsigned char sendmsg)
+{
+	unsigned short v3; // di
+	int v4;            // esi
+	int v5;            // eax
+	BOOLEAN v6;        // zf
+	int v8;            // ecx
+
+	v3 = i;
+	v4 = pnum;
+	v5 = i;
+	if (object[i]._oSelFlag) {
+		v6 = deltaload == 0;
+		object[v5]._oSelFlag = 0;
+		if (v6) {
+			if (plr[pnum]._pClass == PC_WARRIOR) {
+				CreateMagicArmor(object[v5]._ox, object[v5]._oy, 9, ICURS_BREAST_PLATE, 0, 1);
+				v8 = PS_WARR9;
+			} else if (plr[pnum]._pClass == PC_ROGUE) {
+				CreateMagicWeapon(object[v5]._ox, object[v5]._oy, 3, ICURS_LONG_WAR_BOW, 0, 1);
+				v8 = PS_ROGUE9;
+			} else if (plr[pnum]._pClass == PC_SORCERER) {
+				CreateSpellBook(object[v5]._ox, object[v5]._oy, 3, 0, 1);
+				v8 = PS_MAGE9;
+			}
+			PlaySfxLoc(v8, plr[myplr].WorldX, plr[myplr].WorldY);
+
+			if (v4 == myplr)
+				NetSendCmdParam1(FALSE, CMD_OPERATEOBJ, v3);
+			return;
+		}
+	}
+}
+// 676190: using guessed type int deltaload;
+
+void __fastcall OperateTrapLvr(int i)
+{
+	int v1; // ecx
+	int v2; // eax
+	int v3; // esi
+	int v4; // edx
+	int v5; // eax
+	int v6; // eax
+
+	v1 = i;
+	v2 = object[v1]._oAnimFrame;
+	v3 = nobjects;
+	v4 = 0;
+	if (v2 == 1) {
+		object[v1]._oAnimFrame = 2;
+		if (v3 > 0) {
+			do {
+				v5 = objectactive[v4];
+				if (object[v5]._otype == object[v1]._oVar2 && object[v5]._oVar1 == object[v1]._oVar1) {
+					object[v5]._oAnimFlag = 0;
+					object[v5]._oVar2 = 1;
+				}
+				++v4;
+			} while (v4 < v3);
+		}
+	} else {
+		object[v1]._oAnimFrame = v2 - 1;
+		if (v3 > 0) {
+			do {
+				v6 = objectactive[v4];
+				if (object[v6]._otype == object[v1]._oVar2 && object[v6]._oVar1 == object[v1]._oVar1) {
+					object[v6]._oVar2 = 0;
+					if (object[v6]._oVar4)
+						object[v6]._oAnimFlag = 1;
+				}
+				++v4;
+			} while (v4 < v3);
+		}
+	}
+}
+
+void __fastcall OperateSarc(int pnum, int i, unsigned char sendmsg)
+{
+	if (object[i]._oSelFlag) {
+		if (!deltaload)
+			PlaySfxLoc(IS_SARC, object[i]._ox, object[i]._oy);
+		object[i]._oSelFlag = 0;
+		if (deltaload) {
+			object[i]._oAnimFrame = object[i]._oAnimLen;
+		} else {
+			object[i]._oAnimFlag = 1;
+			object[i]._oAnimDelay = 3;
+			SetRndSeed(object[i]._oRndSeed);
+			if (object[i]._oVar1 <= 2)
+				CreateRndItem(object[i]._ox, object[i]._oy, 0, sendmsg, 0);
+			if (object[i]._oVar1 >= 8)
+				SpawnSkeleton(object[i]._oVar2, object[i]._ox, object[i]._oy);
+			if (pnum == myplr)
+				NetSendCmdParam1(FALSE, CMD_OPERATEOBJ, i);
+		}
+	}
+}
+// 676190: using guessed type int deltaload;
+
+void __fastcall OperateL2Door(int pnum, int i, unsigned char sendflag)
+{
+	int dpx, dpy;
+
+	dpx = abs(object[i]._ox - plr[pnum].WorldX);
+	dpy = abs(object[i]._oy - plr[pnum].WorldY);
+	if (dpx == 1 && dpy <= 1 && object[i]._otype == OBJ_L2LDOOR)
+		OperateL2LDoor(pnum, i, sendflag);
+	if (dpx <= 1 && dpy == 1 && object[i]._otype == OBJ_L2RDOOR)
+		OperateL2RDoor(pnum, i, sendflag);
+}
+
+void __fastcall OperateL3Door(int pnum, int i, unsigned char sendflag)
+{
+	int dpx, dpy;
+
+	dpx = abs(object[i]._ox - plr[pnum].WorldX);
+	dpy = abs(object[i]._oy - plr[pnum].WorldY);
+	if (dpx == 1 && dpy <= 1 && object[i]._otype == OBJ_L3RDOOR)
+		OperateL3RDoor(pnum, i, sendflag);
+	if (dpx <= 1 && dpy == 1 && object[i]._otype == OBJ_L3LDOOR)
+		OperateL3LDoor(pnum, i, sendflag);
+}
+
+void __fastcall OperatePedistal(int pnum, int i)
+{
+	int v2;            // esi
+	int v3;            // edi
+	unsigned char *v4; // edi
+	int inv_item_num;  // [esp+8h] [ebp-4h]
+
+	v2 = i;
+	v3 = pnum;
+	if (object[i]._oVar6 != 3) {
+		if (PlrHasItem(pnum, 21, &inv_item_num)) {
+			RemoveInvItem(v3, inv_item_num);
+			++object[v2]._oAnimFrame;
+			++object[v2]._oVar6;
+		}
+		if (object[v2]._oVar6 == 1) {
+			if (!deltaload)
+				PlaySfxLoc(LS_PUDDLE, object[v2]._ox, object[v2]._oy);
+			ObjChangeMap(setpc_x, setpc_y + 3, setpc_x + 2, setpc_y + 7);
+		}
+		if (object[v2]._oVar6 == 2) {
+			if (!deltaload)
+				PlaySfxLoc(LS_PUDDLE, object[v2]._ox, object[v2]._oy);
+			ObjChangeMap(setpc_x + 6, setpc_y + 3, setpc_x + setpc_w, setpc_y + 7);
+		}
+		if (object[v2]._oVar6 == 3) {
+			if (!deltaload)
+				PlaySfxLoc(LS_BLODSTAR, object[v2]._ox, object[v2]._oy);
+			ObjChangeMap(object[v2]._oVar1, object[v2]._oVar2, object[v2]._oVar3, object[v2]._oVar4);
+			v4 = LoadFileInMem("Levels\\L2Data\\Blood2.DUN", 0);
+			LoadMapObjs(v4, 2 * setpc_x, 2 * setpc_y);
+			mem_free_dbg(v4);
+			CreateItem(7, 2 * setpc_x + 25, 2 * setpc_y + 19);
+			object[v2]._oSelFlag = 0;
+		}
+	}
+}
+// 5CF334: using guessed type int setpc_w;
+// 676190: using guessed type int deltaload;
+
+void __fastcall TryDisarm(int pnum, int i)
+{
+	int v2;        // edi
+	int v3;        // esi
+	int v4;        // esi
+	int v5;        // edi
+	int v6;        // ebx
+	int j;         // edx
+	signed int v8; // edi
+	int v9;        // eax
+	int v10;       // ecx
+	int v11;       // eax
+	int v12;       // [esp+Ch] [ebp-4h]
+
+	v2 = pnum;
+	v3 = i;
+	v12 = i;
+	if (pnum == myplr)
+		SetCursor_(CURSOR_HAND);
+	v4 = v3;
+	if (object[v4]._oTrapFlag) {
+		v5 = 2 * plr[v2]._pDexterity - 5 * currlevel;
+		if (random(154, 100) <= v5) {
+			v6 = nobjects;
+			for (j = 0; j < v6; ++j) {
+				v8 = 0;
+				v9 = objectactive[j];
+				v10 = object[v9]._otype;
+				if (v10 == OBJ_TRAPL)
+					v8 = 1;
+				if (v10 == OBJ_TRAPR)
+					v8 = 1;
+				if (v8 && dObject[object[v9]._oVar1][object[v9]._oVar2] - 1 == v12) {
+					object[v9]._oVar4 = 1;
+					object[v4]._oTrapFlag = 0;
+				}
+			}
+			v11 = object[v4]._otype;
+			if (v11 >= OBJ_TCHEST1 && v11 <= OBJ_TCHEST3)
+				object[v4]._oTrapFlag = 0;
+		}
+	}
+}
+
+int __fastcall ItemMiscIdIdx(int imiscid)
+{
+	int i;
+
+	for (i = 0; AllItemsList[i].iRnd == 0 || AllItemsList[i].iMiscId != imiscid; i++) {
+	}
+
+	return i;
+}
+
+void __fastcall OperateShrine(int pnum, int i, int sType)
+{
+	int v1;
+	int v12;  // edx
+	int v21;  // eax
+	int v60;  // ebx
+	int j;    // edi
+	int v72;  // edi
+	int v88;  // ebx
+	int v107; // ST38_4
+	int v108; // ST34_4
+	int v133; // eax
+	int xx, yy;
+	int min, max;
+
+	if (dropGoldFlag) {
+		dropGoldFlag = 0;
+		dropGoldValue = 0;
+	}
+
+	/// ASSERT: assert((DWORD)i < MAXOBJECTS);
+
+	if (!object[i]._oSelFlag)
+		return;
+
+	SetRndSeed(object[i]._oRndSeed);
+	object[i]._oSelFlag = 0;
+
+	if (deltaload) {
+		object[i]._oAnimFlag = 0;
+		object[i]._oAnimFrame = object[i]._oAnimLen;
+	} else {
+		PlaySfxLoc(sType, object[i]._ox, object[i]._oy);
+		object[i]._oAnimFlag = 1;
+		object[i]._oAnimDelay = 1;
+	}
+
+	switch (object[i]._oVar1) {
+	case SHRINE_MYSTERIOUS:
+		if (deltaload || pnum != myplr)
+			return;
+		ModifyPlrStr(pnum, -1);
+		ModifyPlrMag(pnum, -1);
+		ModifyPlrDex(pnum, -1);
+		ModifyPlrVit(pnum, -1);
+		switch (random(0, 4)) {
+		case 0:
+			ModifyPlrStr(pnum, 6);
+			break;
+		case 1:
+			ModifyPlrMag(pnum, 6);
+			break;
+		case 2:
+			ModifyPlrDex(pnum, 6);
+			break;
+		case 3:
+			ModifyPlrVit(pnum, 6);
+			break;
+		}
+		CheckStats(pnum);
+		InitDiabloMsg(EMSG_SHRINE_MYSTERIOUS);
+		break;
+	case SHRINE_HIDDEN:
+		v12 = 0;
+		if (deltaload || pnum != myplr)
+			return;
+		for (j = 0; j < 7; j++) {
+			if (plr[pnum].InvBody[j]._itype != -1)
+				v12++;
+		}
+		if (v12 > 0) {
+			for (j = 0; j < 7; j++) {
+				if (plr[pnum].InvBody[j]._itype != -1
+				    && plr[pnum].InvBody[j]._iMaxDur != 255
+				    && plr[pnum].InvBody[j]._iMaxDur) {
+					plr[pnum].InvBody[j]._iDurability += 10;
+					plr[pnum].InvBody[j]._iMaxDur += 10;
+					if (plr[pnum].InvBody[j]._iDurability > plr[pnum].InvBody[j]._iMaxDur)
+						plr[pnum].InvBody[j]._iDurability = plr[pnum].InvBody[j]._iMaxDur;
+				}
+			}
+			v12 = 0;
+			for (j = 0; j < 7; j++) {
+				if (plr[pnum].InvBody[j]._itype != -1
+				    && plr[pnum].InvBody[j]._iMaxDur != 255
+				    && plr[pnum].InvBody[j]._iMaxDur)
+					v12++;
+			}
+			if (v12 > 0) { // check
+				do {
+					v21 = random(0, 7);
+				} while (plr[pnum].InvBody[v21]._itype == -1 || plr[pnum].InvBody[v21]._iMaxDur == 255 || !plr[pnum].InvBody[v21]._iMaxDur);
+
+				plr[pnum].InvBody[v21]._iDurability -= 20;
+				plr[pnum].InvBody[v21]._iMaxDur -= 20;
+				if (plr[pnum].InvBody[v21]._iDurability <= 0)
+					plr[pnum].InvBody[v21]._iDurability = 1;
+				if (plr[pnum].InvBody[v21]._iMaxDur <= 0)
+					plr[pnum].InvBody[v21]._iMaxDur = 1;
+			}
+		}
+		InitDiabloMsg(EMSG_SHRINE_HIDDEN);
+		break;
+	case SHRINE_GLOOMY:
+		if (deltaload)
+			return;
+		if (pnum == myplr) {
+			if (plr[pnum].InvBody[INVLOC_HEAD]._itype != -1)
+				plr[pnum].InvBody[INVLOC_HEAD]._iAC += 2;
+			if (plr[pnum].InvBody[INVLOC_CHEST]._itype != -1)
+				plr[pnum].InvBody[INVLOC_CHEST]._iAC += 2;
+			if (plr[pnum].InvBody[INVLOC_HAND_LEFT]._itype != -1) {
+				if (plr[pnum].InvBody[INVLOC_HAND_LEFT]._itype == ITYPE_SHIELD) {
+					plr[pnum].InvBody[INVLOC_HAND_LEFT]._iAC += 2;
+				} else {
+					plr[pnum].InvBody[INVLOC_HAND_LEFT]._iMaxDam--;
+					if (plr[pnum].InvBody[INVLOC_HAND_LEFT]._iMaxDam < plr[pnum].InvBody[INVLOC_HAND_LEFT]._iMinDam)
+						plr[pnum].InvBody[INVLOC_HAND_LEFT]._iMaxDam = plr[pnum].InvBody[INVLOC_HAND_LEFT]._iMinDam;
+				}
+			}
+			if (plr[pnum].InvBody[INVLOC_HAND_RIGHT]._itype != -1) {
+				if (plr[pnum].InvBody[INVLOC_HAND_RIGHT]._itype == ITYPE_SHIELD) {
+					plr[pnum].InvBody[INVLOC_HAND_RIGHT]._iAC += 2;
+				} else {
+					plr[pnum].InvBody[INVLOC_HAND_RIGHT]._iMaxDam--;
+					if (plr[pnum].InvBody[INVLOC_HAND_RIGHT]._iMaxDam < plr[pnum].InvBody[INVLOC_HAND_RIGHT]._iMinDam)
+						plr[pnum].InvBody[INVLOC_HAND_RIGHT]._iMaxDam = plr[pnum].InvBody[INVLOC_HAND_RIGHT]._iMinDam;
+				}
+			}
+			for (j = 0; j < plr[pnum]._pNumInv; j++) {
+				if (plr[pnum].InvList[j]._itype > 0) {
+					if (plr[pnum].InvList[j]._itype <= ITYPE_MACE || plr[pnum].InvList[j]._itype == ITYPE_STAFF) { // check
+						plr[pnum].InvList[j]._iMaxDam--;
+						if (plr[pnum].InvList[j]._iMaxDam < plr[pnum].InvList[j]._iMinDam)
+							plr[pnum].InvList[j]._iMaxDam = plr[pnum].InvList[j]._iMinDam;
+					} else if (plr[pnum].InvList[j]._itype <= 9) {
+						plr[pnum].InvList[j]._iAC += 2;
+					}
+				}
+			}
+			InitDiabloMsg(EMSG_SHRINE_GLOOMY);
+		}
+		break;
+	case SHRINE_WEIRD:
+		if (deltaload)
+			return;
+		if (pnum == myplr) {
+			if (plr[pnum].InvBody[INVLOC_HAND_LEFT]._itype != -1 && plr[pnum].InvBody[INVLOC_HAND_LEFT]._itype != ITYPE_SHIELD)
+				plr[pnum].InvBody[INVLOC_HAND_LEFT]._iMaxDam++;
+			if (plr[pnum].InvBody[INVLOC_HAND_RIGHT]._itype != -1 && plr[pnum].InvBody[INVLOC_HAND_RIGHT]._itype != ITYPE_SHIELD)
+				plr[pnum].InvBody[INVLOC_HAND_RIGHT]._iMaxDam++;
+			for (j = 0; j < plr[pnum]._pNumInv; j++) {
+				if (plr[pnum].InvList[j]._itype > 0 && (plr[pnum].InvList[j]._itype <= ITYPE_MACE || plr[pnum].InvList[j]._itype == ITYPE_STAFF))
+					plr[pnum].InvList[j]._iMaxDam++;
+			}
+			InitDiabloMsg(EMSG_SHRINE_WEIRD);
+		}
+		break;
+	case SHRINE_MAGICAL:
+	case SHRINE_MAGICAL2:
+		if (deltaload)
+			return;
+		AddMissile(
+		    plr[pnum].WorldX,
+		    plr[pnum].WorldY,
+		    plr[pnum].WorldX,
+		    plr[pnum].WorldY,
+		    plr[pnum]._pdir,
+		    MIS_MANASHIELD,
+		    -1,
+		    pnum,
+		    0,
+		    2 * leveltype);
+		if (pnum != myplr)
+			return;
+		InitDiabloMsg(EMSG_SHRINE_MAGICAL);
+		break;
+	case SHRINE_STONE:
+		if (deltaload)
+			return;
+		if (pnum == myplr) {
+			for (j = 0; j < 7; j++) {
+				if (plr[pnum].InvBody[j]._itype == ITYPE_STAFF)
+					plr[pnum].InvBody[j]._iCharges = plr[pnum].InvBody[j]._iMaxCharges;
+			}
+			for (j = 0; j < plr[pnum]._pNumInv; j++) {
+				if (plr[pnum].InvList[j]._itype == ITYPE_STAFF)
+					plr[pnum].InvList[j]._iCharges = plr[pnum].InvList[j]._iMaxCharges;
+			}
+			for (j = 0; j < 8; j++) {
+				if (plr[pnum].SpdList[j]._itype == ITYPE_STAFF)
+					plr[pnum].SpdList[j]._iCharges = plr[pnum].SpdList[j]._iMaxCharges; // belt items don't have charges?
+			}
+			InitDiabloMsg(EMSG_SHRINE_STONE);
+		}
+		break;
+	case SHRINE_RELIGIOUS:
+		if (deltaload)
+			return;
+		if (pnum == myplr) {
+			for (j = 0; j < 7; j++)
+				plr[pnum].InvBody[j]._iDurability = plr[pnum].InvBody[j]._iMaxDur;
+			for (j = 0; j < plr[pnum]._pNumInv; j++)
+				plr[pnum].InvList[j]._iDurability = plr[pnum].InvList[j]._iMaxDur;
+			for (j = 0; j < 8; j++)
+				plr[pnum].SpdList[j]._iDurability = plr[pnum].SpdList[j]._iMaxDur; // belt items don't have durability?
+			InitDiabloMsg(EMSG_SHRINE_RELIGIOUS);
+		}
+		break;
+	case SHRINE_ENCHANTED:
+		if (deltaload || pnum != myplr)
+			return;
+		v12 = 0;
+		for (j = 1; j <= 37; j++) {
+			if (plr[pnum]._pMemSpells & ((__int64)1 << (j - 1))) // j
+				v12++;
+		}
+		if (v12 > 1) {
+			for (j = 1; j <= 37; j++) {
+				if (plr[pnum]._pMemSpells & ((__int64)1 << (j - 1))) { // j
+					if (plr[pnum]._pSplLvl[j] < 15)
+						plr[pnum]._pSplLvl[j]++;
+				}
+			}
+			do {
+				v60 = random(0, 37) + 1;
+			} while (!(plr[pnum]._pMemSpells & ((__int64)1 << (v60 - 1))));
+			if (plr[pnum]._pSplLvl[v60] < 2)
+				plr[pnum]._pSplLvl[v60] = 0;
+			else
+				plr[pnum]._pSplLvl[v60] -= 2;
+		}
+		InitDiabloMsg(EMSG_SHRINE_ENCHANTED);
+		break;
+	case SHRINE_THAUMATURGIC:
+		for (j = 0; j < nobjects; j++) {
+			v1 = objectactive[j];
+			/// ASSERT: assert((DWORD)v1 < MAXOBJECTS);
+			if ((object[v1]._otype == OBJ_CHEST1
+			        || object[v1]._otype == OBJ_CHEST2
+			        || object[v1]._otype == OBJ_CHEST3)
+			    && !object[v1]._oSelFlag) {
+				object[v1]._oAnimFrame -= 2;
+				object[v1]._oRndSeed = GetRndSeed();
+				object[v1]._oSelFlag = 1;
+			}
+		}
+		if (deltaload)
+			return;
+		if (pnum == myplr)
+			InitDiabloMsg(EMSG_SHRINE_THAUMATURGIC);
+		break;
+	case SHRINE_FASCINATING:
+		if (deltaload || pnum != myplr)
+			return;
+		plr[pnum]._pMemSpells |= (__int64)1 << (SPL_FIREBOLT - 1);
+		if (plr[pnum]._pSplLvl[SPL_FIREBOLT] < 15)
+			plr[pnum]._pSplLvl[SPL_FIREBOLT]++;
+		if (plr[pnum]._pSplLvl[SPL_FIREBOLT] < 15)
+			plr[pnum]._pSplLvl[SPL_FIREBOLT]++;
+		v72 = plr[pnum]._pMaxManaBase / 10;
+		min = plr[pnum]._pMana - plr[pnum]._pManaBase;
+		max = plr[pnum]._pMaxMana - plr[pnum]._pMaxManaBase;
+		plr[pnum]._pManaBase -= v72;
+		plr[pnum]._pMana -= v72;
+		plr[pnum]._pMaxManaBase -= v72;
+		plr[pnum]._pMaxMana -= v72;
+		if (plr[pnum]._pMana >> 6 <= 0) {
+			plr[pnum]._pMana = min;
+			plr[pnum]._pManaBase = 0;
+		}
+		if (plr[pnum]._pMaxMana >> 6 <= 0) {
+			plr[pnum]._pMaxMana = max;
+			plr[pnum]._pMaxManaBase = 0;
+		}
+		InitDiabloMsg(EMSG_SHRINE_FASCINATING);
+		break;
+	case SHRINE_CRYPTIC:
+		if (deltaload)
+			return;
+		AddMissile(
+		    plr[pnum].WorldX,
+		    plr[pnum].WorldY,
+		    plr[pnum].WorldX,
+		    plr[pnum].WorldY,
+		    plr[pnum]._pdir,
+		    MIS_NOVA,
+		    -1,
+		    pnum,
+		    0,
+		    2 * leveltype);
+		if (pnum != myplr)
+			return;
+		plr[pnum]._pMana = plr[pnum]._pMaxMana;
+		plr[pnum]._pManaBase = plr[pnum]._pMaxManaBase;
+		InitDiabloMsg(EMSG_SHRINE_CRYPTIC);
+		break;
+	case SHRINE_ELDRITCH: /// BUGFIX: change `plr[pnum].HoldItem` to use a temporary buffer to prevent deleting item in hand
+		if (deltaload)
+			return;
+		if (pnum == myplr) {
+			for (j = 0; j < plr[pnum]._pNumInv; j++) {
+				if (!plr[pnum].InvList[j]._itype) {
+					if (plr[pnum].InvList[j]._iMiscId == IMISC_HEAL
+					    || plr[pnum].InvList[j]._iMiscId == IMISC_MANA) {
+						SetPlrHandItem(&plr[pnum].HoldItem, ItemMiscIdIdx(IMISC_REJUV));
+						GetPlrHandSeed(&plr[pnum].HoldItem);
+						plr[pnum].HoldItem._iStatFlag = 1;
+						qmemcpy(&plr[pnum].InvList[j], &plr[pnum].HoldItem, sizeof(ItemStruct));
+					}
+					if (plr[pnum].InvList[j]._iMiscId == IMISC_FULLHEAL
+					    || plr[pnum].InvList[j]._iMiscId == IMISC_FULLMANA) {
+						SetPlrHandItem(&plr[pnum].HoldItem, ItemMiscIdIdx(IMISC_FULLREJUV));
+						GetPlrHandSeed(&plr[pnum].HoldItem);
+						plr[pnum].HoldItem._iStatFlag = 1;
+						qmemcpy(&plr[pnum].InvList[j], &plr[pnum].HoldItem, sizeof(ItemStruct));
+					}
+				}
+			}
+			for (j = 0; j < 8; j++) {
+				if (!plr[pnum].SpdList[j]._itype) {
+					if (plr[pnum].SpdList[j]._iMiscId == IMISC_HEAL
+					    || plr[pnum].SpdList[j]._iMiscId == IMISC_MANA) {
+						SetPlrHandItem(&plr[pnum].HoldItem, ItemMiscIdIdx(IMISC_REJUV));
+						GetPlrHandSeed(&plr[pnum].HoldItem);
+						plr[pnum].HoldItem._iStatFlag = 1;
+						qmemcpy(&plr[pnum].SpdList[j], &plr[pnum].HoldItem, sizeof(ItemStruct));
+					}
+					if (plr[pnum].SpdList[j]._iMiscId == IMISC_FULLHEAL
+					    || plr[pnum].SpdList[j]._iMiscId == IMISC_FULLMANA) {
+						SetPlrHandItem(&plr[pnum].HoldItem, ItemMiscIdIdx(IMISC_FULLREJUV));
+						GetPlrHandSeed(&plr[pnum].HoldItem);
+						plr[pnum].HoldItem._iStatFlag = 1;
+						qmemcpy(&plr[pnum].SpdList[j], &plr[pnum].HoldItem, sizeof(ItemStruct));
+					}
+				}
+			}
+			InitDiabloMsg(EMSG_SHRINE_ELDRITCH);
+		}
+		break;
+	case SHRINE_EERIE:
+		if (deltaload || pnum != myplr)
+			return;
+		ModifyPlrMag(pnum, 2);
+		CheckStats(pnum);
+		InitDiabloMsg(EMSG_SHRINE_EERIE);
+		break;
+	case SHRINE_DIVINE:
+		if (deltaload || pnum != myplr)
+			return;
+		if (2 * currlevel >= 7) {
+			CreateTypeItem(object[i]._ox, object[i]._oy, 0, ITYPE_MISC, IMISC_FULLREJUV, 0, 1);
+			CreateTypeItem(object[i]._ox, object[i]._oy, 0, ITYPE_MISC, IMISC_FULLREJUV, 0, 1);
+		} else {
+			CreateTypeItem(object[i]._ox, object[i]._oy, 0, ITYPE_MISC, IMISC_FULLMANA, 0, 1);
+			CreateTypeItem(object[i]._ox, object[i]._oy, 0, ITYPE_MISC, IMISC_FULLHEAL, 0, 1);
+		}
+		plr[pnum]._pMana = plr[pnum]._pMaxMana;
+		plr[pnum]._pManaBase = plr[pnum]._pMaxManaBase;
+		plr[pnum]._pHitPoints = plr[pnum]._pMaxHP;
+		plr[pnum]._pHPBase = plr[pnum]._pMaxHPBase;
+		InitDiabloMsg(EMSG_SHRINE_DIVINE);
+		break;
+	case SHRINE_HOLY:
+		if (deltaload)
+			return;
+		v88 = 0;
+		do {
+			v88++;
+			xx = random(159, MAXDUNX);
+			yy = random(159, MAXDUNY);
+		} while (v88 <= MAXDUNX * 112 && (nSolidTable[dPiece[xx][yy]] || dObject[xx][yy] || dMonster[xx][yy]));
+		AddMissile(plr[pnum].WorldX, plr[pnum].WorldY, xx, yy, plr[pnum]._pdir, MIS_RNDTELEPORT, -1, pnum, 0, 2 * leveltype);
+		if (pnum != myplr)
+			return;
+		InitDiabloMsg(EMSG_SHRINE_HOLY);
+		break;
+	case SHRINE_SACRED:
+		if (deltaload || pnum != myplr)
+			return;
+		plr[pnum]._pMemSpells |= (__int64)1 << (SPL_CBOLT - 1);
+		if (plr[pnum]._pSplLvl[SPL_CBOLT] < 15)
+			plr[pnum]._pSplLvl[SPL_CBOLT]++;
+		if (plr[pnum]._pSplLvl[SPL_CBOLT] < 15)
+			plr[pnum]._pSplLvl[SPL_CBOLT]++;
+		v72 = plr[pnum]._pMaxManaBase / 10;
+		min = plr[pnum]._pMana - plr[pnum]._pManaBase;
+		max = plr[pnum]._pMaxMana - plr[pnum]._pMaxManaBase;
+		plr[pnum]._pManaBase -= v72;
+		plr[pnum]._pMana -= v72;
+		plr[pnum]._pMaxManaBase -= v72;
+		plr[pnum]._pMaxMana -= v72;
+		if (plr[pnum]._pMana >> 6 <= 0) {
+			plr[pnum]._pMana = min;
+			plr[pnum]._pManaBase = 0;
+		}
+		if (plr[pnum]._pMaxMana >> 6 <= 0) {
+			plr[pnum]._pMaxMana = max;
+			plr[pnum]._pMaxManaBase = 0;
+		}
+		InitDiabloMsg(EMSG_SHRINE_SACRED);
+		break;
+	case SHRINE_SPIRITUAL:
+		if (deltaload || pnum != myplr)
+			return;
+		for (j = 0; j < 40; j++) {
+			if (!plr[pnum].InvGrid[j]) {
+				v107 = 5 * leveltype + random(160, 10 * leveltype);
+				v108 = plr[pnum]._pNumInv; // check
+				qmemcpy(&plr[pnum].InvList[v108], &golditem, sizeof(ItemStruct));
+				plr[pnum]._pNumInv++;
+				plr[pnum].InvList[v108]._iSeed = GetRndSeed();
+				plr[pnum].InvGrid[j] = plr[pnum]._pNumInv;
+				plr[pnum].InvList[v108]._ivalue = v107;
+				plr[pnum]._pGold += v107;
+				SetGoldCurs(pnum, v108);
+			}
+		}
+		InitDiabloMsg(EMSG_SHRINE_SPIRITUAL);
+		break;
+	case SHRINE_SPOOKY:
+		if (deltaload)
+			return;
+		if (pnum == myplr) {
+			InitDiabloMsg(EMSG_SHRINE_SPOOKY1);
+		} else {
+			InitDiabloMsg(EMSG_SHRINE_SPOOKY2);
+			plr[myplr]._pHitPoints = plr[myplr]._pMaxHP;
+			plr[myplr]._pHPBase = plr[myplr]._pMaxHPBase;
+			plr[myplr]._pMana = plr[myplr]._pMaxMana;
+			plr[myplr]._pManaBase = plr[myplr]._pMaxManaBase;
+		}
+		break;
+	case SHRINE_ABANDONED:
+		if (deltaload || pnum != myplr)
+			return;
+		ModifyPlrDex(pnum, 2);
+		CheckStats(pnum);
+		if (pnum == myplr)
+			InitDiabloMsg(EMSG_SHRINE_ABANDONED);
+		break;
+	case SHRINE_CREEPY:
+		if (deltaload || pnum != myplr)
+			return;
+		ModifyPlrStr(pnum, 2);
+		CheckStats(pnum);
+		if (pnum == myplr)
+			InitDiabloMsg(EMSG_SHRINE_CREEPY);
+		break;
+	case SHRINE_QUIET:
+		if (deltaload || pnum != myplr)
+			return;
+		ModifyPlrVit(pnum, 2);
+		CheckStats(pnum);
+		if (pnum == myplr)
+			InitDiabloMsg(EMSG_SHRINE_QUIET);
+		break;
+	case SHRINE_SECLUDED:
+		if (deltaload)
+			return;
+		if (pnum == myplr) {
+			for (yy = 0; yy < DMAXY; yy++) {
+				for (xx = 0; xx < DMAXX; xx++) {
+					automapview[xx][yy] = 1;
+				}
+			}
+			InitDiabloMsg(EMSG_SHRINE_SECLUDED);
+		}
+		break;
+	case SHRINE_ORNATE:
+		if (deltaload || pnum != myplr)
+			return;
+		plr[pnum]._pMemSpells |= (__int64)1 << (SPL_HBOLT - 1);
+		if (plr[pnum]._pSplLvl[SPL_HBOLT] < 15)
+			plr[pnum]._pSplLvl[SPL_HBOLT]++;
+		if (plr[pnum]._pSplLvl[SPL_HBOLT] < 15)
+			plr[pnum]._pSplLvl[SPL_HBOLT]++;
+		v72 = plr[pnum]._pMaxManaBase / 10;
+		min = plr[pnum]._pMana - plr[pnum]._pManaBase;
+		max = plr[pnum]._pMaxMana - plr[pnum]._pMaxManaBase;
+		plr[pnum]._pManaBase -= v72;
+		plr[pnum]._pMana -= v72;
+		plr[pnum]._pMaxManaBase -= v72;
+		plr[pnum]._pMaxMana -= v72;
+		if (plr[pnum]._pMana >> 6 <= 0) {
+			plr[pnum]._pMana = min;
+			plr[pnum]._pManaBase = 0;
+		}
+		if (plr[pnum]._pMaxMana >> 6 <= 0) {
+			plr[pnum]._pMaxMana = max;
+			plr[pnum]._pMaxManaBase = 0;
+		}
+		InitDiabloMsg(EMSG_SHRINE_ORNATE);
+		break;
+	case SHRINE_GLIMMERING:
+		if (deltaload || pnum != myplr)
+			return;
+		for (j = 0; j < 7; j++) {
+			if (plr[pnum].InvBody[j]._iMagical && !plr[pnum].InvBody[j]._iIdentified)
+				plr[pnum].InvBody[j]._iIdentified = 1;
+		}
+		for (j = 0; j < plr[pnum]._pNumInv; j++) {
+			if (plr[pnum].InvList[j]._iMagical && !plr[pnum].InvList[j]._iIdentified)
+				plr[pnum].InvList[j]._iIdentified = 1;
+		}
+		for (j = 0; j < 8; j++) {
+			if (plr[pnum].SpdList[j]._iMagical && !plr[pnum].SpdList[j]._iIdentified)
+				plr[pnum].SpdList[j]._iIdentified = 1; // belt items can't be magical?
+		}
+		InitDiabloMsg(EMSG_SHRINE_GLIMMERING);
+		break;
+	case SHRINE_TAINTED:
+		if (deltaload)
+			return;
+		if (pnum == myplr) {
+			InitDiabloMsg(EMSG_SHRINE_TAINTED1);
+		} else {
+			InitDiabloMsg(EMSG_SHRINE_TAINTED2);
+			v133 = random(155, 4);
+			ModifyPlrStr(myplr, v133 == 0 ? 1 : -1);
+			ModifyPlrMag(myplr, v133 == 1 ? 1 : -1);
+			ModifyPlrDex(myplr, v133 == 2 ? 1 : -1);
+			ModifyPlrVit(myplr, v133 == 3 ? 1 : -1);
+			CheckStats(myplr);
+		}
+		break;
+	}
+
+	CalcPlrInv(pnum, TRUE);
+	drawpanflag = 255;
+
+	if (pnum == myplr)
+		NetSendCmdParam2(FALSE, CMD_PLROPOBJ, pnum, i);
+}
+// 4B84DC: using guessed type int dropGoldFlag;
+// 52571C: using guessed type int drawpanflag;
+// 676190: using guessed type int deltaload;
+
+void __fastcall OperateSkelBook(int pnum, int i, unsigned char sendmsg)
+{
+	unsigned short v3; // di
+	int v4;            // esi
+	BOOLEAN v5;        // zf
+	int v7;            // eax
+	int v8;            // ecx
+	int v9;            // edx
+	int v10;           // [esp+Ch] [ebp-4h]
+
+	v3 = i;
+	v4 = i;
+	v10 = pnum;
+	if (object[i]._oSelFlag) {
+		if (!deltaload)
+			PlaySfxLoc(IS_ISCROL, object[v4]._ox, object[v4]._oy);
+		object[v4]._oAnimFrame += 2;
+		v5 = deltaload == 0;
+		object[v4]._oSelFlag = 0;
+		if (v5) {
+			SetRndSeed(object[v4]._oRndSeed);
+			v7 = random(161, 5);
+			v8 = object[v4]._ox;
+			v9 = object[v4]._oy;
+			if (v7)
+				CreateTypeItem(v8, v9, 0, ITYPE_MISC, 21, sendmsg, 0);
+			else
+				CreateTypeItem(v8, v9, 0, ITYPE_MISC, 24, sendmsg, 0);
+			if (v10 == myplr)
+				NetSendCmdParam1(FALSE, CMD_OPERATEOBJ, v3);
+		}
+	}
+}
+// 676190: using guessed type int deltaload;
+
+void __fastcall OperateBookCase(int pnum, int i, unsigned char sendmsg)
+{
+	unsigned short v3; // di
+	int v4;            // ebp
+	int v5;            // esi
+	BOOLEAN v6;        // zf
+	//int v7; // eax
+
+	v3 = i;
+	v4 = pnum;
+	v5 = i;
+	if (object[i]._oSelFlag) {
+		if (!deltaload)
+			PlaySfxLoc(IS_ISCROL, object[v5]._ox, object[v5]._oy);
+		object[v5]._oAnimFrame -= 2;
+		v6 = deltaload == 0;
+		object[v5]._oSelFlag = 0;
+		if (v6) {
+			SetRndSeed(object[v5]._oRndSeed);
+			CreateTypeItem(object[v5]._ox, object[v5]._oy, 0, ITYPE_MISC, 24, sendmsg, 0);
+			//_LOBYTE(v7) = QuestStatus(QTYPE_ZHAR);
+			if (QuestStatus(QTYPE_ZHAR)
+			    && monster[4].mName == UniqMonst[2].mName
+			    && monster[4]._msquelch == -1
+			    && monster[4]._mhitpoints) {
+				monster[4].mtalkmsg = QUEST_ZHAR2;
+				M_StartStand(0, monster[4]._mdir);
+				_LOBYTE(monster[4]._mgoal) = MGOAL_SHOOT;
+				monster[4]._mmode = MM_TALK;
+			}
+			if (v4 == myplr)
+				NetSendCmdParam1(FALSE, CMD_OPERATEOBJ, v3);
+		}
+	}
+}
+// 676190: using guessed type int deltaload;
+
+void __fastcall OperateDecap(int pnum, int i, unsigned char sendmsg)
+{
+	unsigned short v3; // bp
+	int v4;            // esi
+	int v5;            // edi
+	int *v6;           // eax
+	BOOLEAN v7;        // zf
+
+	v3 = i;
+	v4 = i;
+	v5 = pnum;
+	v6 = (int *)&object[i]._oSelFlag;
+	if (*(_BYTE *)v6) {
+		v7 = deltaload == 0;
+		*(_BYTE *)v6 = 0;
+		if (v7) {
+			SetRndSeed(object[v4]._oRndSeed);
+			CreateRndItem(object[v4]._ox, object[v4]._oy, 0, sendmsg, 0);
+			if (v5 == myplr)
+				NetSendCmdParam1(FALSE, CMD_OPERATEOBJ, v3);
+		}
+	}
+}
+// 676190: using guessed type int deltaload;
+
+void __fastcall OperateArmorStand(int pnum, int i, unsigned char sendmsg)
+{
+	unsigned short v3; // di
+	int v4;            // esi
+	int *v5;           // eax
+	BOOLEAN v6;        // zf
+	unsigned char v8;  // al
+	int v9;            // [esp-10h] [ebp-20h]
+	int v10;           // [esp-8h] [ebp-18h]
+	int v11;           // [esp+Ch] [ebp-4h]
+
+	v3 = i;
+	v4 = i;
+	v11 = pnum;
+	v5 = (int *)&object[i]._oSelFlag;
+	if (*(_BYTE *)v5) {
+		++object[v4]._oAnimFrame;
+		v6 = deltaload == 0;
+		*(_BYTE *)v5 = 0;
+		if (v6) {
+			SetRndSeed(object[v4]._oRndSeed);
+			v8 = random(0, 2);
+			if (currlevel > 5u) {
+				if (currlevel >= 6u && currlevel <= 9u) {
+					CreateTypeItem(object[v4]._ox, object[v4]._oy, v8, ITYPE_MARMOR, 0, sendmsg, 0);
+					goto LABEL_15;
+				}
+				if (currlevel >= 0xAu && currlevel <= 0xCu) {
+					CreateTypeItem(object[v4]._ox, object[v4]._oy, 0, ITYPE_HARMOR, 0, sendmsg, 0);
+					goto LABEL_15;
+				}
+				if (currlevel < 0xDu || currlevel > 0x10u)
+					goto LABEL_15;
+				v10 = sendmsg;
+				v9 = ITYPE_HARMOR;
+			} else {
+				v10 = sendmsg;
+				v9 = ITYPE_LARMOR;
+			}
+			CreateTypeItem(object[v4]._ox, object[v4]._oy, 1u, v9, 0, v10, 0);
+		LABEL_15:
+			if (v11 == myplr)
+				NetSendCmdParam1(FALSE, CMD_OPERATEOBJ, v3);
+			return;
+		}
+	}
+}
+// 676190: using guessed type int deltaload;
+
+int __fastcall FindValidShrine(int i)
+{
+	BOOLEAN done; // esi
+	int rv;       // eax
+	BOOLEAN v3;   // zf
+
+	do {
+		done = 0;
+		do {
+			rv = random(0, 26);
+			if (currlevel >= shrinemin[rv] && currlevel <= shrinemax[rv] && rv != 8)
+				done = 1;
+		} while (!done);
+		if (gbMaxPlayers == 1)
+			v3 = shrineavail[rv] == 2;
+		else
+			v3 = shrineavail[rv] == 1;
+	} while (v3);
+	return rv;
+}
+// 679660: using guessed type char gbMaxPlayers;
+
+void __fastcall OperateGoatShrine(int pnum, int i, int sType)
+{
+	int v3; // edi
+	int v4; // ebx
+	int v5; // esi
+
+	v3 = i;
+	v4 = pnum;
+	v5 = i;
+	SetRndSeed(object[i]._oRndSeed);
+	object[v5]._oVar1 = FindValidShrine(v3);
+	OperateShrine(v4, v3, sType);
+	object[v5]._oAnimDelay = 2;
+	drawpanflag = 255;
+}
+// 52571C: using guessed type int drawpanflag;
+
+void __fastcall OperateCauldron(int pnum, int i, int sType)
+{
+	int v3; // edi
+	int v4; // ebx
+	int v5; // esi
+
+	v3 = i;
+	v4 = pnum;
+	v5 = i;
+	SetRndSeed(object[i]._oRndSeed);
+	object[v5]._oVar1 = FindValidShrine(v3);
+	OperateShrine(v4, v3, sType);
+	object[v5]._oAnimFlag = 0;
+	object[v5]._oAnimFrame = 3;
+	drawpanflag = 255;
+}
+// 52571C: using guessed type int drawpanflag;
+
+BOOLEAN __fastcall OperateFountains(int pnum, int i)
+{
+	unsigned short v2; // bx
+	int v3;            // esi
+	int v4;            // edi
+	BOOLEAN v5;        // bp
+	signed int v7;     // ebx
+	int v8;            // ebp
+	int v10;           // eax
+	int v11;           // esi
+	int v12;           // eax
+	int v13;           // eax
+	int v14;           // edi
+	int v15;           // edx
+	int v16;           // edx
+	int v17;           // ecx
+	int *v18;          // eax
+	int v19;           // ecx
+	int v20;           // edi
+	int v21;           // edx
+	int v22;           // ecx
+	int v23;           // [esp-4h] [ebp-20h]
+	signed int v24;    // [esp+10h] [ebp-Ch]
+	signed int v25;    // [esp+14h] [ebp-8h]
+	short param1;      // [esp+18h] [ebp-4h]
+
+	v2 = i;
+	v3 = i;
+	v4 = pnum;
+	param1 = i;
+	v5 = 0;
+	SetRndSeed(object[i]._oRndSeed);
+	switch (object[v3]._otype) {
+	case OBJ_BLOODFTN:
+		if (!deltaload && v4 == myplr) {
+			v20 = v4;
+			v23 = object[v3]._oy;
+			v15 = object[v3]._ox;
+			if (plr[v20]._pHitPoints < plr[v20]._pMaxHP) {
+				PlaySfxLoc(LS_FOUNTAIN, v15, v23);
+				plr[v20]._pHitPoints += 64;
+				v21 = plr[v20]._pHitPoints;
+				v22 = plr[v20]._pMaxHP;
+				v18 = &plr[v20]._pHPBase;
+				*v18 += 64;
+				if (v21 <= v22)
+					goto LABEL_39;
+				plr[v20]._pHitPoints = v22;
+				v19 = plr[v20]._pMaxHPBase;
+				goto LABEL_38;
+			}
+		LABEL_45:
+			PlaySfxLoc(LS_FOUNTAIN, v15, v23);
+			break;
+		}
+		return 0;
+	case OBJ_PURIFYINGFTN:
+		if (!deltaload && v4 == myplr) {
+			v14 = v4;
+			v23 = object[v3]._oy;
+			v15 = object[v3]._ox;
+			if (plr[v14]._pMana < plr[v14]._pMaxMana) {
+				PlaySfxLoc(LS_FOUNTAIN, v15, v23);
+				plr[v14]._pMana += 64;
+				v16 = plr[v14]._pMana;
+				v17 = plr[v14]._pMaxMana;
+				v18 = &plr[v14]._pManaBase;
+				*v18 += 64;
+				if (v16 <= v17) {
+				LABEL_39:
+					v5 = 1;
+					break;
+				}
+				plr[v14]._pMana = v17;
+				v19 = plr[v14]._pMaxManaBase;
+			LABEL_38:
+				*v18 = v19;
+				goto LABEL_39;
+			}
+			goto LABEL_45;
+		}
+		return 0;
+	case OBJ_MURKYFTN:
+		if (object[v3]._oSelFlag) {
+			if (!deltaload)
+				PlaySfxLoc(LS_FOUNTAIN, object[v3]._ox, object[v3]._oy);
+			object[v3]._oSelFlag = 0;
+			if (deltaload)
+				return 0;
+			AddMissile(
+			    plr[v4].WorldX,
+			    plr[v4].WorldY,
+			    plr[v4].WorldX,
+			    plr[v4].WorldY,
+			    plr[v4]._pdir,
+			    MIS_INFRA,
+			    -1,
+			    v4,
+			    0,
+			    2 * leveltype);
+			v5 = 1;
+			if (v4 == myplr)
+				NetSendCmdParam1(FALSE, CMD_OPERATEOBJ, v2);
+		}
+		break;
+	default:
+		if (object[v3]._otype == OBJ_TEARFTN && object[v3]._oSelFlag) {
+			v7 = -1;
+			v8 = -1;
+			v25 = 0;
+			v24 = 0;
+			if (!deltaload)
+				PlaySfxLoc(LS_FOUNTAIN, object[v3]._ox, object[v3]._oy);
+			object[v3]._oSelFlag = 0;
+			if (deltaload || v4 != myplr)
+				return 0;
+			do {
+				v10 = random(0, 4);
+				v11 = v10;
+				if (v10 != v7) {
+					if (v10) {
+						v12 = v10 - 1;
+						if (v12) {
+							v13 = v12 - 1;
+							if (v13) {
+								if (v13 == 1)
+									ModifyPlrVit(v4, v8);
+							} else {
+								ModifyPlrDex(v4, v8);
+							}
+						} else {
+							ModifyPlrMag(v4, v8);
+						}
+					} else {
+						ModifyPlrStr(v4, v8);
+					}
+					v7 = v11;
+					v8 = 1;
+					++v24;
+				}
+				if (v24 > 1)
+					v25 = 1;
+			} while (!v25);
+			CheckStats(v4);
+			v5 = 1;
+			if (v4 == myplr)
+				NetSendCmdParam1(FALSE, CMD_OPERATEOBJ, param1);
+		}
+		break;
+	}
+	drawpanflag = 255;
+	return v5;
+}
+// 52571C: using guessed type int drawpanflag;
+// 676190: using guessed type int deltaload;
+
+void __fastcall OperateWeaponRack(int pnum, int i, unsigned char sendmsg)
+{
+	unsigned short v3; // di
+	int v4;            // esi
+	int v6;            // eax
+	int v7;            // eax
+	int v8;            // eax
+	int v9;            // eax
+	BOOLEAN v10;       // zf
+	int v11;           // ecx
+	int v12;           // edx
+	signed int v13;    // [esp-4h] [ebp-14h]
+	int v14;           // [esp+Ch] [ebp-4h]
+
+	v3 = i;
+	v4 = i;
+	v14 = pnum;
+	if (!object[i]._oSelFlag)
+		return;
+	SetRndSeed(object[v4]._oRndSeed);
+	v6 = random(0, 4);
+	if (v6) {
+		v7 = v6 - 1;
+		if (!v7) {
+			v13 = ITYPE_AXE;
+			goto LABEL_7;
+		}
+		v8 = v7 - 1;
+		if (!v8) {
+			v13 = ITYPE_BOW;
+			goto LABEL_7;
+		}
+		if (v8 == 1) {
+			v13 = ITYPE_MACE;
+		LABEL_7:
+			v9 = v13;
+			goto LABEL_12;
+		}
+		v9 = sendmsg;
+	} else {
+		v9 = ITYPE_SWORD;
+	}
+LABEL_12:
+	++object[v4]._oAnimFrame;
+	v10 = deltaload == 0;
+	object[v4]._oSelFlag = 0;
+	if (v10) {
+		v11 = object[v4]._ox;
+		v12 = object[v4]._oy;
+		if (leveltype <= 1u)
+			CreateTypeItem(v11, v12, 0, v9, 0, sendmsg, 0);
+		else
+			CreateTypeItem(v11, v12, 1u, v9, 0, sendmsg, 0);
+		if (v14 == myplr)
+			NetSendCmdParam1(FALSE, CMD_OPERATEOBJ, v3);
+	}
+}
+// 676190: using guessed type int deltaload;
+
+void __fastcall OperateStoryBook(int pnum, int i)
+{
+	unsigned short v2; // di
+	int v3;            // esi
+	int v4;            // ST04_4
+	int v5;            // edx
+
+	v2 = i;
+	v3 = i;
+	if (object[i]._oSelFlag && !deltaload && !qtextflag && pnum == myplr) {
+		v4 = object[v3]._oy;
+		v5 = object[v3]._ox;
+		object[v3]._oAnimFrame = object[v3]._oVar4;
+		PlaySfxLoc(IS_ISCROL, v5, v4);
+		InitQTextMsg(object[v3]._oVar2);
+		NetSendCmdParam1(FALSE, CMD_OPERATEOBJ, v2);
+	}
+}
+// 646D00: using guessed type char qtextflag;
+// 676190: using guessed type int deltaload;
+
+void __fastcall OperateLazStand(int pnum, int i)
+{
+	int v2; // eax
+	int v3; // edx
+	int xx; // [esp+4h] [ebp-8h]
+	int yy; // [esp+8h] [ebp-4h]
+
+	v2 = i;
+	if (object[i]._oSelFlag && !deltaload && !qtextflag && pnum == myplr) {
+		v3 = object[v2]._oy;
+		++object[v2]._oAnimFrame;
+		object[v2]._oSelFlag = 0;
+		GetSuperItemLoc(object[v2]._ox, v3, &xx, &yy);
+		SpawnQuestItem(33, xx, yy, 0, 0);
+	}
+}
+// 646D00: using guessed type char qtextflag;
+// 676190: using guessed type int deltaload;
+
+void __fastcall OperateObject(int pnum, int i, BOOL TeleFlag)
+{
+	int v3;           // esi
+	int v4;           // edi
+	ObjectStruct *v5; // ebx
+	int v6;           // ecx
+	BOOLEAN sendmsg;  // [esp+Ch] [ebp-4h]
+
+	v3 = pnum;
+	v4 = i;
+	sendmsg = pnum == myplr;
+	v5 = &object[i];
+	v6 = v5->_otype;
+	switch (v5->_otype) {
+	case OBJ_L1LDOOR:
+	case OBJ_L1RDOOR:
+		if (TeleFlag) {
+			if (v6 == OBJ_L1LDOOR)
+				OperateL1LDoor(v3, i, OBJ_L1LDOOR);
+			if (v5->_otype == OBJ_L1RDOOR)
+				OperateL1RDoor(v3, v4, 1u);
+		} else if (v3 == myplr) {
+			OperateL1Door(v3, i, 1u);
+		}
+		break;
+	case OBJ_LEVER:
+	case OBJ_SWITCHSKL:
+		OperateLever(v3, i);
+		break;
+	case OBJ_CHEST1:
+	case OBJ_CHEST2:
+	case OBJ_CHEST3:
+	case OBJ_TCHEST1:
+	case OBJ_TCHEST2:
+	case OBJ_TCHEST3:
+		OperateChest(v3, i, sendmsg);
+		break;
+	case OBJ_BOOK2L:
+		OperateBook(v3, i);
+		break;
+	case OBJ_BOOK2R:
+		OperateSChambBk(v3, i);
+		break;
+	case OBJ_L2LDOOR:
+	case OBJ_L2RDOOR:
+		if (TeleFlag) {
+			if (v6 == OBJ_L2LDOOR)
+				OperateL2LDoor(v3, i, 1u);
+			if (v5->_otype == OBJ_L2RDOOR)
+				OperateL2RDoor(v3, v4, 1u);
+		} else if (v3 == myplr) {
+			OperateL2Door(v3, i, 1u);
+		}
+		break;
+	case OBJ_SARC:
+		OperateSarc(v3, i, sendmsg);
+		break;
+	case OBJ_FLAMELVR:
+		OperateTrapLvr(i);
+		break;
+	case OBJ_SHRINEL:
+	case OBJ_SHRINER:
+		OperateShrine(v3, i, IS_MAGIC);
+		break;
+	case OBJ_SKELBOOK:
+	case OBJ_BOOKSTAND:
+		OperateSkelBook(v3, i, sendmsg);
+		break;
+	case OBJ_BOOKCASEL:
+	case OBJ_BOOKCASER:
+		OperateBookCase(v3, i, sendmsg);
+		break;
+	case OBJ_BLOODFTN:
+	case OBJ_PURIFYINGFTN:
+	case OBJ_MURKYFTN:
+	case OBJ_TEARFTN:
+		OperateFountains(v3, i);
+		break;
+	case OBJ_DECAP:
+		OperateDecap(v3, i, sendmsg);
+		break;
+	case OBJ_BLINDBOOK:
+	case OBJ_BLOODBOOK:
+	case OBJ_STEELTOME:
+		OperateBookLever(v3, i);
+		break;
+	case OBJ_PEDISTAL:
+		OperatePedistal(v3, i);
+		break;
+	case OBJ_L3LDOOR:
+	case OBJ_L3RDOOR:
+		if (TeleFlag) {
+			if (v6 == OBJ_L3LDOOR)
+				OperateL3LDoor(v3, i, 1u);
+			if (v5->_otype == OBJ_L3RDOOR)
+				OperateL3RDoor(v3, v4, 1u);
+		} else if (v3 == myplr) {
+			OperateL3Door(v3, i, 1u);
+		}
+		break;
+	case OBJ_ARMORSTAND:
+	case OBJ_WARARMOR:
+		OperateArmorStand(v3, i, sendmsg);
+		break;
+	case OBJ_GOATSHRINE:
+		OperateGoatShrine(v3, i, LS_GSHRINE);
+		break;
+	case OBJ_CAULDRON:
+		OperateCauldron(v3, i, LS_CALDRON);
+		break;
+	case OBJ_STORYBOOK:
+		OperateStoryBook(v3, i);
+		break;
+	case OBJ_WARWEAP:
+	case OBJ_WEAPONRACK:
+		OperateWeaponRack(v3, i, sendmsg);
+		break;
+	case OBJ_MUSHPATCH:
+		OperateMushPatch(v3, i);
+		break;
+	case OBJ_LAZSTAND:
+		OperateLazStand(v3, i);
+		break;
+	case OBJ_SLAINHERO:
+		OperateSlainHero(v3, i, sendmsg);
+		break;
+	case OBJ_SIGNCHEST:
+		OperateInnSignChest(v3, i);
+		break;
+	default:
+		return;
+	}
+}
+
+void __fastcall SyncOpL1Door(int pnum, int cmd, int i)
+{
+	signed int v3;    // eax
+	ObjectStruct *v4; // esi
+
+	if (pnum != myplr) {
+		v3 = 0;
+		if (cmd == 43) {
+			if (object[i]._oVar4)
+				return;
+			v3 = 1;
+		}
+		if (cmd == 44 && object[i]._oVar4 == 1)
+			v3 = 1;
+		if (v3) {
+			v4 = &object[i];
+			if (v4->_otype == 1)
+				OperateL1LDoor(-1, i, 0);
+			if (v4->_otype == OBJ_L1RDOOR)
+				OperateL1RDoor(-1, i, 0);
+		}
+	}
+}
+
+void __fastcall SyncOpL2Door(int pnum, int cmd, int i)
+{
+	signed int v3;    // eax
+	ObjectStruct *v4; // esi
+
+	if (pnum != myplr) {
+		v3 = 0;
+		if (cmd == 43) {
+			if (object[i]._oVar4)
+				return;
+			v3 = 1;
+		}
+		if (cmd == 44 && object[i]._oVar4 == 1)
+			v3 = 1;
+		if (v3) {
+			v4 = &object[i];
+			if (v4->_otype == OBJ_L2LDOOR)
+				OperateL2LDoor(-1, i, 0);
+			if (v4->_otype == OBJ_L2RDOOR)
+				OperateL2RDoor(-1, i, 0);
+		}
+	}
+}
+
+void __fastcall SyncOpL3Door(int pnum, int cmd, int i)
+{
+	signed int v3;    // eax
+	ObjectStruct *v4; // esi
+
+	if (pnum != myplr) {
+		v3 = 0;
+		if (cmd == 43) {
+			if (object[i]._oVar4)
+				return;
+			v3 = 1;
+		}
+		if (cmd == 44 && object[i]._oVar4 == 1)
+			v3 = 1;
+		if (v3) {
+			v4 = &object[i];
+			if (v4->_otype == OBJ_L3LDOOR)
+				OperateL3LDoor(-1, i, 0);
+			if (v4->_otype == OBJ_L3RDOOR)
+				OperateL3RDoor(-1, i, 0);
+		}
+	}
+}
+
+void __fastcall SyncOpObject(int pnum, int cmd, int i)
+{
+	switch (object[i]._otype) {
+	case OBJ_L1LDOOR:
+	case OBJ_L1RDOOR:
+		SyncOpL1Door(pnum, cmd, i);
+		break;
+	case OBJ_LEVER:
+	case OBJ_SWITCHSKL:
+		OperateLever(pnum, i);
+		break;
+	case OBJ_CHEST1:
+	case OBJ_CHEST2:
+	case OBJ_CHEST3:
+	case OBJ_TCHEST1:
+	case OBJ_TCHEST2:
+	case OBJ_TCHEST3:
+		OperateChest(pnum, i, 0);
+		break;
+	case OBJ_L2LDOOR:
+	case OBJ_L2RDOOR:
+		SyncOpL2Door(pnum, cmd, i);
+		break;
+	case OBJ_SARC:
+		OperateSarc(pnum, i, 0);
+		break;
+	case OBJ_SHRINEL:
+	case OBJ_SHRINER:
+		OperateShrine(pnum, i, IS_MAGIC);
+		break;
+	case OBJ_SKELBOOK:
+	case OBJ_BOOKSTAND:
+		OperateSkelBook(pnum, i, 0);
+		break;
+	case OBJ_BOOKCASEL:
+	case OBJ_BOOKCASER:
+		OperateBookCase(pnum, i, 0);
+		break;
+	case OBJ_DECAP:
+		OperateDecap(pnum, i, 0);
+		break;
+	case OBJ_BLINDBOOK:
+	case OBJ_BLOODBOOK:
+	case OBJ_STEELTOME:
+		OperateBookLever(pnum, i);
+		break;
+	case OBJ_PEDISTAL:
+		OperatePedistal(pnum, i);
+		break;
+	case OBJ_L3LDOOR:
+	case OBJ_L3RDOOR:
+		SyncOpL3Door(pnum, cmd, i);
+		break;
+	case OBJ_ARMORSTAND:
+	case OBJ_WARARMOR:
+		OperateArmorStand(pnum, i, 0);
+		break;
+	case OBJ_GOATSHRINE:
+		OperateGoatShrine(pnum, i, LS_GSHRINE);
+		break;
+	case OBJ_CAULDRON:
+		OperateCauldron(pnum, i, LS_CALDRON);
+		break;
+	case OBJ_MURKYFTN:
+	case OBJ_TEARFTN:
+		OperateFountains(pnum, i);
+		break;
+	case OBJ_STORYBOOK:
+		OperateStoryBook(pnum, i);
+		break;
+	case OBJ_WARWEAP:
+	case OBJ_WEAPONRACK:
+		OperateWeaponRack(pnum, i, 0);
+		break;
+	case OBJ_MUSHPATCH:
+		OperateMushPatch(pnum, i);
+		break;
+	case OBJ_SLAINHERO:
+		OperateSlainHero(pnum, i, 0);
+		break;
+	case OBJ_SIGNCHEST:
+		OperateInnSignChest(pnum, i);
+		break;
+	default:
+		return;
+	}
+}
+
+void __fastcall BreakCrux(int i)
+{
+	int v1;        // esi
+	int v2;        // edi
+	int v3;        // edx
+	signed int v4; // eax
+	int v5;        // ecx
+	int v6;        // ebx
+
+	v1 = i;
+	v2 = nobjects;
+	object[v1]._oBreak = -1;
+	object[v1]._oSelFlag = 0;
+	v3 = 0;
+	v4 = 1;
+	object[v1]._oAnimFlag = 1;
+	object[v1]._oAnimFrame = 1;
+	object[v1]._oAnimDelay = 1;
+	object[v1]._oSolidFlag = TRUE;
+	object[v1]._oMissFlag = TRUE;
+	if (v2 <= 0)
+		goto LABEL_15;
+	do {
+		v5 = objectactive[v3];
+		v6 = object[v5]._otype;
+		if ((v6 == OBJ_CRUX1 || v6 == OBJ_CRUX2 || v6 == OBJ_CRUX3)
+		    && object[v1]._oVar8 == object[v5]._oVar8
+		    && object[v5]._oBreak != -1) {
+			v4 = 0;
+		}
+		++v3;
+	} while (v3 < v2);
+	if (v4) {
+	LABEL_15:
+		if (!deltaload)
+			PlaySfxLoc(IS_LEVER, object[v1]._ox, object[v1]._oy);
+		ObjChangeMap(object[v1]._oVar1, object[v1]._oVar2, object[v1]._oVar3, object[v1]._oVar4);
+	}
+}
+// 676190: using guessed type int deltaload;
+
+void __fastcall BreakBarrel(int pnum, int i, int dam, unsigned char forcebreak, int sendmsg)
+{
+	int v5;          // esi
+	BOOLEAN v6;      // zf
+	int v7;          // eax
+	int v8;          // edx
+	int v9;          // eax
+	int v10;         // eax
+	int v11;         // eax
+	char v12;        // al
+	char v13;        // al
+	int v14;         // edx
+	int v15;         // [esp-4h] [ebp-24h]
+	short param2;    // [esp+Ch] [ebp-14h]
+	int param1;      // [esp+10h] [ebp-10h]
+	int v18;         // [esp+14h] [ebp-Ch]
+	int *v19;        // [esp+18h] [ebp-8h]
+	int v20;         // [esp+1Ch] [ebp-4h]
+	int forcebreaka; // [esp+2Ch] [ebp+Ch]
+
+	param2 = i;
+	v5 = i;
+	param1 = pnum;
+	if (object[i]._oSelFlag) {
+		if (forcebreak) {
+			object[v5]._oVar1 = 0;
+		} else {
+			object[v5]._oVar1 -= dam;
+			if (pnum != myplr && object[v5]._oVar1 <= 0)
+				object[v5]._oVar1 = 1;
+		}
+		if (object[v5]._oVar1 <= 0) {
+			object[v5]._oBreak = -1;
+			v6 = deltaload == 0;
+			object[v5]._oVar1 = 0;
+			object[v5]._oAnimFlag = 1;
+			object[v5]._oAnimFrame = 1;
+			object[v5]._oAnimDelay = 1;
+			object[v5]._oSolidFlag = FALSE;
+			object[v5]._oMissFlag = TRUE;
+			object[v5]._oSelFlag = 0;
+			object[v5]._oPreFlag = 1;
+			if (v6) {
+				v8 = object[v5]._ox;
+				v15 = object[v5]._oy;
+				if (object[v5]._otype == OBJ_BARRELEX) {
+					PlaySfxLoc(IS_BARLFIRE, v8, v15);
+					v9 = object[v5]._oy;
+					v20 = v9 - 1;
+					if (v9 - 1 <= v9 + 1) {
+						do {
+							v10 = object[v5]._ox;
+							v18 = v10 - 1;
+							if (v10 - 1 <= v10 + 1) {
+								forcebreaka = 112 * (v10 - 1) + v20;
+								v19 = (int *)((char *)dMonster + 4 * forcebreaka);
+								do {
+									v11 = *v19;
+									if (*v19 > 0)
+										MonsterTrapHit(v11 - 1, 1, 4, 0, 1, 0);
+									v12 = dPlayer[0][forcebreaka];
+									if (v12 > 0)
+										PlayerMHit(v12 - 1, -1, 0, 8, 16, 1, 0, 0);
+									v13 = dObject[0][forcebreaka];
+									if (v13 > 0) {
+										v14 = v13 - 1;
+										if (object[v14]._otype == OBJ_BARRELEX && object[v14]._oBreak != -1)
+											BreakBarrel(param1, v14, dam, 1u, sendmsg);
+									}
+									++v18;
+									v19 += 112;
+									forcebreaka += 112;
+								} while (v18 <= object[v5]._ox + 1);
+							}
+							++v20;
+						} while (v20 <= object[v5]._oy + 1);
+					}
+				} else {
+					PlaySfxLoc(IS_BARREL, v8, v15);
+					SetRndSeed(object[v5]._oRndSeed);
+					if (object[v5]._oVar2 <= 1) {
+						if (object[v5]._oVar3)
+							CreateRndItem(object[v5]._ox, object[v5]._oy, 0, sendmsg, 0);
+						else
+							CreateRndUseful(param1, object[v5]._ox, object[v5]._oy, sendmsg);
+					}
+					if (object[v5]._oVar2 >= 8)
+						SpawnSkeleton(object[v5]._oVar4, object[v5]._ox, object[v5]._oy);
+				}
+				if (param1 == myplr)
+					NetSendCmdParam2(FALSE, CMD_BREAKOBJ, param1, param2);
+			} else {
+				v7 = object[v5]._oAnimLen;
+				object[v5]._oAnimCnt = 0;
+				object[v5]._oAnimFrame = v7;
+				object[v5]._oAnimDelay = 1000;
+			}
+		} else if (!deltaload) {
+			PlaySfxLoc(IS_IBOW, object[v5]._ox, object[v5]._oy);
+		}
+	}
+}
+// 676190: using guessed type int deltaload;
+
+void __fastcall BreakObject(int pnum, int oi)
+{
+	int v2; // ebx
+	int v3; // ebp
+	int v4; // esi
+	int v5; // edi
+	int v6; // ecx
+	int v7; // ecx
+	int v8; // eax
+
+	v2 = pnum;
+	v3 = oi;
+	if (pnum == -1) {
+		v7 = 10;
+	} else {
+		v4 = pnum;
+		v5 = plr[v2]._pIMinDam;
+		v6 = v5 + random(163, plr[v2]._pIMaxDam - v5 + 1);
+		v7 = plr[v4]._pIBonusDamMod + plr[v4]._pDamageMod + v6 * plr[v4]._pIBonusDam / 100 + v6;
+	}
+	v8 = object[v3]._otype;
+	if (v8 >= OBJ_CRUX1) {
+		if (v8 <= OBJ_CRUX3) {
+			BreakCrux(v3);
+		} else if (v8 > OBJ_WEAPRACK && v8 <= OBJ_BARRELEX) {
+			BreakBarrel(v2, v3, v7, 0, 1);
+		}
+	}
+}
+
+void __fastcall SyncBreakObj(int pnum, int oi)
+{
+	int v2; // eax
+
+	v2 = object[oi]._otype;
+	if (v2 >= OBJ_BARREL && v2 <= OBJ_BARRELEX)
+		BreakBarrel(pnum, oi, 0, 1u, 0);
+}
+
+void __fastcall SyncL1Doors(int i)
+{
+	int v1;     // ebx
+	int v2;     // eax
+	int v3;     // esi
+	int v4;     // edi
+	BOOLEAN v5; // zf
+
+	v1 = i;
+	v2 = i;
+	if (object[i]._oVar4) {
+		v3 = object[v2]._oy;
+		v4 = object[v2]._ox;
+		v5 = object[v2]._otype == 1;
+		object[v2]._oMissFlag = TRUE;
+		object[v2]._oSelFlag = 2;
+		if (v5) {
+			if (object[v2]._oVar1 == 214)
+				ObjSetMicro(v4, v3, 408);
+			else
+				ObjSetMicro(v4, v3, 393);
+			dArch[v4][v3] = 7;
+			objects_set_door_piece(v4 - 1, v3--);
+		} else {
+			ObjSetMicro(v4, v3, 395);
+			dArch[v4][v3] = 8;
+			objects_set_door_piece(v4--, v3 - 1);
+		}
+		DoorSet(v1, v4, v3);
+	} else {
+		object[v2]._oMissFlag = FALSE;
+	}
+}
+
+void __fastcall SyncCrux(int i)
+{
+	signed int v1; // ebx
+	int v2;        // edx
+	int v3;        // eax
+	int v4;        // esi
+
+	v1 = 1;
+	v2 = 0;
+	if (nobjects <= 0)
+		goto LABEL_13;
+	do {
+		v3 = objectactive[v2];
+		v4 = object[v3]._otype;
+		if ((v4 == OBJ_CRUX1 || v4 == OBJ_CRUX2 || v4 == OBJ_CRUX3)
+		    && object[i]._oVar8 == object[v3]._oVar8
+		    && object[v3]._oBreak != -1) {
+			v1 = 0;
+		}
+		++v2;
+	} while (v2 < nobjects);
+	if (v1)
+	LABEL_13:
+		ObjChangeMap(object[i]._oVar1, object[i]._oVar2, object[i]._oVar3, object[i]._oVar4);
+}
+
+void __fastcall SyncLever(int i)
+{
+	int v1; // ecx
+
+	v1 = i;
+	if (!object[v1]._oSelFlag)
+		ObjChangeMap(object[v1]._oVar1, object[v1]._oVar2, object[v1]._oVar3, object[v1]._oVar4);
+}
+
+void __fastcall SyncQSTLever(int i)
+{
+	int v1;  // esi
+	int v2;  // edx
+	int v3;  // ecx
+	int v4;  // ST04_4
+	char v5; // bl
+	int v6;  // ST00_4
+
+	v1 = i;
+	if (object[i]._oAnimFrame == object[i]._oVar6) {
+		ObjChangeMapResync(object[v1]._oVar1, object[v1]._oVar2, object[v1]._oVar3, object[v1]._oVar4);
+		if (object[v1]._otype == OBJ_BLINDBOOK) {
+			v2 = object[v1]._oVar2;
+			v3 = object[v1]._oVar1;
+			v4 = object[v1]._oVar4;
+			v5 = TransVal;
+			v6 = object[v1]._oVar3;
+			TransVal = 9;
+			DRLG_MRectTrans(v3, v2, v6, v4);
+			TransVal = v5;
+		}
+	}
+}
+// 5A5590: using guessed type char TransVal;
+
+void __fastcall SyncPedistal(int i)
+{
+	int v1;            // esi
+	unsigned char *v2; // esi
+
+	v1 = i;
+	if (object[i]._oVar6 == 1)
+		ObjChangeMapResync(setpc_x, setpc_y + 3, setpc_x + 2, setpc_y + 7);
+	if (object[v1]._oVar6 == 2) {
+		ObjChangeMapResync(setpc_x, setpc_y + 3, setpc_x + 2, setpc_y + 7);
+		ObjChangeMapResync(setpc_x + 6, setpc_y + 3, setpc_x + setpc_w, setpc_y + 7);
+	}
+	if (object[v1]._oVar6 == 3) {
+		ObjChangeMapResync(object[v1]._oVar1, object[v1]._oVar2, object[v1]._oVar3, object[v1]._oVar4);
+		v2 = LoadFileInMem("Levels\\L2Data\\Blood2.DUN", 0);
+		LoadMapObjs(v2, 2 * setpc_x, 2 * setpc_y);
+		mem_free_dbg(v2);
+	}
+}
+// 5CF334: using guessed type int setpc_w;
+
+void __fastcall SyncL2Doors(int i)
+{
+	int v1; // eax
+	int v2; // esi
+	int v3; // ecx
+	int v4; // edx
+	int v5; // eax
+
+	v1 = i;
+	v2 = object[i]._oVar4;
+	if (v2)
+		object[v1]._oMissFlag = TRUE;
+	else
+		object[v1]._oMissFlag = FALSE;
+	v3 = object[v1]._ox;
+	v4 = object[v1]._oy;
+	object[v1]._oSelFlag = 2;
+	v5 = object[v1]._otype;
+	if (v5 != OBJ_L2LDOOR)
+		goto LABEL_18;
+	if (!v2) {
+		ObjSetMicro(v3, v4, 538);
+		return;
+	}
+	if (v2 != 1 && v2 != 2) {
+	LABEL_18:
+		if (v5 == OBJ_L2RDOOR) {
+			if (v2) {
+				if (v2 == 1 || v2 == 2)
+					ObjSetMicro(v3, v4, 17);
+			} else {
+				ObjSetMicro(v3, v4, 540);
+			}
+		}
+	} else {
+		ObjSetMicro(v3, v4, 13);
+	}
+}
+
+void __fastcall SyncL3Doors(int i)
+{
+	int v1; // eax
+	int v2; // esi
+	int v3; // ecx
+	int v4; // edx
+	int v5; // ebx
+	int v6; // eax
+
+	v1 = i;
+	v2 = object[i]._otype;
+	v3 = object[i]._ox;
+	v4 = object[v1]._oy;
+	object[v1]._oMissFlag = TRUE;
+	object[v1]._oSelFlag = 2;
+	if (v2 != OBJ_L3LDOOR)
+		goto LABEL_15;
+	if (!object[v1]._oVar4) {
+		ObjSetMicro(v3, v4, 531);
+		return;
+	}
+	v5 = object[v1]._oVar4;
+	if (v5 != 1 && v5 != 2) {
+	LABEL_15:
+		if (v2 == OBJ_L3RDOOR) {
+			if (object[v1]._oVar4) {
+				v6 = object[v1]._oVar4;
+				if (v6 == 1 || v6 == 2)
+					ObjSetMicro(v3, v4, 541);
+			} else {
+				ObjSetMicro(v3, v4, 534);
+			}
+		}
+	} else {
+		ObjSetMicro(v3, v4, 538);
+	}
+}
+
+void __fastcall SyncObjectAnim(int o)
+{
+	int v1; // edx
+	int v2; // ebx
+	int v3; // esi
+
+	v1 = object[o]._otype;
+	v2 = ObjFileList[0];
+	v3 = 0;
+	while (v2 != (char)AllObjects[object[o]._otype].ofindex)
+		v2 = ObjFileList[v3++ + 1];
+	object[o]._oAnimData = pObjCels[v3];
+	if (v1 <= OBJ_BOOK2R) {
+		if (v1 != OBJ_BOOK2R) {
+			if (v1 > OBJ_L1LIGHT) {
+				if (v1 <= OBJ_L1RDOOR) {
+					SyncL1Doors(o);
+				} else {
+					if (v1 == OBJ_LEVER)
+						goto LABEL_30;
+					if (v1 > OBJ_SKSTICK5) {
+						if (v1 <= OBJ_CRUX3) {
+							SyncCrux(o);
+							return;
+						}
+						if (v1 == OBJ_BOOK2L || v1 == OBJ_SWITCHSKL)
+						LABEL_30:
+							SyncLever(o);
+					}
+				}
+			}
+			return;
+		}
+	LABEL_24:
+		SyncQSTLever(o);
+		return;
+	}
+	if (v1 >= OBJ_L2LDOOR) {
+		if (v1 <= OBJ_L2RDOOR) {
+			SyncL2Doors(o);
+			return;
+		}
+		if (v1 == OBJ_BLINDBOOK)
+			goto LABEL_24;
+		if (v1 == OBJ_PEDISTAL) {
+			SyncPedistal(o);
+			return;
+		}
+		if (v1 > OBJ_PEDISTAL) {
+			if (v1 <= OBJ_L3RDOOR) {
+				SyncL3Doors(o);
+				return;
+			}
+			if (v1 == OBJ_STEELTOME)
+				goto LABEL_24;
+		}
+	}
+}
+
+void __fastcall GetObjectStr(int i)
+{
+	int v1; // edi
+
+	v1 = i;
+	switch (object[i]._otype) {
+	case OBJ_L1LDOOR:
+	case OBJ_L1RDOOR:
+	case OBJ_L2LDOOR:
+	case OBJ_L2RDOOR:
+	case OBJ_L3LDOOR:
+	case OBJ_L3RDOOR:
+		if (object[v1]._oVar4 == 1)
+			strcpy(infostr, "Open Door");
+		if (!object[v1]._oVar4)
+			strcpy(infostr, "Closed Door");
+		if (object[v1]._oVar4 == 2)
+			strcpy(infostr, "Blocked Door");
+		break;
+	case OBJ_LEVER:
+	case OBJ_FLAMELVR:
+		strcpy(infostr, "Lever");
+		break;
+	case OBJ_CHEST1:
+	case OBJ_TCHEST1:
+		strcpy(infostr, "Small Chest");
+		break;
+	case OBJ_CHEST2:
+	case OBJ_TCHEST2:
+		strcpy(infostr, "Chest");
+		break;
+	case OBJ_CHEST3:
+	case OBJ_TCHEST3:
+	case OBJ_SIGNCHEST:
+		strcpy(infostr, "Large Chest");
+		break;
+	case OBJ_CRUX1:
+	case OBJ_CRUX2:
+	case OBJ_CRUX3:
+		strcpy(infostr, "Crucified Skeleton");
+		break;
+	case OBJ_BOOK2L:
+		if (setlevel) {
+			if (setlvlnum == SL_BONECHAMB) {
+				strcpy(infostr, "Ancient Tome");
+			} else if (setlvlnum == SL_VILEBETRAYER) {
+				strcpy(infostr, "Book of Vileness");
+			}
+		}
+		break;
+	case OBJ_SWITCHSKL:
+		strcpy(infostr, "Skull Lever");
+		break;
+	case OBJ_BOOK2R:
+		strcpy(infostr, "Mythical Book");
+		break;
+	case OBJ_SARC:
+		strcpy(infostr, "Sarcophagus");
+		break;
+	case OBJ_BOOKSHELF:
+		strcpy(infostr, "Bookshelf");
+		break;
+	case OBJ_BARREL:
+	case OBJ_BARRELEX:
+		strcpy(infostr, "Barrel");
+		break;
+	case OBJ_SHRINEL:
+	case OBJ_SHRINER:
+		sprintf(tempstr, "%s Shrine", shrinestrs[object[v1]._oVar1]);
+		strcpy(infostr, tempstr);
+		break;
+	case OBJ_SKELBOOK:
+		strcpy(infostr, "Skeleton Tome");
+		break;
+	case OBJ_BOOKCASEL:
+	case OBJ_BOOKCASER:
+		strcpy(infostr, "Bookcase");
+		break;
+	case OBJ_BOOKSTAND:
+		strcpy(infostr, "Library Book");
+		break;
+	case OBJ_BLOODFTN:
+		strcpy(infostr, "Blood Fountain");
+		break;
+	case OBJ_DECAP:
+		strcpy(infostr, "Decapitated Body");
+		break;
+	case OBJ_BLINDBOOK:
+		strcpy(infostr, "Book of the Blind");
+		break;
+	case OBJ_BLOODBOOK:
+		strcpy(infostr, "Book of Blood");
+		break;
+	case OBJ_PEDISTAL:
+		strcpy(infostr, "Pedestal of Blood");
+		break;
+	case OBJ_PURIFYINGFTN:
+		strcpy(infostr, "Purifying Spring");
+		break;
+	case OBJ_ARMORSTAND:
+	case OBJ_WARARMOR:
+		strcpy(infostr, "Armor");
+		break;
+	case OBJ_GOATSHRINE:
+		strcpy(infostr, "Goat Shrine");
+		break;
+	case OBJ_CAULDRON:
+		strcpy(infostr, "Cauldron");
+		break;
+	case OBJ_MURKYFTN:
+		strcpy(infostr, "Murky Pool");
+		break;
+	case OBJ_TEARFTN:
+		strcpy(infostr, "Fountain of Tears");
+		break;
+	case OBJ_STORYBOOK:
+		strcpy(infostr, StoryBookName[object[v1]._oVar3]);
+		break;
+	case OBJ_STEELTOME:
+		strcpy(infostr, "Steel Tome");
+		break;
+	case OBJ_WARWEAP:
+	case OBJ_WEAPONRACK:
+		strcpy(infostr, "Weapon Rack");
+		break;
+	case OBJ_MUSHPATCH:
+		strcpy(infostr, "Mushroom Patch");
+		break;
+	case OBJ_LAZSTAND:
+		strcpy(infostr, "Vile Stand");
+		break;
+	case OBJ_SLAINHERO:
+		strcpy(infostr, "Slain Hero");
+		break;
+	default:
+		break;
+	}
+	if (plr[myplr]._pClass == PC_ROGUE) {
+		if (object[v1]._oTrapFlag) {
+			sprintf(tempstr, "Trapped %s", infostr);
+			strcpy(infostr, tempstr);
+			infoclr = COL_RED;
+		}
+	}
+}
+// 4B883C: using guessed type int infoclr;
+// 5CF31D: using guessed type char setlevel;