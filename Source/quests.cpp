--- conflicted
+++ resolved
@@ -1,1139 +1,1132 @@
-//HEADER_GOES_HERE
-
-#include "../types.h"
-
-#ifndef NO_GLOBALS
-int qtopline; // idb
-int questlog; // weak
-void *pQLogCel;
-QuestStruct quests[MAXQUESTS];
-int qline; // weak
-int qlist[MAXQUESTS];
-int numqlines;  // weak
-int WaterDone;  // idb
-int ReturnLvlY; // idb
-int ReturnLvlX; // idb
-int ReturnLvlT; // idb
-<<<<<<< HEAD
-int ALLQUESTS; // idb
-int ReturnLvl; // idb
-#endif
-=======
-int ALLQUESTS;  // idb
-int ReturnLvl;  // idb
->>>>>>> 5541df1f
-
-QuestData questlist[MAXQUESTS] = {
-	// clang-format off
-	// _qdlvl, _qdmultlvl, _qlvlt,          _qdtype,   _qdrnd, _qslvl, _qflags, _qdmsg,         _qlstr
-	{       5,         -1, DTYPE_NONE,      QTYPE_INFRA,  100,      0,       0, QUEST_INFRA5,   "The Magic Rock"           },
-	{       9,         -1, DTYPE_NONE,      QTYPE_BLKM,   100,      0,       0, QUEST_MUSH8,    "Black Mushroom"           },
-	{       4,         -1, DTYPE_NONE,      QTYPE_GARB,   100,      0,       0, QUEST_GARBUD1,  "Gharbad The Weak"         },
-	{       8,         -1, DTYPE_NONE,      QTYPE_ZHAR,   100,      0,       0, QUEST_ZHAR1,    "Zhar the Mad"             },
-	{      14,         -1, DTYPE_NONE,      QTYPE_VEIL,   100,      0,       0, QUEST_VEIL9,    "Lachdanan"                },
-	{      15,         -1, DTYPE_NONE,      QTYPE_MOD,    100,      0,       1, QUEST_VILE3,    "Diablo"                   },
-	{       2,          2, DTYPE_NONE,      QTYPE_BUTCH,  100,      0,       1, QUEST_BUTCH9,   "The Butcher"              },
-	{       4,         -1, DTYPE_NONE,      QTYPE_BOL,    100,      0,       0, QUEST_BANNER2,  "Ogden's Sign"             },
-	{       7,         -1, DTYPE_NONE,      QTYPE_BLIND,  100,      0,       0, QUEST_BLINDING, "Halls of the Blind"       },
-	{       5,         -1, DTYPE_NONE,      QTYPE_BLOOD,  100,      0,       0, QUEST_BLOODY,   "Valor"                    },
-	{      10,         -1, DTYPE_NONE,      QTYPE_ANVIL,  100,      0,       0, QUEST_ANVIL5,   "Anvil of Fury"            },
-	{      13,         -1, DTYPE_NONE,      QTYPE_WARLRD, 100,      0,       0, QUEST_BLOODWAR, "Warlord of Blood"         },
-	{       3,          3, DTYPE_CATHEDRAL, QTYPE_KING,   100,      1,       1, QUEST_KING2,    "The Curse of King Leoric" },
-	{       2,         -1, DTYPE_CAVES,     QTYPE_PW,     100,      4,       0, QUEST_POISON3,  "Poisoned Water Supply"    },
-	{       6,         -1, DTYPE_CATACOMBS, QTYPE_BONE,   100,      2,       0, QUEST_BONER,    "The Chamber of Bone"      },
-	{      15,         15, DTYPE_CATHEDRAL, QTYPE_VB,     100,      5,       1, QUEST_VILE1,    "Archbishop Lazarus"       }
-	// clang-format on
-};
-char questxoff[7] = { 0, -1, 0, -1, -2, -1, -2 };
-char questyoff[7] = { 0, 0, -1, -1, -1, -2, -2 };
-char *questtrigstr[5] = {
-	"King Leoric's Tomb",
-	"The Chamber of Bone",
-	"Maze",
-	"A Dark Passage",
-	"Unholy Altar"
-};
-int QuestGroup1[3] = { QTYPE_BUTCH, QTYPE_BOL, QTYPE_GARB };
-int QuestGroup2[3] = { QTYPE_BLIND, QTYPE_INFRA, QTYPE_BLOOD };
-int QuestGroup3[3] = { QTYPE_BLKM, QTYPE_ZHAR, QTYPE_ANVIL };
-int QuestGroup4[2] = { QTYPE_VEIL, QTYPE_WARLRD };
-
-void __cdecl InitQuests()
-{
-	char v0;           // dl
-	unsigned char *v1; // esi
-	unsigned char *v2; // eax
-	unsigned char *v3; // ecx
-	int *v4;           // eax
-	int v5;            // ebp
-	unsigned int v6;   // edi
-	//int v7; // eax
-	unsigned char v8; // al
-	unsigned char v9; // al
-	char v10;         // al
-	int v13;          // eax
-	int v15;          // eax
-	int v17;          // eax
-	int v19;          // eax
-	char v20;         // [esp+8h] [ebp-4h]
-
-	v0 = gbMaxPlayers;
-	v1 = &quests[0]._qactive;
-	if (gbMaxPlayers == 1) {
-		v2 = &quests[0]._qactive;
-		do {
-			*v2 = 0;
-			v2 += 24;
-		} while ((signed int)v2 < (signed int)&quests[MAXQUESTS]._qactive);
-	} else {
-		v3 = &quests[0]._qactive;
-		v4 = &questlist[0]._qflags;
-		do {
-			if (!(*(_BYTE *)v4 & 1))
-				*v3 = 0;
-			v4 += 5;
-			v3 += 24;
-		} while ((signed int)v4 < (signed int)&questlist[MAXQUESTS]._qflags);
-	}
-	v5 = 0;
-	questlog = 0;
-	ALLQUESTS = 1;
-	WaterDone = 0;
-	v20 = 0;
-	v6 = 0;
-	do {
-		if ((unsigned char)v0 <= 1u || questlist[v6]._qflags & 1) {
-			*(v1 - 1) = questlist[v6]._qdtype;
-			if ((unsigned char)v0 <= 1u) {
-				v8 = questlist[v6]._qdlvl;
-				*v1 = 1;
-				*(v1 - 2) = v8;
-				v1[13] = 0;
-				*(_DWORD *)(v1 + 18) = 0;
-			} else {
-				*(v1 - 2) = questlist[v6]._qdmultlvl;
-				//_LOBYTE(v7) = delta_quest_inited(v5);
-				if (!delta_quest_inited(v5)) {
-					*v1 = 1;
-					v1[13] = 0;
-					*(_DWORD *)(v1 + 18) = 0;
-				}
-				v0 = gbMaxPlayers;
-				++v5;
-			}
-			v9 = questlist[v6]._qslvl;
-			*(_DWORD *)(v1 + 2) = 0;
-			v1[10] = v9;
-			v1[11] = v20;
-			v1[1] = questlist[v6]._qlvlt;
-			v10 = questlist[v6]._qdmsg;
-			*(_DWORD *)(v1 + 6) = 0;
-			v1[14] = 0;
-			v1[12] = v10;
-		}
-		++v20;
-		++v6;
-		v1 += 24;
-	} while (v6 < MAXQUESTS);
-	if (v0 == 1) {
-		SetRndSeed(glSeedTbl[15]);
-		if (random(0, 2))
-			quests[QTYPE_PW]._qactive = 0;
-		else
-			quests[QTYPE_KING]._qactive = 0;
-		v13 = random(0, 3);
-		quests[QuestGroup1[v13]]._qactive = 0;
-		v15 = random(0, 3);
-		quests[QuestGroup2[v15]]._qactive = 0;
-		v17 = random(0, 3);
-		quests[QuestGroup3[v17]]._qactive = 0;
-		v19 = random(0, 2);
-		v0 = gbMaxPlayers;
-		quests[QuestGroup4[v19]]._qactive = 0;
-	}
-#ifdef _DEBUG
-	if (questdebug != -1)
-		quests[questdebug]._qactive = 2;
-#endif
-	if (!quests[QTYPE_KING]._qactive)
-		quests[QTYPE_KING]._qvar2 = 2;
-	if (!quests[QTYPE_INFRA]._qactive)
-		quests[QTYPE_INFRA]._qvar2 = 2;
-	quests[QTYPE_BOL]._qvar1 = 1;
-	if (v0 != 1)
-		quests[QTYPE_VB]._qvar1 = 2;
-}
-// 679660: using guessed type char gbMaxPlayers;
-// 69BD04: using guessed type int questlog;
-// 69BE90: using guessed type int qline;
-
-void __cdecl CheckQuests()
-{
-	//int v0; // eax
-	unsigned char *v1; // esi
-	unsigned char v2;  // cl
-
-	//_LOBYTE(v0) = QuestStatus(QTYPE_VB);
-	if (QuestStatus(QTYPE_VB)) {
-		if (gbMaxPlayers == 1)
-			goto LABEL_6;
-		if (quests[QTYPE_VB]._qvar1 == 2) {
-			AddObject(OBJ_ALTBOY, 2 * setpc_x + 20, 2 * setpc_y + 22);
-			quests[QTYPE_VB]._qvar1 = 3;
-			NetSendCmdQuest(TRUE, 0xFu);
-		}
-	}
-	if (gbMaxPlayers != 1)
-		return;
-LABEL_6:
-	if (currlevel == quests[QTYPE_VB]._qlevel && !setlevel && quests[QTYPE_VB]._qvar1 >= 2u) {
-		if (quests[QTYPE_VB]._qactive != 2 && quests[QTYPE_VB]._qactive != 3)
-			goto LABEL_29;
-		if (!quests[QTYPE_VB]._qvar2 || quests[QTYPE_VB]._qvar2 == 2) {
-			quests[QTYPE_VB]._qtx = 2 * quests[QTYPE_VB]._qtx + 16;
-			quests[QTYPE_VB]._qty = 2 * quests[QTYPE_VB]._qty + 16;
-			AddMissile(quests[QTYPE_VB]._qtx, quests[QTYPE_VB]._qty, quests[QTYPE_VB]._qtx, quests[QTYPE_VB]._qty, 0, MIS_RPORTAL, 0, myplr, 0, 0);
-			quests[QTYPE_VB]._qvar2 = 1;
-			if (quests[QTYPE_VB]._qactive == 2)
-				quests[QTYPE_VB]._qvar1 = 3;
-		}
-	}
-	if (quests[QTYPE_VB]._qactive == 3) {
-		if (!setlevel)
-			goto LABEL_29;
-		if (setlvlnum == SL_VILEBETRAYER && quests[QTYPE_VB]._qvar2 == 4) {
-			AddMissile(35, 32, 35, 32, 0, MIS_RPORTAL, 0, myplr, 0, 0);
-			quests[QTYPE_VB]._qvar2 = 3;
-		}
-	}
-	if (setlevel) {
-		if (setlvlnum == quests[QTYPE_PW]._qslvl
-		    && quests[QTYPE_PW]._qactive != 1
-		    && leveltype == quests[QTYPE_PW]._qlvltype
-		    && nummonsters == 4
-		    && quests[QTYPE_PW]._qactive != 3) {
-			quests[QTYPE_PW]._qactive = 3;
-			PlaySfxLoc(IS_QUESTDN, plr[myplr].WorldX, plr[myplr].WorldY);
-			LoadPalette("Levels\\L3Data\\L3pwater.pal");
-			WaterDone = 32;
-		}
-		if (WaterDone > 0) {
-			palette_update_quest_palette(WaterDone);
-			--WaterDone;
-		}
-		return;
-	}
-LABEL_29:
-	if (plr[myplr]._pmode == PM_STAND) {
-		v1 = &quests[0]._qactive;
-		do {
-			if (currlevel == *(v1 - 2)) {
-				v2 = v1[10];
-				if (v2) {
-					if (*v1 && plr[myplr].WorldX == *(_DWORD *)(v1 + 2) && plr[myplr].WorldY == *(_DWORD *)(v1 + 6)) {
-						if (v1[1] != -1)
-							setlvltype = v1[1];
-						StartNewLvl(myplr, WM_DIABSETLVL, v2);
-					}
-				}
-			}
-			v1 += 24;
-		} while ((signed int)v1 < (signed int)&quests[MAXQUESTS]._qactive);
-	}
-}
-// 5BB1ED: using guessed type char leveltype;
-// 5CF31C: using guessed type char setlvltype;
-// 5CF31D: using guessed type char setlevel;
-// 679660: using guessed type char gbMaxPlayers;
-// 69BE90: using guessed type int qline;
-
-BOOLEAN __cdecl ForceQuests()
-{
-	QuestStruct *v0; // eax
-	int v1;          // esi
-	int v2;          // edi
-	int v3;          // edx
-
-	if (gbMaxPlayers != 1)
-		return 0;
-	v0 = (QuestStruct *)((char *)quests + 12);
-	while (v0 == (QuestStruct *)&quests[15]._qslvl || currlevel != v0[-1]._qslvl || !v0->_qlevel) {
-	LABEL_10:
-		++v0;
-		if ((signed int)v0 >= (signed int)&quests[MAXQUESTS]._qslvl) /* fix */
-			return 0;
-	}
-	v1 = *(_DWORD *)&v0[-1]._qvar2;
-	v2 = v0[-1]._qlog;
-	v3 = 0;
-	while (v1 + questxoff[v3] != cursmx || v2 + questyoff[v3] != cursmy) {
-		if (++v3 >= 7)
-			goto LABEL_10;
-	}
-	sprintf(infostr, "To %s", questtrigstr[(unsigned char)quests[(unsigned char)v0->_qtype]._qslvl - 1]);
-	cursmx = v1;
-	cursmy = v2;
-	return 1;
-}
-// 679660: using guessed type char gbMaxPlayers;
-
-BOOL __fastcall QuestStatus(int i)
-{
-	BOOL result; // al
-
-	if (setlevel
-	    || currlevel != quests[i]._qlevel
-	    || !quests[i]._qactive
-	    || (result = 1, gbMaxPlayers != 1) && !(questlist[i]._qflags & 1)) {
-		result = FALSE;
-	}
-	return result;
-}
-// 5CF31D: using guessed type char setlevel;
-// 679660: using guessed type char gbMaxPlayers;
-
-void __fastcall CheckQuestKill(int m, BOOL sendmsg)
-{
-	int v2;           // ecx
-	char v3;          // al
-	unsigned char v5; // dl
-	char *v7;         // ecx
-	int v10;          // edi
-	int(*v11)[112];   // esi
-	signed int v12;   // ecx
-	int *v13;         // eax
-	int(*v14)[112];   // ebx
-
-	v2 = m;
-	v3 = monster[v2].MType->mtype;
-	if (v3 == MT_SKING) {
-		quests[QTYPE_KING]._qactive = 3;
-		sfxdelay = 30;
-		if (plr[myplr]._pClass == PC_WARRIOR) {
-			sfxdnum = PS_WARR82;
-		} else if (plr[myplr]._pClass == PC_ROGUE) {
-			sfxdnum = PS_ROGUE82;
-		} else if (plr[myplr]._pClass == PC_SORCERER) {
-			sfxdnum = PS_MAGE82;
-		}
-
-		if (sendmsg) {
-			v5 = 12;
-		LABEL_10:
-			NetSendCmdQuest(TRUE, v5);
-			return;
-		}
-	} else {
-		if (v3 != MT_CLEAVER) {
-			v7 = monster[v2].mName;
-			if (v7 == UniqMonst[0].mName) {
-				quests[QTYPE_GARB]._qactive = 3;
-				sfxdelay = 30;
-				if (plr[myplr]._pClass == PC_WARRIOR) {
-					sfxdnum = PS_WARR61;
-				} else if (plr[myplr]._pClass == PC_ROGUE) {
-					sfxdnum = PS_ROGUE61;
-				} else if (plr[myplr]._pClass == PC_SORCERER) {
-					sfxdnum = PS_MAGE61;
-				}
-				return;
-			}
-			if (v7 == UniqMonst[2].mName) {
-				quests[QTYPE_ZHAR]._qactive = 3;
-				sfxdelay = 30;
-				if (plr[myplr]._pClass == PC_WARRIOR) {
-					sfxdnum = PS_WARR62;
-				} else if (plr[myplr]._pClass == PC_ROGUE) {
-					sfxdnum = PS_ROGUE62;
-				} else if (plr[myplr]._pClass == PC_SORCERER) {
-					sfxdnum = PS_MAGE62;
-				}
-				return;
-			}
-			if (v7 == UniqMonst[4].mName) {
-				if (gbMaxPlayers != 1) {
-					quests[QTYPE_VB]._qactive = 3;
-					quests[QTYPE_VB]._qvar1 = 7;
-					sfxdelay = 30;
-					quests[QTYPE_MOD]._qactive = 2;
-					v10 = 0;
-					v11 = dPiece;
-					do {
-						v12 = 0;
-						v13 = &trigs[trigflag[4]]._ty;
-						v14 = v11;
-						do {
-							if ((*v14)[0] == 370) {
-								++trigflag[4];
-								*(v13 - 1) = v12;
-								*v13 = v10;
-								v13[1] = 1026;
-								v13 += 4;
-							}
-							++v12;
-							++v14;
-						} while (v12 < 112);
-						v11 = (int(*)[112])((char *)v11 + 4);
-						++v10;
-					} while ((signed int)v11 < (signed int)dPiece[1]);
-					if (plr[myplr]._pClass == PC_WARRIOR) {
-						sfxdnum = PS_WARR83;
-					} else if (plr[myplr]._pClass == PC_ROGUE) {
-						sfxdnum = PS_ROGUE83;
-					} else if (plr[myplr]._pClass == PC_SORCERER) {
-						sfxdnum = PS_MAGE83;
-					}
-					if (sendmsg) {
-						NetSendCmdQuest(TRUE, 0xFu);
-						v5 = 5;
-						goto LABEL_10;
-					}
-					return;
-				}
-				if (v7 == UniqMonst[4].mName && gbMaxPlayers == 1) {
-					quests[QTYPE_VB]._qactive = 3;
-					sfxdelay = 30;
-					InitVPTriggers();
-					quests[QTYPE_VB]._qvar1 = 7;
-					quests[QTYPE_VB]._qvar2 = 4;
-					quests[QTYPE_MOD]._qactive = 2;
-					AddMissile(35, 32, 35, 32, 0, MIS_RPORTAL, 0, myplr, 0, 0);
-					if (plr[myplr]._pClass == PC_WARRIOR) {
-						sfxdnum = PS_WARR83;
-					} else if (plr[myplr]._pClass == PC_ROGUE) {
-						sfxdnum = PS_ROGUE83;
-					} else if (plr[myplr]._pClass == PC_SORCERER) {
-						sfxdnum = PS_MAGE83;
-					}
-					return;
-				}
-			}
-			if (v7 == UniqMonst[8].mName) {
-				quests[QTYPE_WARLRD]._qactive = 3;
-				sfxdelay = 30;
-				if (plr[myplr]._pClass == PC_WARRIOR) {
-					sfxdnum = PS_WARR94;
-				} else if (plr[myplr]._pClass == PC_ROGUE) {
-					sfxdnum = PS_ROGUE94;
-				} else if (plr[myplr]._pClass == PC_SORCERER) {
-					sfxdnum = PS_MAGE94;
-				}
-			}
-			return;
-		}
-		quests[QTYPE_BUTCH]._qactive = 3;
-		sfxdelay = 30;
-		if (plr[myplr]._pClass == PC_WARRIOR) {
-			sfxdnum = PS_WARR80;
-		} else if (plr[myplr]._pClass == PC_ROGUE) {
-			sfxdnum = PS_ROGUE80;
-		} else if (plr[myplr]._pClass == PC_SORCERER) {
-			sfxdnum = PS_MAGE80;
-		}
-		if (sendmsg) {
-			v5 = 6;
-			goto LABEL_10;
-		}
-	}
-}
-// 52A554: using guessed type int sfxdelay;
-// 679660: using guessed type char gbMaxPlayers;
-
-void __cdecl DrawButcher()
-{
-	DRLG_RectTrans(2 * setpc_x + 19, 2 * setpc_y + 19, 2 * setpc_x + 26, 2 * setpc_y + 26);
-}
-
-void __fastcall DrawSkelKing(int q, int x, int y)
-{
-	int v3; // eax
-
-	v3 = q;
-	quests[v3]._qtx = 2 * x + 28;
-	quests[v3]._qty = 2 * y + 23;
-}
-
-void __fastcall DrawWarLord(int x, int y)
-{
-	int v2;             // esi
-	int v3;             // edi
-	unsigned char *v4;  // eax
-	int v5;             // ebx
-	int v6;             // edx
-	int v7;             // edx
-	char *v8;           // eax
-	int v9;             // ecx
-	char *v10;          // esi
-	char v11;           // bl
-	unsigned char *ptr; // [esp+Ch] [ebp-Ch]
-	int v13;            // [esp+10h] [ebp-8h]
-	int v14;            // [esp+14h] [ebp-4h]
-
-	v2 = y;
-	v3 = x;
-	v4 = LoadFileInMem("Levels\\L4Data\\Warlord2.DUN", 0);
-	v5 = *v4;
-	ptr = v4;
-	v4 += 2;
-	v14 = v2;
-	v6 = *v4;
-	setpc_h = v6;
-	v7 = v2 + v6;
-	v8 = (char *)(v4 + 2);
-	setpc_w = v5;
-	setpc_x = v3;
-	setpc_y = v2;
-	if (v2 < v7) {
-		v13 = v3 + v5;
-		do {
-			if (v3 < v13) {
-				v9 = v13 - v3;
-				v10 = &dungeon[v3][v14];
-				do {
-					v11 = *v8;
-					if (!*v8)
-						v11 = 6;
-					*v10 = v11;
-					v8 += 2;
-					v10 += 40;
-					--v9;
-				} while (v9);
-			}
-			++v14;
-		} while (v14 < v7);
-	}
-	mem_free_dbg(ptr);
-}
-// 5CF330: using guessed type int setpc_h;
-// 5CF334: using guessed type int setpc_w;
-
-void __fastcall DrawSChamber(int q, int x, int y)
-{
-	int v3;             // esi
-	unsigned char *v4;  // eax
-	int v5;             // edi
-	int v6;             // ebx
-	int v7;             // eax
-	char *v8;           // ecx
-	int v9;             // eax
-	char *v10;          // edx
-	char v11;           // bl
-	int v12;            // edx
-	unsigned char *ptr; // [esp+Ch] [ebp-10h]
-	int v14;            // [esp+10h] [ebp-Ch]
-	int v15;            // [esp+14h] [ebp-8h]
-	int v16;            // [esp+18h] [ebp-4h]
-
-	v3 = x;
-	v14 = q;
-	v4 = LoadFileInMem("Levels\\L2Data\\Bonestr1.DUN", 0);
-	v5 = y;
-	ptr = v4;
-	v6 = y;
-	v7 = *v4;
-	setpc_h = ptr[2];
-	v8 = (char *)(ptr + 4);
-	setpc_w = v7;
-	setpc_x = v3;
-	setpc_y = y;
-	v15 = y + setpc_h;
-	if (y < y + setpc_h) {
-		v16 = v3 + v7;
-		do {
-			if (v3 < v16) {
-				v9 = v16 - v3;
-				v10 = &dungeon[v3][v6];
-				do {
-					v11 = *v8;
-					if (!*v8)
-						v11 = 3;
-					*v10 = v11;
-					v8 += 2;
-					v10 += 40;
-					--v9;
-				} while (v9);
-			}
-			v6 = y++ + 1;
-		} while (y < v15);
-	}
-	v12 = v14;
-	quests[v12]._qtx = 2 * v3 + 22;
-	quests[v12]._qty = 2 * v5 + 23;
-	mem_free_dbg(ptr);
-}
-// 5CF330: using guessed type int setpc_h;
-// 5CF334: using guessed type int setpc_w;
-
-void __fastcall DrawLTBanner(int x, int y)
-{
-	int v2;             // ebx
-	int v3;             // esi
-	unsigned char *v4;  // eax
-	unsigned char *v5;  // ecx
-	int v6;             // edi
-	int v7;             // edx
-	int v8;             // eax
-	char *v9;           // edx
-	char *v10;          // ecx
-	unsigned char *ptr; // [esp+Ch] [ebp-10h]
-	int v12;            // [esp+10h] [ebp-Ch]
-	int v13;            // [esp+14h] [ebp-8h]
-	int v14;            // [esp+18h] [ebp-4h]
-
-	v2 = y;
-	v3 = x;
-	v12 = y;
-	v4 = LoadFileInMem("Levels\\L1Data\\Banner1.DUN", 0);
-	v5 = v4;
-	v14 = 0;
-	ptr = v4;
-	v6 = *v4;
-	v7 = (int)(v4 + 2);
-	v8 = v4[2];
-	setpc_w = v6;
-	v9 = (char *)(v7 + 2);
-	setpc_h = v8;
-	setpc_x = v3;
-	setpc_y = v2;
-	if (v8 > 0) {
-		do {
-			if (v6 > 0) {
-				v13 = v6;
-				v10 = &pdungeon[v3][v14 + v12];
-				do {
-					if (*v9)
-						*v10 = *v9;
-					v10 += 40;
-					v9 += 2;
-					--v13;
-				} while (v13);
-				v5 = ptr;
-			}
-			++v14;
-		} while (v14 < v8);
-	}
-	mem_free_dbg(v5);
-}
-// 5CF330: using guessed type int setpc_h;
-// 5CF334: using guessed type int setpc_w;
-
-void __fastcall DrawBlind(int x, int y)
-{
-	int v2;             // ebx
-	int v3;             // esi
-	unsigned char *v4;  // eax
-	unsigned char *v5;  // ecx
-	int v6;             // edi
-	int v7;             // edx
-	int v8;             // eax
-	char *v9;           // edx
-	char *v10;          // ecx
-	unsigned char *ptr; // [esp+Ch] [ebp-10h]
-	int v12;            // [esp+10h] [ebp-Ch]
-	int v13;            // [esp+14h] [ebp-8h]
-	int v14;            // [esp+18h] [ebp-4h]
-
-	v2 = y;
-	v3 = x;
-	v12 = y;
-	v4 = LoadFileInMem("Levels\\L2Data\\Blind1.DUN", 0);
-	v5 = v4;
-	v14 = 0;
-	ptr = v4;
-	v6 = *v4;
-	v7 = (int)(v4 + 2);
-	v8 = v4[2];
-	setpc_x = v3;
-	v9 = (char *)(v7 + 2);
-	setpc_y = v2;
-	setpc_w = v6;
-	setpc_h = v8;
-	if (v8 > 0) {
-		do {
-			if (v6 > 0) {
-				v13 = v6;
-				v10 = &pdungeon[v3][v14 + v12];
-				do {
-					if (*v9)
-						*v10 = *v9;
-					v10 += 40;
-					v9 += 2;
-					--v13;
-				} while (v13);
-				v5 = ptr;
-			}
-			++v14;
-		} while (v14 < v8);
-	}
-	mem_free_dbg(v5);
-}
-// 5CF330: using guessed type int setpc_h;
-// 5CF334: using guessed type int setpc_w;
-
-void __fastcall DrawBlood(int x, int y)
-{
-	int v2;             // ebx
-	int v3;             // esi
-	unsigned char *v4;  // eax
-	unsigned char *v5;  // ecx
-	int v6;             // edi
-	int v7;             // edx
-	int v8;             // eax
-	char *v9;           // edx
-	char *v10;          // ecx
-	unsigned char *ptr; // [esp+Ch] [ebp-10h]
-	int v12;            // [esp+10h] [ebp-Ch]
-	int v13;            // [esp+14h] [ebp-8h]
-	int v14;            // [esp+18h] [ebp-4h]
-
-	v2 = y;
-	v3 = x;
-	v12 = y;
-	v4 = LoadFileInMem("Levels\\L2Data\\Blood2.DUN", 0);
-	v5 = v4;
-	v14 = 0;
-	ptr = v4;
-	v6 = *v4;
-	v7 = (int)(v4 + 2);
-	v8 = v4[2];
-	setpc_x = v3;
-	v9 = (char *)(v7 + 2);
-	setpc_y = v2;
-	setpc_w = v6;
-	setpc_h = v8;
-	if (v8 > 0) {
-		do {
-			if (v6 > 0) {
-				v13 = v6;
-				v10 = &dungeon[v3][v14 + v12];
-				do {
-					if (*v9)
-						*v10 = *v9;
-					v10 += 40;
-					v9 += 2;
-					--v13;
-				} while (v13);
-				v5 = ptr;
-			}
-			++v14;
-		} while (v14 < v8);
-	}
-	mem_free_dbg(v5);
-}
-// 5CF330: using guessed type int setpc_h;
-// 5CF334: using guessed type int setpc_w;
-
-void __fastcall DRLG_CheckQuests(int x, int y)
-{
-	int v2;            // esi
-	int v3;            // edi
-	int v4;            // ebx
-	unsigned char *v5; // ebp
-	//int v6; // eax
-
-	v2 = y;
-	v3 = x;
-	v4 = 0;
-	v5 = &quests[0]._qtype;
-	do {
-		//_LOBYTE(v6) = QuestStatus(v4);
-		if (QuestStatus(v4)) {
-			switch (*v5) {
-			case QTYPE_BUTCH:
-				DrawButcher();
-				break;
-			case QTYPE_BOL:
-				DrawLTBanner(v3, v2);
-				break;
-			case QTYPE_BLIND:
-				DrawBlind(v3, v2);
-				break;
-			case QTYPE_BLOOD:
-				DrawBlood(v3, v2);
-				break;
-			case QTYPE_WARLRD:
-				DrawWarLord(v3, v2);
-				break;
-			case QTYPE_KING:
-				DrawSkelKing(v4, v3, v2);
-				break;
-			case QTYPE_BONE:
-				DrawSChamber(v4, v3, v2);
-				break;
-			}
-		}
-		v5 += 24;
-		++v4;
-	} while ((signed int)v5 < (signed int)&quests[MAXQUESTS]._qtype);
-}
-// 69BE90: using guessed type int qline;
-
-void __cdecl SetReturnLvlPos()
-{
-	int v0; // eax
-
-	switch (setlvlnum) {
-	case SL_SKELKING:
-		ReturnLvlX = quests[QTYPE_KING]._qtx + 1;
-		ReturnLvlY = quests[QTYPE_KING]._qty;
-		v0 = (unsigned char)quests[QTYPE_KING]._qlevel;
-		goto LABEL_9;
-	case SL_BONECHAMB:
-		ReturnLvlT = 2;
-		ReturnLvlX = quests[QTYPE_BONE]._qtx + 1;
-		ReturnLvlY = quests[QTYPE_BONE]._qty;
-		v0 = (unsigned char)quests[QTYPE_BONE]._qlevel;
-		goto LABEL_10;
-	case SL_POISONWATER:
-		ReturnLvlX = quests[QTYPE_PW]._qtx;
-		ReturnLvlY = quests[QTYPE_PW]._qty + 1;
-		v0 = (unsigned char)quests[QTYPE_PW]._qlevel;
-	LABEL_9:
-		ReturnLvlT = 1;
-		goto LABEL_10;
-	}
-	if (setlvlnum != 5)
-		return;
-	ReturnLvlT = 4;
-	ReturnLvlX = quests[QTYPE_VB]._qtx + 1;
-	ReturnLvlY = quests[QTYPE_VB]._qty - 1;
-	v0 = (unsigned char)quests[QTYPE_VB]._qlevel;
-LABEL_10:
-	ReturnLvl = v0;
-}
-
-void __cdecl GetReturnLvlPos()
-{
-	if (quests[QTYPE_VB]._qactive == 3)
-		quests[QTYPE_VB]._qvar2 = 2;
-	ViewX = ReturnLvlX;
-	ViewY = ReturnLvlY;
-	currlevel = ReturnLvl;
-	leveltype = ReturnLvlT;
-}
-// 5BB1ED: using guessed type char leveltype;
-
-void __cdecl ResyncMPQuests()
-{
-	if (quests[QTYPE_KING]._qactive == 1
-	    && currlevel >= (unsigned char)quests[QTYPE_KING]._qlevel - 1
-	    && currlevel <= (unsigned char)quests[QTYPE_KING]._qlevel + 1) {
-		quests[QTYPE_KING]._qactive = 2;
-		NetSendCmdQuest(TRUE, 0xCu);
-	}
-	if (quests[QTYPE_BUTCH]._qactive == 1
-	    && currlevel >= (unsigned char)quests[QTYPE_BUTCH]._qlevel - 1
-	    && currlevel <= (unsigned char)quests[QTYPE_BUTCH]._qlevel + 1) {
-		quests[QTYPE_BUTCH]._qactive = 2;
-		NetSendCmdQuest(TRUE, 6u);
-	}
-	if (quests[QTYPE_VB]._qactive == 1 && currlevel == (unsigned char)quests[QTYPE_VB]._qlevel - 1) {
-		quests[QTYPE_VB]._qactive = 2;
-		NetSendCmdQuest(TRUE, 0xFu);
-	}
-	if (QuestStatus(QTYPE_VB))
-		AddObject(OBJ_ALTBOY, 2 * setpc_x + 20, 2 * setpc_y + 22);
-}
-
-void __cdecl ResyncQuests()
-{
-	char *v0; // ecx
-	int v1;   // esi
-	//int v2; // eax
-	int i;   // esi
-	char v4; // bl
-	int j;   // esi
-	char v6; // bl
-	int k;   // esi
-
-	if (setlevel && setlvlnum == quests[QTYPE_PW]._qslvl && quests[QTYPE_PW]._qactive != 1 && leveltype == quests[QTYPE_PW]._qlvltype) {
-		v0 = "Levels\\L3Data\\L3pwater.pal";
-		if (quests[QTYPE_PW]._qactive != 3)
-			v0 = "Levels\\L3Data\\L3pfoul.pal";
-		LoadPalette(v0);
-		v1 = 0;
-		do
-			palette_update_quest_palette(v1++);
-		while (v1 <= 32);
-	}
-	//_LOBYTE(v2) = QuestStatus(QTYPE_BOL);
-	if (QuestStatus(QTYPE_BOL)) {
-		if (quests[QTYPE_BOL]._qvar1 == 1)
-			ObjChangeMapResync(
-			    setpc_w + setpc_x - 2,
-			    setpc_h + setpc_y - 2,
-			    setpc_w + setpc_x + 1,
-			    setpc_h + setpc_y + 1);
-		if (quests[QTYPE_BOL]._qvar1 == 2) {
-			ObjChangeMapResync(
-			    setpc_w + setpc_x - 2,
-			    setpc_h + setpc_y - 2,
-			    setpc_w + setpc_x + 1,
-			    setpc_h + setpc_y + 1);
-			ObjChangeMapResync(setpc_x, setpc_y, (setpc_w >> 1) + setpc_x + 2, (setpc_h >> 1) + setpc_y - 2);
-			for (i = 0; i < nobjects; ++i)
-				SyncObjectAnim(objectactive[i]);
-			v4 = TransVal;
-			TransVal = 9;
-			DRLG_MRectTrans(setpc_x, setpc_y, (setpc_w >> 1) + setpc_x + 4, setpc_y + (setpc_h >> 1));
-			TransVal = v4;
-		}
-		if (quests[QTYPE_BOL]._qvar1 == 3) {
-			ObjChangeMapResync(setpc_x, setpc_y, setpc_w + setpc_x + 1, setpc_h + setpc_y + 1);
-			for (j = 0; j < nobjects; ++j)
-				SyncObjectAnim(objectactive[j]);
-			v6 = TransVal;
-			TransVal = 9;
-			DRLG_MRectTrans(setpc_x, setpc_y, (setpc_w >> 1) + setpc_x + 4, setpc_y + (setpc_h >> 1));
-			TransVal = v6;
-		}
-	}
-	if (currlevel == quests[QTYPE_BLKM]._qlevel) {
-		if (quests[QTYPE_BLKM]._qactive == 1) {
-			if (!quests[QTYPE_BLKM]._qvar1) {
-				SpawnQuestItem(IDI_FUNGALTM, 0, 0, 5, 1);
-				quests[QTYPE_BLKM]._qvar1 = QS_TOMESPAWNED;
-			}
-		} else if (quests[QTYPE_BLKM]._qactive == 2) {
-			if (quests[QTYPE_BLKM]._qvar1 < QS_MUSHGIVEN) {
-				if (quests[QTYPE_BLKM]._qvar1 >= QS_BRAINGIVEN)
-					Qtalklist[TOWN_HEALER]._qblkm = -1;
-			} else {
-				Qtalklist[TOWN_WITCH]._qblkm = -1;
-				Qtalklist[TOWN_HEALER]._qblkm = QUEST_MUSH3;
-			}
-		}
-	}
-	if (currlevel == (unsigned char)quests[QTYPE_VEIL]._qlevel + 1 && quests[QTYPE_VEIL]._qactive == 2 && !quests[QTYPE_VEIL]._qvar1) {
-		quests[QTYPE_VEIL]._qvar1 = 1;
-		SpawnQuestItem(15, 0, 0, 5, 1);
-	}
-	if (setlevel && setlvlnum == 5) {
-		if (quests[QTYPE_VB]._qvar1 >= 4u)
-			ObjChangeMapResync(1, 11, 20, 18);
-		if (quests[QTYPE_VB]._qvar1 >= 6u)
-			ObjChangeMapResync(1, 18, 20, 24);
-		if (quests[QTYPE_VB]._qvar1 >= 7u)
-			InitVPTriggers();
-		for (k = 0; k < nobjects; ++k)
-			SyncObjectAnim(objectactive[k]);
-	}
-	if (currlevel == quests[QTYPE_VB]._qlevel
-	    && !setlevel
-	    && (quests[QTYPE_VB]._qvar2 == 1 || quests[QTYPE_VB]._qvar2 >= 3u)
-	    && (quests[QTYPE_VB]._qactive == 2 || quests[QTYPE_VB]._qactive == 3)) {
-		quests[QTYPE_VB]._qvar2 = 2;
-	}
-}
-// 5A5590: using guessed type char TransVal;
-// 5BB1ED: using guessed type char leveltype;
-// 5CF31D: using guessed type char setlevel;
-// 5CF330: using guessed type int setpc_h;
-// 5CF334: using guessed type int setpc_w;
-
-void __fastcall PrintQLString(int x, int y, unsigned char cjustflag, char *str, int col)
-{
-	int v5;            // ebx
-	int v6;            // edi
-	size_t v7;         // eax
-	int v8;            // esi
-	signed int v9;     // ecx
-	signed int v10;    // eax
-	int v11;           // edx
-	int v12;           // ecx
-	signed int v13;    // ecx
-	unsigned char v14; // al
-	int v15;           // edi
-	int v16;           // ecx
-	int v17;           // [esp+Ch] [ebp-14h]
-	int v18;           // [esp+10h] [ebp-10h]
-	signed int v19;    // [esp+14h] [ebp-Ch]
-	signed int v20;    // [esp+18h] [ebp-8h]
-	int width;         // [esp+1Ch] [ebp-4h]
-
-	v5 = SStringY[y];
-	v6 = x;
-	v18 = y;
-	v17 = x;
-	width = screen_y_times_768[v5 + 204] + x + 96;
-	v7 = strlen(str);
-	v8 = 0;
-	v9 = 0;
-	v20 = v7;
-	if (cjustflag) {
-		v10 = 0;
-		if (v20 <= 0)
-			goto LABEL_24;
-		do {
-			v11 = (unsigned char)str[v9++];
-			v10 += fontkern[fontframe[fontidx[v11]]] + 1;
-		} while (v9 < v20);
-		if (v10 < 257)
-		LABEL_24:
-			v8 = (257 - v10) >> 1;
-		width += v8;
-	}
-	if (qline == v18) {
-		v12 = v8 + v6 + 76;
-		if (!cjustflag)
-			v12 = v6 + 76;
-		CelDecodeOnly(v12, v5 + 205, pCelBuff, ALLQUESTS, 12);
-	}
-	v13 = 0;
-	v19 = 0;
-	if (v20 > 0) {
-		do {
-			v14 = fontframe[fontidx[(unsigned char)str[v13]]];
-			v15 = v14;
-			v8 += fontkern[v14] + 1;
-			if (v14 && v8 <= 257) {
-				CPrintString(width, v14, col);
-				v13 = v19;
-			}
-			v19 = ++v13;
-			width += fontkern[v15] + 1;
-		} while (v13 < v20);
-		v6 = v17;
-	}
-	if (qline == v18) {
-		if (cjustflag)
-			v16 = v8 + v6 + 100;
-		else
-			v16 = 340 - v6;
-		CelDecodeOnly(v16, v5 + 205, pCelBuff, ALLQUESTS, 12);
-	}
-}
-// 69BE90: using guessed type int qline;
-
-void __cdecl DrawQuestLog()
-{
-	int v0; // edi
-	int i;  // esi
-
-	PrintQLString(0, 2, 1u, "Quest Log", 3);
-	CelDecodeOnly(64, 511, pQLogCel, 1, 320);
-	v0 = qtopline;
-	for (i = 0; i < numqlines; ++i) {
-		PrintQLString(0, v0, 1u, questlist[qlist[i]]._qlstr, 0);
-		v0 += 2;
-	}
-	PrintQLString(0, 22, 1u, "Close Quest Log", 0);
-	ALLQUESTS = (ALLQUESTS & 7) + 1;
-}
-// 69BED4: using guessed type int numqlines;
-
-void __cdecl StartQuestlog()
-{
-	signed int v0;   // eax
-	int v1;          // edx
-	unsigned int v2; // ecx
-	int v3;          // ecx
-
-	v0 = 0;
-	v1 = 0;
-	numqlines = 0;
-	v2 = 0;
-	do {
-		if (quests[v2]._qactive == 2 && quests[v2]._qlog)
-			qlist[v0++] = v1;
-		++v2;
-		++v1;
-	} while (v2 < MAXQUESTS);
-	numqlines = v0;
-	if (v0 <= 5)
-		v3 = 8;
-	else
-		v3 = 5 - (v0 >> 1);
-	qtopline = v3;
-	qline = 22;
-	if (v0)
-		qline = v3;
-	questlog = 1;
-	ALLQUESTS = 1;
-}
-// 69BD04: using guessed type int questlog;
-// 69BE90: using guessed type int qline;
-// 69BED4: using guessed type int numqlines;
-
-void __cdecl QuestlogUp()
-{
-	if (numqlines) {
-		if (qline == qtopline) {
-			qline = 22;
-		} else if (qline == 22) {
-			qline = qtopline + 2 * numqlines - 2;
-		} else {
-			qline -= 2;
-		}
-		PlaySFX(IS_TITLEMOV);
-	}
-}
-// 69BE90: using guessed type int qline;
-// 69BED4: using guessed type int numqlines;
-
-void __cdecl QuestlogDown()
-{
-	if (numqlines) {
-		if (qline == 22) {
-			qline = qtopline;
-		} else if (qline == qtopline + 2 * numqlines - 2) {
-			qline = 22;
-		} else {
-			qline += 2;
-		}
-		PlaySFX(IS_TITLEMOV);
-	}
-}
-// 69BE90: using guessed type int qline;
-// 69BED4: using guessed type int numqlines;
-
-void __cdecl QuestlogEnter()
-{
-	PlaySFX(IS_TITLSLCT);
-	if (numqlines && qline != 22)
-		InitQTextMsg((unsigned char)quests[qlist[(qline - qtopline) >> 1]]._qmsg);
-	questlog = 0;
-}
-// 69BD04: using guessed type int questlog;
-// 69BE90: using guessed type int qline;
-// 69BED4: using guessed type int numqlines;
-
-void __cdecl QuestlogESC()
-{
-	int v0; // esi
-	int i;  // edi
-
-	v0 = (MouseY - 32) / 12;
-	if (numqlines) {
-		for (i = 0; i < numqlines; ++i) {
-			if (v0 == qtopline + 2 * i) {
-				qline = v0;
-				QuestlogEnter();
-			}
-		}
-	}
-	if (v0 == 22) {
-		qline = 22;
-		QuestlogEnter();
-	}
-}
-// 69BE90: using guessed type int qline;
-// 69BED4: using guessed type int numqlines;
-
-void __fastcall SetMultiQuest(int q, int s, int l, int v1)
-{
-	int v4;            // eax
-	unsigned char *v5; // ecx
-	unsigned char *v6; // eax
-
-	v4 = q;
-	v5 = &quests[q]._qactive;
-	if (*v5 != 3) {
-		if (s > (unsigned char)*v5)
-			*v5 = s;
-		quests[v4]._qlog |= l;
-		v6 = &quests[v4]._qvar1;
-		if (v1 > (unsigned char)*v6)
-			*v6 = v1;
-	}
-}
+//HEADER_GOES_HERE
+
+#include "../types.h"
+
+int qtopline; // idb
+int questlog; // weak
+void *pQLogCel;
+QuestStruct quests[MAXQUESTS];
+int qline; // weak
+int qlist[MAXQUESTS];
+int numqlines;  // weak
+int WaterDone;  // idb
+int ReturnLvlY; // idb
+int ReturnLvlX; // idb
+int ReturnLvlT; // idb
+int ALLQUESTS;  // idb
+int ReturnLvl;  // idb
+
+QuestData questlist[MAXQUESTS] = {
+	// clang-format off
+	// _qdlvl, _qdmultlvl, _qlvlt,          _qdtype,   _qdrnd, _qslvl, _qflags, _qdmsg,         _qlstr
+	{       5,         -1, DTYPE_NONE,      QTYPE_INFRA,  100,      0,       0, QUEST_INFRA5,   "The Magic Rock"           },
+	{       9,         -1, DTYPE_NONE,      QTYPE_BLKM,   100,      0,       0, QUEST_MUSH8,    "Black Mushroom"           },
+	{       4,         -1, DTYPE_NONE,      QTYPE_GARB,   100,      0,       0, QUEST_GARBUD1,  "Gharbad The Weak"         },
+	{       8,         -1, DTYPE_NONE,      QTYPE_ZHAR,   100,      0,       0, QUEST_ZHAR1,    "Zhar the Mad"             },
+	{      14,         -1, DTYPE_NONE,      QTYPE_VEIL,   100,      0,       0, QUEST_VEIL9,    "Lachdanan"                },
+	{      15,         -1, DTYPE_NONE,      QTYPE_MOD,    100,      0,       1, QUEST_VILE3,    "Diablo"                   },
+	{       2,          2, DTYPE_NONE,      QTYPE_BUTCH,  100,      0,       1, QUEST_BUTCH9,   "The Butcher"              },
+	{       4,         -1, DTYPE_NONE,      QTYPE_BOL,    100,      0,       0, QUEST_BANNER2,  "Ogden's Sign"             },
+	{       7,         -1, DTYPE_NONE,      QTYPE_BLIND,  100,      0,       0, QUEST_BLINDING, "Halls of the Blind"       },
+	{       5,         -1, DTYPE_NONE,      QTYPE_BLOOD,  100,      0,       0, QUEST_BLOODY,   "Valor"                    },
+	{      10,         -1, DTYPE_NONE,      QTYPE_ANVIL,  100,      0,       0, QUEST_ANVIL5,   "Anvil of Fury"            },
+	{      13,         -1, DTYPE_NONE,      QTYPE_WARLRD, 100,      0,       0, QUEST_BLOODWAR, "Warlord of Blood"         },
+	{       3,          3, DTYPE_CATHEDRAL, QTYPE_KING,   100,      1,       1, QUEST_KING2,    "The Curse of King Leoric" },
+	{       2,         -1, DTYPE_CAVES,     QTYPE_PW,     100,      4,       0, QUEST_POISON3,  "Poisoned Water Supply"    },
+	{       6,         -1, DTYPE_CATACOMBS, QTYPE_BONE,   100,      2,       0, QUEST_BONER,    "The Chamber of Bone"      },
+	{      15,         15, DTYPE_CATHEDRAL, QTYPE_VB,     100,      5,       1, QUEST_VILE1,    "Archbishop Lazarus"       }
+	// clang-format on
+};
+char questxoff[7] = { 0, -1, 0, -1, -2, -1, -2 };
+char questyoff[7] = { 0, 0, -1, -1, -1, -2, -2 };
+char *questtrigstr[5] = {
+	"King Leoric's Tomb",
+	"The Chamber of Bone",
+	"Maze",
+	"A Dark Passage",
+	"Unholy Altar"
+};
+int QuestGroup1[3] = { QTYPE_BUTCH, QTYPE_BOL, QTYPE_GARB };
+int QuestGroup2[3] = { QTYPE_BLIND, QTYPE_INFRA, QTYPE_BLOOD };
+int QuestGroup3[3] = { QTYPE_BLKM, QTYPE_ZHAR, QTYPE_ANVIL };
+int QuestGroup4[2] = { QTYPE_VEIL, QTYPE_WARLRD };
+
+void __cdecl InitQuests()
+{
+	char v0;           // dl
+	unsigned char *v1; // esi
+	unsigned char *v2; // eax
+	unsigned char *v3; // ecx
+	int *v4;           // eax
+	int v5;            // ebp
+	unsigned int v6;   // edi
+	//int v7; // eax
+	unsigned char v8; // al
+	unsigned char v9; // al
+	char v10;         // al
+	int v13;          // eax
+	int v15;          // eax
+	int v17;          // eax
+	int v19;          // eax
+	char v20;         // [esp+8h] [ebp-4h]
+
+	v0 = gbMaxPlayers;
+	v1 = &quests[0]._qactive;
+	if (gbMaxPlayers == 1) {
+		v2 = &quests[0]._qactive;
+		do {
+			*v2 = 0;
+			v2 += 24;
+		} while ((signed int)v2 < (signed int)&quests[MAXQUESTS]._qactive);
+	} else {
+		v3 = &quests[0]._qactive;
+		v4 = &questlist[0]._qflags;
+		do {
+			if (!(*(_BYTE *)v4 & 1))
+				*v3 = 0;
+			v4 += 5;
+			v3 += 24;
+		} while ((signed int)v4 < (signed int)&questlist[MAXQUESTS]._qflags);
+	}
+	v5 = 0;
+	questlog = 0;
+	ALLQUESTS = 1;
+	WaterDone = 0;
+	v20 = 0;
+	v6 = 0;
+	do {
+		if ((unsigned char)v0 <= 1u || questlist[v6]._qflags & 1) {
+			*(v1 - 1) = questlist[v6]._qdtype;
+			if ((unsigned char)v0 <= 1u) {
+				v8 = questlist[v6]._qdlvl;
+				*v1 = 1;
+				*(v1 - 2) = v8;
+				v1[13] = 0;
+				*(_DWORD *)(v1 + 18) = 0;
+			} else {
+				*(v1 - 2) = questlist[v6]._qdmultlvl;
+				//_LOBYTE(v7) = delta_quest_inited(v5);
+				if (!delta_quest_inited(v5)) {
+					*v1 = 1;
+					v1[13] = 0;
+					*(_DWORD *)(v1 + 18) = 0;
+				}
+				v0 = gbMaxPlayers;
+				++v5;
+			}
+			v9 = questlist[v6]._qslvl;
+			*(_DWORD *)(v1 + 2) = 0;
+			v1[10] = v9;
+			v1[11] = v20;
+			v1[1] = questlist[v6]._qlvlt;
+			v10 = questlist[v6]._qdmsg;
+			*(_DWORD *)(v1 + 6) = 0;
+			v1[14] = 0;
+			v1[12] = v10;
+		}
+		++v20;
+		++v6;
+		v1 += 24;
+	} while (v6 < MAXQUESTS);
+	if (v0 == 1) {
+		SetRndSeed(glSeedTbl[15]);
+		if (random(0, 2))
+			quests[QTYPE_PW]._qactive = 0;
+		else
+			quests[QTYPE_KING]._qactive = 0;
+		v13 = random(0, 3);
+		quests[QuestGroup1[v13]]._qactive = 0;
+		v15 = random(0, 3);
+		quests[QuestGroup2[v15]]._qactive = 0;
+		v17 = random(0, 3);
+		quests[QuestGroup3[v17]]._qactive = 0;
+		v19 = random(0, 2);
+		v0 = gbMaxPlayers;
+		quests[QuestGroup4[v19]]._qactive = 0;
+	}
+#ifdef _DEBUG
+	if (questdebug != -1)
+		quests[questdebug]._qactive = 2;
+#endif
+	if (!quests[QTYPE_KING]._qactive)
+		quests[QTYPE_KING]._qvar2 = 2;
+	if (!quests[QTYPE_INFRA]._qactive)
+		quests[QTYPE_INFRA]._qvar2 = 2;
+	quests[QTYPE_BOL]._qvar1 = 1;
+	if (v0 != 1)
+		quests[QTYPE_VB]._qvar1 = 2;
+}
+// 679660: using guessed type char gbMaxPlayers;
+// 69BD04: using guessed type int questlog;
+// 69BE90: using guessed type int qline;
+
+void __cdecl CheckQuests()
+{
+	//int v0; // eax
+	unsigned char *v1; // esi
+	unsigned char v2;  // cl
+
+	//_LOBYTE(v0) = QuestStatus(QTYPE_VB);
+	if (QuestStatus(QTYPE_VB)) {
+		if (gbMaxPlayers == 1)
+			goto LABEL_6;
+		if (quests[QTYPE_VB]._qvar1 == 2) {
+			AddObject(OBJ_ALTBOY, 2 * setpc_x + 20, 2 * setpc_y + 22);
+			quests[QTYPE_VB]._qvar1 = 3;
+			NetSendCmdQuest(TRUE, 0xFu);
+		}
+	}
+	if (gbMaxPlayers != 1)
+		return;
+LABEL_6:
+	if (currlevel == quests[QTYPE_VB]._qlevel && !setlevel && quests[QTYPE_VB]._qvar1 >= 2u) {
+		if (quests[QTYPE_VB]._qactive != 2 && quests[QTYPE_VB]._qactive != 3)
+			goto LABEL_29;
+		if (!quests[QTYPE_VB]._qvar2 || quests[QTYPE_VB]._qvar2 == 2) {
+			quests[QTYPE_VB]._qtx = 2 * quests[QTYPE_VB]._qtx + 16;
+			quests[QTYPE_VB]._qty = 2 * quests[QTYPE_VB]._qty + 16;
+			AddMissile(quests[QTYPE_VB]._qtx, quests[QTYPE_VB]._qty, quests[QTYPE_VB]._qtx, quests[QTYPE_VB]._qty, 0, MIS_RPORTAL, 0, myplr, 0, 0);
+			quests[QTYPE_VB]._qvar2 = 1;
+			if (quests[QTYPE_VB]._qactive == 2)
+				quests[QTYPE_VB]._qvar1 = 3;
+		}
+	}
+	if (quests[QTYPE_VB]._qactive == 3) {
+		if (!setlevel)
+			goto LABEL_29;
+		if (setlvlnum == SL_VILEBETRAYER && quests[QTYPE_VB]._qvar2 == 4) {
+			AddMissile(35, 32, 35, 32, 0, MIS_RPORTAL, 0, myplr, 0, 0);
+			quests[QTYPE_VB]._qvar2 = 3;
+		}
+	}
+	if (setlevel) {
+		if (setlvlnum == quests[QTYPE_PW]._qslvl
+		    && quests[QTYPE_PW]._qactive != 1
+		    && leveltype == quests[QTYPE_PW]._qlvltype
+		    && nummonsters == 4
+		    && quests[QTYPE_PW]._qactive != 3) {
+			quests[QTYPE_PW]._qactive = 3;
+			PlaySfxLoc(IS_QUESTDN, plr[myplr].WorldX, plr[myplr].WorldY);
+			LoadPalette("Levels\\L3Data\\L3pwater.pal");
+			WaterDone = 32;
+		}
+		if (WaterDone > 0) {
+			palette_update_quest_palette(WaterDone);
+			--WaterDone;
+		}
+		return;
+	}
+LABEL_29:
+	if (plr[myplr]._pmode == PM_STAND) {
+		v1 = &quests[0]._qactive;
+		do {
+			if (currlevel == *(v1 - 2)) {
+				v2 = v1[10];
+				if (v2) {
+					if (*v1 && plr[myplr].WorldX == *(_DWORD *)(v1 + 2) && plr[myplr].WorldY == *(_DWORD *)(v1 + 6)) {
+						if (v1[1] != -1)
+							setlvltype = v1[1];
+						StartNewLvl(myplr, WM_DIABSETLVL, v2);
+					}
+				}
+			}
+			v1 += 24;
+		} while ((signed int)v1 < (signed int)&quests[MAXQUESTS]._qactive);
+	}
+}
+// 5BB1ED: using guessed type char leveltype;
+// 5CF31C: using guessed type char setlvltype;
+// 5CF31D: using guessed type char setlevel;
+// 679660: using guessed type char gbMaxPlayers;
+// 69BE90: using guessed type int qline;
+
+BOOLEAN __cdecl ForceQuests()
+{
+	QuestStruct *v0; // eax
+	int v1;          // esi
+	int v2;          // edi
+	int v3;          // edx
+
+	if (gbMaxPlayers != 1)
+		return 0;
+	v0 = (QuestStruct *)((char *)quests + 12);
+	while (v0 == (QuestStruct *)&quests[15]._qslvl || currlevel != v0[-1]._qslvl || !v0->_qlevel) {
+	LABEL_10:
+		++v0;
+		if ((signed int)v0 >= (signed int)&quests[MAXQUESTS]._qslvl) /* fix */
+			return 0;
+	}
+	v1 = *(_DWORD *)&v0[-1]._qvar2;
+	v2 = v0[-1]._qlog;
+	v3 = 0;
+	while (v1 + questxoff[v3] != cursmx || v2 + questyoff[v3] != cursmy) {
+		if (++v3 >= 7)
+			goto LABEL_10;
+	}
+	sprintf(infostr, "To %s", questtrigstr[(unsigned char)quests[(unsigned char)v0->_qtype]._qslvl - 1]);
+	cursmx = v1;
+	cursmy = v2;
+	return 1;
+}
+// 679660: using guessed type char gbMaxPlayers;
+
+BOOL __fastcall QuestStatus(int i)
+{
+	BOOL result; // al
+
+	if (setlevel
+	    || currlevel != quests[i]._qlevel
+	    || !quests[i]._qactive
+	    || (result = 1, gbMaxPlayers != 1) && !(questlist[i]._qflags & 1)) {
+		result = FALSE;
+	}
+	return result;
+}
+// 5CF31D: using guessed type char setlevel;
+// 679660: using guessed type char gbMaxPlayers;
+
+void __fastcall CheckQuestKill(int m, BOOL sendmsg)
+{
+	int v2;           // ecx
+	char v3;          // al
+	unsigned char v5; // dl
+	char *v7;         // ecx
+	int v10;          // edi
+	int(*v11)[112];   // esi
+	signed int v12;   // ecx
+	int *v13;         // eax
+	int(*v14)[112];   // ebx
+
+	v2 = m;
+	v3 = monster[v2].MType->mtype;
+	if (v3 == MT_SKING) {
+		quests[QTYPE_KING]._qactive = 3;
+		sfxdelay = 30;
+		if (plr[myplr]._pClass == PC_WARRIOR) {
+			sfxdnum = PS_WARR82;
+		} else if (plr[myplr]._pClass == PC_ROGUE) {
+			sfxdnum = PS_ROGUE82;
+		} else if (plr[myplr]._pClass == PC_SORCERER) {
+			sfxdnum = PS_MAGE82;
+		}
+
+		if (sendmsg) {
+			v5 = 12;
+		LABEL_10:
+			NetSendCmdQuest(TRUE, v5);
+			return;
+		}
+	} else {
+		if (v3 != MT_CLEAVER) {
+			v7 = monster[v2].mName;
+			if (v7 == UniqMonst[0].mName) {
+				quests[QTYPE_GARB]._qactive = 3;
+				sfxdelay = 30;
+				if (plr[myplr]._pClass == PC_WARRIOR) {
+					sfxdnum = PS_WARR61;
+				} else if (plr[myplr]._pClass == PC_ROGUE) {
+					sfxdnum = PS_ROGUE61;
+				} else if (plr[myplr]._pClass == PC_SORCERER) {
+					sfxdnum = PS_MAGE61;
+				}
+				return;
+			}
+			if (v7 == UniqMonst[2].mName) {
+				quests[QTYPE_ZHAR]._qactive = 3;
+				sfxdelay = 30;
+				if (plr[myplr]._pClass == PC_WARRIOR) {
+					sfxdnum = PS_WARR62;
+				} else if (plr[myplr]._pClass == PC_ROGUE) {
+					sfxdnum = PS_ROGUE62;
+				} else if (plr[myplr]._pClass == PC_SORCERER) {
+					sfxdnum = PS_MAGE62;
+				}
+				return;
+			}
+			if (v7 == UniqMonst[4].mName) {
+				if (gbMaxPlayers != 1) {
+					quests[QTYPE_VB]._qactive = 3;
+					quests[QTYPE_VB]._qvar1 = 7;
+					sfxdelay = 30;
+					quests[QTYPE_MOD]._qactive = 2;
+					v10 = 0;
+					v11 = dPiece;
+					do {
+						v12 = 0;
+						v13 = &trigs[trigflag[4]]._ty;
+						v14 = v11;
+						do {
+							if ((*v14)[0] == 370) {
+								++trigflag[4];
+								*(v13 - 1) = v12;
+								*v13 = v10;
+								v13[1] = 1026;
+								v13 += 4;
+							}
+							++v12;
+							++v14;
+						} while (v12 < 112);
+						v11 = (int(*)[112])((char *)v11 + 4);
+						++v10;
+					} while ((signed int)v11 < (signed int)dPiece[1]);
+					if (plr[myplr]._pClass == PC_WARRIOR) {
+						sfxdnum = PS_WARR83;
+					} else if (plr[myplr]._pClass == PC_ROGUE) {
+						sfxdnum = PS_ROGUE83;
+					} else if (plr[myplr]._pClass == PC_SORCERER) {
+						sfxdnum = PS_MAGE83;
+					}
+					if (sendmsg) {
+						NetSendCmdQuest(TRUE, 0xFu);
+						v5 = 5;
+						goto LABEL_10;
+					}
+					return;
+				}
+				if (v7 == UniqMonst[4].mName && gbMaxPlayers == 1) {
+					quests[QTYPE_VB]._qactive = 3;
+					sfxdelay = 30;
+					InitVPTriggers();
+					quests[QTYPE_VB]._qvar1 = 7;
+					quests[QTYPE_VB]._qvar2 = 4;
+					quests[QTYPE_MOD]._qactive = 2;
+					AddMissile(35, 32, 35, 32, 0, MIS_RPORTAL, 0, myplr, 0, 0);
+					if (plr[myplr]._pClass == PC_WARRIOR) {
+						sfxdnum = PS_WARR83;
+					} else if (plr[myplr]._pClass == PC_ROGUE) {
+						sfxdnum = PS_ROGUE83;
+					} else if (plr[myplr]._pClass == PC_SORCERER) {
+						sfxdnum = PS_MAGE83;
+					}
+					return;
+				}
+			}
+			if (v7 == UniqMonst[8].mName) {
+				quests[QTYPE_WARLRD]._qactive = 3;
+				sfxdelay = 30;
+				if (plr[myplr]._pClass == PC_WARRIOR) {
+					sfxdnum = PS_WARR94;
+				} else if (plr[myplr]._pClass == PC_ROGUE) {
+					sfxdnum = PS_ROGUE94;
+				} else if (plr[myplr]._pClass == PC_SORCERER) {
+					sfxdnum = PS_MAGE94;
+				}
+			}
+			return;
+		}
+		quests[QTYPE_BUTCH]._qactive = 3;
+		sfxdelay = 30;
+		if (plr[myplr]._pClass == PC_WARRIOR) {
+			sfxdnum = PS_WARR80;
+		} else if (plr[myplr]._pClass == PC_ROGUE) {
+			sfxdnum = PS_ROGUE80;
+		} else if (plr[myplr]._pClass == PC_SORCERER) {
+			sfxdnum = PS_MAGE80;
+		}
+		if (sendmsg) {
+			v5 = 6;
+			goto LABEL_10;
+		}
+	}
+}
+// 52A554: using guessed type int sfxdelay;
+// 679660: using guessed type char gbMaxPlayers;
+
+void __cdecl DrawButcher()
+{
+	DRLG_RectTrans(2 * setpc_x + 19, 2 * setpc_y + 19, 2 * setpc_x + 26, 2 * setpc_y + 26);
+}
+
+void __fastcall DrawSkelKing(int q, int x, int y)
+{
+	int v3; // eax
+
+	v3 = q;
+	quests[v3]._qtx = 2 * x + 28;
+	quests[v3]._qty = 2 * y + 23;
+}
+
+void __fastcall DrawWarLord(int x, int y)
+{
+	int v2;             // esi
+	int v3;             // edi
+	unsigned char *v4;  // eax
+	int v5;             // ebx
+	int v6;             // edx
+	int v7;             // edx
+	char *v8;           // eax
+	int v9;             // ecx
+	char *v10;          // esi
+	char v11;           // bl
+	unsigned char *ptr; // [esp+Ch] [ebp-Ch]
+	int v13;            // [esp+10h] [ebp-8h]
+	int v14;            // [esp+14h] [ebp-4h]
+
+	v2 = y;
+	v3 = x;
+	v4 = LoadFileInMem("Levels\\L4Data\\Warlord2.DUN", 0);
+	v5 = *v4;
+	ptr = v4;
+	v4 += 2;
+	v14 = v2;
+	v6 = *v4;
+	setpc_h = v6;
+	v7 = v2 + v6;
+	v8 = (char *)(v4 + 2);
+	setpc_w = v5;
+	setpc_x = v3;
+	setpc_y = v2;
+	if (v2 < v7) {
+		v13 = v3 + v5;
+		do {
+			if (v3 < v13) {
+				v9 = v13 - v3;
+				v10 = &dungeon[v3][v14];
+				do {
+					v11 = *v8;
+					if (!*v8)
+						v11 = 6;
+					*v10 = v11;
+					v8 += 2;
+					v10 += 40;
+					--v9;
+				} while (v9);
+			}
+			++v14;
+		} while (v14 < v7);
+	}
+	mem_free_dbg(ptr);
+}
+// 5CF330: using guessed type int setpc_h;
+// 5CF334: using guessed type int setpc_w;
+
+void __fastcall DrawSChamber(int q, int x, int y)
+{
+	int v3;             // esi
+	unsigned char *v4;  // eax
+	int v5;             // edi
+	int v6;             // ebx
+	int v7;             // eax
+	char *v8;           // ecx
+	int v9;             // eax
+	char *v10;          // edx
+	char v11;           // bl
+	int v12;            // edx
+	unsigned char *ptr; // [esp+Ch] [ebp-10h]
+	int v14;            // [esp+10h] [ebp-Ch]
+	int v15;            // [esp+14h] [ebp-8h]
+	int v16;            // [esp+18h] [ebp-4h]
+
+	v3 = x;
+	v14 = q;
+	v4 = LoadFileInMem("Levels\\L2Data\\Bonestr1.DUN", 0);
+	v5 = y;
+	ptr = v4;
+	v6 = y;
+	v7 = *v4;
+	setpc_h = ptr[2];
+	v8 = (char *)(ptr + 4);
+	setpc_w = v7;
+	setpc_x = v3;
+	setpc_y = y;
+	v15 = y + setpc_h;
+	if (y < y + setpc_h) {
+		v16 = v3 + v7;
+		do {
+			if (v3 < v16) {
+				v9 = v16 - v3;
+				v10 = &dungeon[v3][v6];
+				do {
+					v11 = *v8;
+					if (!*v8)
+						v11 = 3;
+					*v10 = v11;
+					v8 += 2;
+					v10 += 40;
+					--v9;
+				} while (v9);
+			}
+			v6 = y++ + 1;
+		} while (y < v15);
+	}
+	v12 = v14;
+	quests[v12]._qtx = 2 * v3 + 22;
+	quests[v12]._qty = 2 * v5 + 23;
+	mem_free_dbg(ptr);
+}
+// 5CF330: using guessed type int setpc_h;
+// 5CF334: using guessed type int setpc_w;
+
+void __fastcall DrawLTBanner(int x, int y)
+{
+	int v2;             // ebx
+	int v3;             // esi
+	unsigned char *v4;  // eax
+	unsigned char *v5;  // ecx
+	int v6;             // edi
+	int v7;             // edx
+	int v8;             // eax
+	char *v9;           // edx
+	char *v10;          // ecx
+	unsigned char *ptr; // [esp+Ch] [ebp-10h]
+	int v12;            // [esp+10h] [ebp-Ch]
+	int v13;            // [esp+14h] [ebp-8h]
+	int v14;            // [esp+18h] [ebp-4h]
+
+	v2 = y;
+	v3 = x;
+	v12 = y;
+	v4 = LoadFileInMem("Levels\\L1Data\\Banner1.DUN", 0);
+	v5 = v4;
+	v14 = 0;
+	ptr = v4;
+	v6 = *v4;
+	v7 = (int)(v4 + 2);
+	v8 = v4[2];
+	setpc_w = v6;
+	v9 = (char *)(v7 + 2);
+	setpc_h = v8;
+	setpc_x = v3;
+	setpc_y = v2;
+	if (v8 > 0) {
+		do {
+			if (v6 > 0) {
+				v13 = v6;
+				v10 = &pdungeon[v3][v14 + v12];
+				do {
+					if (*v9)
+						*v10 = *v9;
+					v10 += 40;
+					v9 += 2;
+					--v13;
+				} while (v13);
+				v5 = ptr;
+			}
+			++v14;
+		} while (v14 < v8);
+	}
+	mem_free_dbg(v5);
+}
+// 5CF330: using guessed type int setpc_h;
+// 5CF334: using guessed type int setpc_w;
+
+void __fastcall DrawBlind(int x, int y)
+{
+	int v2;             // ebx
+	int v3;             // esi
+	unsigned char *v4;  // eax
+	unsigned char *v5;  // ecx
+	int v6;             // edi
+	int v7;             // edx
+	int v8;             // eax
+	char *v9;           // edx
+	char *v10;          // ecx
+	unsigned char *ptr; // [esp+Ch] [ebp-10h]
+	int v12;            // [esp+10h] [ebp-Ch]
+	int v13;            // [esp+14h] [ebp-8h]
+	int v14;            // [esp+18h] [ebp-4h]
+
+	v2 = y;
+	v3 = x;
+	v12 = y;
+	v4 = LoadFileInMem("Levels\\L2Data\\Blind1.DUN", 0);
+	v5 = v4;
+	v14 = 0;
+	ptr = v4;
+	v6 = *v4;
+	v7 = (int)(v4 + 2);
+	v8 = v4[2];
+	setpc_x = v3;
+	v9 = (char *)(v7 + 2);
+	setpc_y = v2;
+	setpc_w = v6;
+	setpc_h = v8;
+	if (v8 > 0) {
+		do {
+			if (v6 > 0) {
+				v13 = v6;
+				v10 = &pdungeon[v3][v14 + v12];
+				do {
+					if (*v9)
+						*v10 = *v9;
+					v10 += 40;
+					v9 += 2;
+					--v13;
+				} while (v13);
+				v5 = ptr;
+			}
+			++v14;
+		} while (v14 < v8);
+	}
+	mem_free_dbg(v5);
+}
+// 5CF330: using guessed type int setpc_h;
+// 5CF334: using guessed type int setpc_w;
+
+void __fastcall DrawBlood(int x, int y)
+{
+	int v2;             // ebx
+	int v3;             // esi
+	unsigned char *v4;  // eax
+	unsigned char *v5;  // ecx
+	int v6;             // edi
+	int v7;             // edx
+	int v8;             // eax
+	char *v9;           // edx
+	char *v10;          // ecx
+	unsigned char *ptr; // [esp+Ch] [ebp-10h]
+	int v12;            // [esp+10h] [ebp-Ch]
+	int v13;            // [esp+14h] [ebp-8h]
+	int v14;            // [esp+18h] [ebp-4h]
+
+	v2 = y;
+	v3 = x;
+	v12 = y;
+	v4 = LoadFileInMem("Levels\\L2Data\\Blood2.DUN", 0);
+	v5 = v4;
+	v14 = 0;
+	ptr = v4;
+	v6 = *v4;
+	v7 = (int)(v4 + 2);
+	v8 = v4[2];
+	setpc_x = v3;
+	v9 = (char *)(v7 + 2);
+	setpc_y = v2;
+	setpc_w = v6;
+	setpc_h = v8;
+	if (v8 > 0) {
+		do {
+			if (v6 > 0) {
+				v13 = v6;
+				v10 = &dungeon[v3][v14 + v12];
+				do {
+					if (*v9)
+						*v10 = *v9;
+					v10 += 40;
+					v9 += 2;
+					--v13;
+				} while (v13);
+				v5 = ptr;
+			}
+			++v14;
+		} while (v14 < v8);
+	}
+	mem_free_dbg(v5);
+}
+// 5CF330: using guessed type int setpc_h;
+// 5CF334: using guessed type int setpc_w;
+
+void __fastcall DRLG_CheckQuests(int x, int y)
+{
+	int v2;            // esi
+	int v3;            // edi
+	int v4;            // ebx
+	unsigned char *v5; // ebp
+	//int v6; // eax
+
+	v2 = y;
+	v3 = x;
+	v4 = 0;
+	v5 = &quests[0]._qtype;
+	do {
+		//_LOBYTE(v6) = QuestStatus(v4);
+		if (QuestStatus(v4)) {
+			switch (*v5) {
+			case QTYPE_BUTCH:
+				DrawButcher();
+				break;
+			case QTYPE_BOL:
+				DrawLTBanner(v3, v2);
+				break;
+			case QTYPE_BLIND:
+				DrawBlind(v3, v2);
+				break;
+			case QTYPE_BLOOD:
+				DrawBlood(v3, v2);
+				break;
+			case QTYPE_WARLRD:
+				DrawWarLord(v3, v2);
+				break;
+			case QTYPE_KING:
+				DrawSkelKing(v4, v3, v2);
+				break;
+			case QTYPE_BONE:
+				DrawSChamber(v4, v3, v2);
+				break;
+			}
+		}
+		v5 += 24;
+		++v4;
+	} while ((signed int)v5 < (signed int)&quests[MAXQUESTS]._qtype);
+}
+// 69BE90: using guessed type int qline;
+
+void __cdecl SetReturnLvlPos()
+{
+	int v0; // eax
+
+	switch (setlvlnum) {
+	case SL_SKELKING:
+		ReturnLvlX = quests[QTYPE_KING]._qtx + 1;
+		ReturnLvlY = quests[QTYPE_KING]._qty;
+		v0 = (unsigned char)quests[QTYPE_KING]._qlevel;
+		goto LABEL_9;
+	case SL_BONECHAMB:
+		ReturnLvlT = 2;
+		ReturnLvlX = quests[QTYPE_BONE]._qtx + 1;
+		ReturnLvlY = quests[QTYPE_BONE]._qty;
+		v0 = (unsigned char)quests[QTYPE_BONE]._qlevel;
+		goto LABEL_10;
+	case SL_POISONWATER:
+		ReturnLvlX = quests[QTYPE_PW]._qtx;
+		ReturnLvlY = quests[QTYPE_PW]._qty + 1;
+		v0 = (unsigned char)quests[QTYPE_PW]._qlevel;
+	LABEL_9:
+		ReturnLvlT = 1;
+		goto LABEL_10;
+	}
+	if (setlvlnum != 5)
+		return;
+	ReturnLvlT = 4;
+	ReturnLvlX = quests[QTYPE_VB]._qtx + 1;
+	ReturnLvlY = quests[QTYPE_VB]._qty - 1;
+	v0 = (unsigned char)quests[QTYPE_VB]._qlevel;
+LABEL_10:
+	ReturnLvl = v0;
+}
+
+void __cdecl GetReturnLvlPos()
+{
+	if (quests[QTYPE_VB]._qactive == 3)
+		quests[QTYPE_VB]._qvar2 = 2;
+	ViewX = ReturnLvlX;
+	ViewY = ReturnLvlY;
+	currlevel = ReturnLvl;
+	leveltype = ReturnLvlT;
+}
+// 5BB1ED: using guessed type char leveltype;
+
+void __cdecl ResyncMPQuests()
+{
+	if (quests[QTYPE_KING]._qactive == 1
+	    && currlevel >= (unsigned char)quests[QTYPE_KING]._qlevel - 1
+	    && currlevel <= (unsigned char)quests[QTYPE_KING]._qlevel + 1) {
+		quests[QTYPE_KING]._qactive = 2;
+		NetSendCmdQuest(TRUE, 0xCu);
+	}
+	if (quests[QTYPE_BUTCH]._qactive == 1
+	    && currlevel >= (unsigned char)quests[QTYPE_BUTCH]._qlevel - 1
+	    && currlevel <= (unsigned char)quests[QTYPE_BUTCH]._qlevel + 1) {
+		quests[QTYPE_BUTCH]._qactive = 2;
+		NetSendCmdQuest(TRUE, 6u);
+	}
+	if (quests[QTYPE_VB]._qactive == 1 && currlevel == (unsigned char)quests[QTYPE_VB]._qlevel - 1) {
+		quests[QTYPE_VB]._qactive = 2;
+		NetSendCmdQuest(TRUE, 0xFu);
+	}
+	if (QuestStatus(QTYPE_VB))
+		AddObject(OBJ_ALTBOY, 2 * setpc_x + 20, 2 * setpc_y + 22);
+}
+
+void __cdecl ResyncQuests()
+{
+	char *v0; // ecx
+	int v1;   // esi
+	//int v2; // eax
+	int i;   // esi
+	char v4; // bl
+	int j;   // esi
+	char v6; // bl
+	int k;   // esi
+
+	if (setlevel && setlvlnum == quests[QTYPE_PW]._qslvl && quests[QTYPE_PW]._qactive != 1 && leveltype == quests[QTYPE_PW]._qlvltype) {
+		v0 = "Levels\\L3Data\\L3pwater.pal";
+		if (quests[QTYPE_PW]._qactive != 3)
+			v0 = "Levels\\L3Data\\L3pfoul.pal";
+		LoadPalette(v0);
+		v1 = 0;
+		do
+			palette_update_quest_palette(v1++);
+		while (v1 <= 32);
+	}
+	//_LOBYTE(v2) = QuestStatus(QTYPE_BOL);
+	if (QuestStatus(QTYPE_BOL)) {
+		if (quests[QTYPE_BOL]._qvar1 == 1)
+			ObjChangeMapResync(
+			    setpc_w + setpc_x - 2,
+			    setpc_h + setpc_y - 2,
+			    setpc_w + setpc_x + 1,
+			    setpc_h + setpc_y + 1);
+		if (quests[QTYPE_BOL]._qvar1 == 2) {
+			ObjChangeMapResync(
+			    setpc_w + setpc_x - 2,
+			    setpc_h + setpc_y - 2,
+			    setpc_w + setpc_x + 1,
+			    setpc_h + setpc_y + 1);
+			ObjChangeMapResync(setpc_x, setpc_y, (setpc_w >> 1) + setpc_x + 2, (setpc_h >> 1) + setpc_y - 2);
+			for (i = 0; i < nobjects; ++i)
+				SyncObjectAnim(objectactive[i]);
+			v4 = TransVal;
+			TransVal = 9;
+			DRLG_MRectTrans(setpc_x, setpc_y, (setpc_w >> 1) + setpc_x + 4, setpc_y + (setpc_h >> 1));
+			TransVal = v4;
+		}
+		if (quests[QTYPE_BOL]._qvar1 == 3) {
+			ObjChangeMapResync(setpc_x, setpc_y, setpc_w + setpc_x + 1, setpc_h + setpc_y + 1);
+			for (j = 0; j < nobjects; ++j)
+				SyncObjectAnim(objectactive[j]);
+			v6 = TransVal;
+			TransVal = 9;
+			DRLG_MRectTrans(setpc_x, setpc_y, (setpc_w >> 1) + setpc_x + 4, setpc_y + (setpc_h >> 1));
+			TransVal = v6;
+		}
+	}
+	if (currlevel == quests[QTYPE_BLKM]._qlevel) {
+		if (quests[QTYPE_BLKM]._qactive == 1) {
+			if (!quests[QTYPE_BLKM]._qvar1) {
+				SpawnQuestItem(IDI_FUNGALTM, 0, 0, 5, 1);
+				quests[QTYPE_BLKM]._qvar1 = QS_TOMESPAWNED;
+			}
+		} else if (quests[QTYPE_BLKM]._qactive == 2) {
+			if (quests[QTYPE_BLKM]._qvar1 < QS_MUSHGIVEN) {
+				if (quests[QTYPE_BLKM]._qvar1 >= QS_BRAINGIVEN)
+					Qtalklist[TOWN_HEALER]._qblkm = -1;
+			} else {
+				Qtalklist[TOWN_WITCH]._qblkm = -1;
+				Qtalklist[TOWN_HEALER]._qblkm = QUEST_MUSH3;
+			}
+		}
+	}
+	if (currlevel == (unsigned char)quests[QTYPE_VEIL]._qlevel + 1 && quests[QTYPE_VEIL]._qactive == 2 && !quests[QTYPE_VEIL]._qvar1) {
+		quests[QTYPE_VEIL]._qvar1 = 1;
+		SpawnQuestItem(15, 0, 0, 5, 1);
+	}
+	if (setlevel && setlvlnum == 5) {
+		if (quests[QTYPE_VB]._qvar1 >= 4u)
+			ObjChangeMapResync(1, 11, 20, 18);
+		if (quests[QTYPE_VB]._qvar1 >= 6u)
+			ObjChangeMapResync(1, 18, 20, 24);
+		if (quests[QTYPE_VB]._qvar1 >= 7u)
+			InitVPTriggers();
+		for (k = 0; k < nobjects; ++k)
+			SyncObjectAnim(objectactive[k]);
+	}
+	if (currlevel == quests[QTYPE_VB]._qlevel
+	    && !setlevel
+	    && (quests[QTYPE_VB]._qvar2 == 1 || quests[QTYPE_VB]._qvar2 >= 3u)
+	    && (quests[QTYPE_VB]._qactive == 2 || quests[QTYPE_VB]._qactive == 3)) {
+		quests[QTYPE_VB]._qvar2 = 2;
+	}
+}
+// 5A5590: using guessed type char TransVal;
+// 5BB1ED: using guessed type char leveltype;
+// 5CF31D: using guessed type char setlevel;
+// 5CF330: using guessed type int setpc_h;
+// 5CF334: using guessed type int setpc_w;
+
+void __fastcall PrintQLString(int x, int y, unsigned char cjustflag, char *str, int col)
+{
+	int v5;            // ebx
+	int v6;            // edi
+	size_t v7;         // eax
+	int v8;            // esi
+	signed int v9;     // ecx
+	signed int v10;    // eax
+	int v11;           // edx
+	int v12;           // ecx
+	signed int v13;    // ecx
+	unsigned char v14; // al
+	int v15;           // edi
+	int v16;           // ecx
+	int v17;           // [esp+Ch] [ebp-14h]
+	int v18;           // [esp+10h] [ebp-10h]
+	signed int v19;    // [esp+14h] [ebp-Ch]
+	signed int v20;    // [esp+18h] [ebp-8h]
+	int width;         // [esp+1Ch] [ebp-4h]
+
+	v5 = SStringY[y];
+	v6 = x;
+	v18 = y;
+	v17 = x;
+	width = screen_y_times_768[v5 + 204] + x + 96;
+	v7 = strlen(str);
+	v8 = 0;
+	v9 = 0;
+	v20 = v7;
+	if (cjustflag) {
+		v10 = 0;
+		if (v20 <= 0)
+			goto LABEL_24;
+		do {
+			v11 = (unsigned char)str[v9++];
+			v10 += fontkern[fontframe[fontidx[v11]]] + 1;
+		} while (v9 < v20);
+		if (v10 < 257)
+		LABEL_24:
+			v8 = (257 - v10) >> 1;
+		width += v8;
+	}
+	if (qline == v18) {
+		v12 = v8 + v6 + 76;
+		if (!cjustflag)
+			v12 = v6 + 76;
+		CelDecodeOnly(v12, v5 + 205, pCelBuff, ALLQUESTS, 12);
+	}
+	v13 = 0;
+	v19 = 0;
+	if (v20 > 0) {
+		do {
+			v14 = fontframe[fontidx[(unsigned char)str[v13]]];
+			v15 = v14;
+			v8 += fontkern[v14] + 1;
+			if (v14 && v8 <= 257) {
+				CPrintString(width, v14, col);
+				v13 = v19;
+			}
+			v19 = ++v13;
+			width += fontkern[v15] + 1;
+		} while (v13 < v20);
+		v6 = v17;
+	}
+	if (qline == v18) {
+		if (cjustflag)
+			v16 = v8 + v6 + 100;
+		else
+			v16 = 340 - v6;
+		CelDecodeOnly(v16, v5 + 205, pCelBuff, ALLQUESTS, 12);
+	}
+}
+// 69BE90: using guessed type int qline;
+
+void __cdecl DrawQuestLog()
+{
+	int v0; // edi
+	int i;  // esi
+
+	PrintQLString(0, 2, 1u, "Quest Log", 3);
+	CelDecodeOnly(64, 511, pQLogCel, 1, 320);
+	v0 = qtopline;
+	for (i = 0; i < numqlines; ++i) {
+		PrintQLString(0, v0, 1u, questlist[qlist[i]]._qlstr, 0);
+		v0 += 2;
+	}
+	PrintQLString(0, 22, 1u, "Close Quest Log", 0);
+	ALLQUESTS = (ALLQUESTS & 7) + 1;
+}
+// 69BED4: using guessed type int numqlines;
+
+void __cdecl StartQuestlog()
+{
+	signed int v0;   // eax
+	int v1;          // edx
+	unsigned int v2; // ecx
+	int v3;          // ecx
+
+	v0 = 0;
+	v1 = 0;
+	numqlines = 0;
+	v2 = 0;
+	do {
+		if (quests[v2]._qactive == 2 && quests[v2]._qlog)
+			qlist[v0++] = v1;
+		++v2;
+		++v1;
+	} while (v2 < MAXQUESTS);
+	numqlines = v0;
+	if (v0 <= 5)
+		v3 = 8;
+	else
+		v3 = 5 - (v0 >> 1);
+	qtopline = v3;
+	qline = 22;
+	if (v0)
+		qline = v3;
+	questlog = 1;
+	ALLQUESTS = 1;
+}
+// 69BD04: using guessed type int questlog;
+// 69BE90: using guessed type int qline;
+// 69BED4: using guessed type int numqlines;
+
+void __cdecl QuestlogUp()
+{
+	if (numqlines) {
+		if (qline == qtopline) {
+			qline = 22;
+		} else if (qline == 22) {
+			qline = qtopline + 2 * numqlines - 2;
+		} else {
+			qline -= 2;
+		}
+		PlaySFX(IS_TITLEMOV);
+	}
+}
+// 69BE90: using guessed type int qline;
+// 69BED4: using guessed type int numqlines;
+
+void __cdecl QuestlogDown()
+{
+	if (numqlines) {
+		if (qline == 22) {
+			qline = qtopline;
+		} else if (qline == qtopline + 2 * numqlines - 2) {
+			qline = 22;
+		} else {
+			qline += 2;
+		}
+		PlaySFX(IS_TITLEMOV);
+	}
+}
+// 69BE90: using guessed type int qline;
+// 69BED4: using guessed type int numqlines;
+
+void __cdecl QuestlogEnter()
+{
+	PlaySFX(IS_TITLSLCT);
+	if (numqlines && qline != 22)
+		InitQTextMsg((unsigned char)quests[qlist[(qline - qtopline) >> 1]]._qmsg);
+	questlog = 0;
+}
+// 69BD04: using guessed type int questlog;
+// 69BE90: using guessed type int qline;
+// 69BED4: using guessed type int numqlines;
+
+void __cdecl QuestlogESC()
+{
+	int v0; // esi
+	int i;  // edi
+
+	v0 = (MouseY - 32) / 12;
+	if (numqlines) {
+		for (i = 0; i < numqlines; ++i) {
+			if (v0 == qtopline + 2 * i) {
+				qline = v0;
+				QuestlogEnter();
+			}
+		}
+	}
+	if (v0 == 22) {
+		qline = 22;
+		QuestlogEnter();
+	}
+}
+// 69BE90: using guessed type int qline;
+// 69BED4: using guessed type int numqlines;
+
+void __fastcall SetMultiQuest(int q, int s, int l, int v1)
+{
+	int v4;            // eax
+	unsigned char *v5; // ecx
+	unsigned char *v6; // eax
+
+	v4 = q;
+	v5 = &quests[q]._qactive;
+	if (*v5 != 3) {
+		if (s > (unsigned char)*v5)
+			*v5 = s;
+		quests[v4]._qlog |= l;
+		v6 = &quests[v4]._qvar1;
+		if (v1 > (unsigned char)*v6)
+			*v6 = v1;
+	}
+}