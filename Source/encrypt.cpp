/**
 * @file encrypt.cpp
 *
 * Implementation of functions for compression and decompressing MPQ data.
 */
#include "all.h"
#include "../3rdParty/PKWare/pkware.h"

<<<<<<< HEAD
DEVILUTION_BEGIN_NAMESPACE

DWORD hashtable[1280];
=======
DWORD hashtable[5][256];
>>>>>>> 46224337

void Decrypt(DWORD *castBlock, DWORD size, DWORD key)
{
	DWORD seed, i;

	seed = 0xEEEEEEEE;
	for (i = 0; i < (size >> 2); i++) {
<<<<<<< HEAD
		DWORD t = SwapLE32(*castBlock);
		seed += hashtable[0x400 + (key & 0xFF)];
		t ^= seed + key;
		*castBlock = t;
		seed += t + (seed << 5) + 3;
=======
		seed += hashtable[4][(key & 0xFF)];
		*castBlock ^= seed + key;
		seed += *castBlock + (seed << 5) + 3;
>>>>>>> 46224337
		key = ((~key << 0x15) + 0x11111111) | (key >> 0x0B);
		castBlock++;
	}
}

void Encrypt(DWORD *castBlock, DWORD size, DWORD key)
{
	DWORD seed, i, ch;

	seed = 0xEEEEEEEE;
	for (i = 0; i < (size >> 2); i++) {
<<<<<<< HEAD
		DWORD t = ch = *castBlock;
		seed += hashtable[0x400 + (key & 0xFF)];
		t ^= seed + key;
		*castBlock = SwapLE32(t);
=======
		ch = *castBlock;
		seed += hashtable[4][(key & 0xFF)];
		*castBlock ^= seed + key;
>>>>>>> 46224337
		seed += ch + (seed << 5) + 3;
		key = ((~key << 0x15) + 0x11111111) | (key >> 0x0B);
		castBlock++;
	}
}

DWORD Hash(const char *s, int type)
{
	char ch;
	DWORD seed1, seed2;

	seed1 = 0x7FED7FED;
	seed2 = 0xEEEEEEEE;
	while (s != NULL && *s) {
		ch = *s++;
		ch = toupper(ch);
		seed1 = hashtable[type][ch] ^ (seed1 + seed2);
		seed2 += ch + seed1 + (seed2 << 5) + 3;
	}
	return seed1;
}

void InitHash()
{
	DWORD seed, ch;
	int i, j;

	seed = 0x00100001;

	for (i = 0; i < 256; i++) {
		for (j = 0; j < 5; j++) {
			seed = (125 * seed + 3) % 0x2AAAAB;
			ch = (seed & 0xFFFF);
			seed = (125 * seed + 3) % 0x2AAAAB;
			hashtable[j][i] = ch << 16 | (seed & 0xFFFF);
		}
	}
}

int PkwareCompress(BYTE *srcData, int size)
{
	BYTE *destData;
	char *ptr;
	unsigned int destSize, type, dsize;
	TDataInfo param;

	ptr = (char *)DiabloAllocPtr(CMP_BUFFER_SIZE);

	destSize = 2 * size;
	if (destSize < 2 * 4096)
		destSize = 2 * 4096;

	destData = (BYTE *)DiabloAllocPtr(destSize);

	param.srcData = srcData;
	param.srcOffset = 0;
	param.destData = destData;
	param.destOffset = 0;
	param.size = size;

	type = 0;
	dsize = 4096;
	implode(PkwareBufferRead, PkwareBufferWrite, ptr, &param, &type, &dsize);

	if (param.destOffset < size) {
		memcpy(srcData, destData, param.destOffset);
		size = param.destOffset;
	}

	mem_free_dbg(ptr);
	mem_free_dbg(destData);

	return size;
}

unsigned int PkwareBufferRead(char *buf, unsigned int *size, void *param)
{
	TDataInfo *pInfo;
	DWORD sSize;

	pInfo = (TDataInfo *)param;

	if (*size >= pInfo->size - pInfo->srcOffset) {
		sSize = pInfo->size - pInfo->srcOffset;
	} else {
		sSize = *size;
	}

	memcpy(buf, pInfo->srcData + pInfo->srcOffset, sSize);
	pInfo->srcOffset += sSize;

	return sSize;
}

void PkwareBufferWrite(char *buf, unsigned int *size, void *param)
{
	TDataInfo *pInfo;

	pInfo = (TDataInfo *)param;

	memcpy(pInfo->destData + pInfo->destOffset, buf, *size);
	pInfo->destOffset += *size;
}

void PkwareDecompress(BYTE *pbInBuff, int recv_size, int dwMaxBytes)
{
	char *ptr;
	BYTE *pbOutBuff;
	TDataInfo info;

	ptr = (char *)DiabloAllocPtr(CMP_BUFFER_SIZE);
	pbOutBuff = DiabloAllocPtr(dwMaxBytes);

	info.srcData = pbInBuff;
	info.srcOffset = 0;
	info.destData = pbOutBuff;
	info.destOffset = 0;
	info.size = recv_size;

	explode(PkwareBufferRead, PkwareBufferWrite, ptr, &info);
	memcpy(pbInBuff, pbOutBuff, info.destOffset);
	mem_free_dbg(ptr);
	mem_free_dbg(pbOutBuff);
}

DEVILUTION_END_NAMESPACE
<|MERGE_RESOLUTION|>--- conflicted
+++ resolved
@@ -1,180 +1,164 @@
-/**
- * @file encrypt.cpp
- *
- * Implementation of functions for compression and decompressing MPQ data.
- */
-#include "all.h"
-#include "../3rdParty/PKWare/pkware.h"
-
-<<<<<<< HEAD
-DEVILUTION_BEGIN_NAMESPACE
-
-DWORD hashtable[1280];
-=======
-DWORD hashtable[5][256];
->>>>>>> 46224337
-
-void Decrypt(DWORD *castBlock, DWORD size, DWORD key)
-{
-	DWORD seed, i;
-
-	seed = 0xEEEEEEEE;
-	for (i = 0; i < (size >> 2); i++) {
-<<<<<<< HEAD
-		DWORD t = SwapLE32(*castBlock);
-		seed += hashtable[0x400 + (key & 0xFF)];
-		t ^= seed + key;
-		*castBlock = t;
-		seed += t + (seed << 5) + 3;
-=======
-		seed += hashtable[4][(key & 0xFF)];
-		*castBlock ^= seed + key;
-		seed += *castBlock + (seed << 5) + 3;
->>>>>>> 46224337
-		key = ((~key << 0x15) + 0x11111111) | (key >> 0x0B);
-		castBlock++;
-	}
-}
-
-void Encrypt(DWORD *castBlock, DWORD size, DWORD key)
-{
-	DWORD seed, i, ch;
-
-	seed = 0xEEEEEEEE;
-	for (i = 0; i < (size >> 2); i++) {
-<<<<<<< HEAD
-		DWORD t = ch = *castBlock;
-		seed += hashtable[0x400 + (key & 0xFF)];
-		t ^= seed + key;
-		*castBlock = SwapLE32(t);
-=======
-		ch = *castBlock;
-		seed += hashtable[4][(key & 0xFF)];
-		*castBlock ^= seed + key;
->>>>>>> 46224337
-		seed += ch + (seed << 5) + 3;
-		key = ((~key << 0x15) + 0x11111111) | (key >> 0x0B);
-		castBlock++;
-	}
-}
-
-DWORD Hash(const char *s, int type)
-{
-	char ch;
-	DWORD seed1, seed2;
-
-	seed1 = 0x7FED7FED;
-	seed2 = 0xEEEEEEEE;
-	while (s != NULL && *s) {
-		ch = *s++;
-		ch = toupper(ch);
-		seed1 = hashtable[type][ch] ^ (seed1 + seed2);
-		seed2 += ch + seed1 + (seed2 << 5) + 3;
-	}
-	return seed1;
-}
-
-void InitHash()
-{
-	DWORD seed, ch;
-	int i, j;
-
-	seed = 0x00100001;
-
-	for (i = 0; i < 256; i++) {
-		for (j = 0; j < 5; j++) {
-			seed = (125 * seed + 3) % 0x2AAAAB;
-			ch = (seed & 0xFFFF);
-			seed = (125 * seed + 3) % 0x2AAAAB;
-			hashtable[j][i] = ch << 16 | (seed & 0xFFFF);
-		}
-	}
-}
-
-int PkwareCompress(BYTE *srcData, int size)
-{
-	BYTE *destData;
-	char *ptr;
-	unsigned int destSize, type, dsize;
-	TDataInfo param;
-
-	ptr = (char *)DiabloAllocPtr(CMP_BUFFER_SIZE);
-
-	destSize = 2 * size;
-	if (destSize < 2 * 4096)
-		destSize = 2 * 4096;
-
-	destData = (BYTE *)DiabloAllocPtr(destSize);
-
-	param.srcData = srcData;
-	param.srcOffset = 0;
-	param.destData = destData;
-	param.destOffset = 0;
-	param.size = size;
-
-	type = 0;
-	dsize = 4096;
-	implode(PkwareBufferRead, PkwareBufferWrite, ptr, &param, &type, &dsize);
-
-	if (param.destOffset < size) {
-		memcpy(srcData, destData, param.destOffset);
-		size = param.destOffset;
-	}
-
-	mem_free_dbg(ptr);
-	mem_free_dbg(destData);
-
-	return size;
-}
-
-unsigned int PkwareBufferRead(char *buf, unsigned int *size, void *param)
-{
-	TDataInfo *pInfo;
-	DWORD sSize;
-
-	pInfo = (TDataInfo *)param;
-
-	if (*size >= pInfo->size - pInfo->srcOffset) {
-		sSize = pInfo->size - pInfo->srcOffset;
-	} else {
-		sSize = *size;
-	}
-
-	memcpy(buf, pInfo->srcData + pInfo->srcOffset, sSize);
-	pInfo->srcOffset += sSize;
-
-	return sSize;
-}
-
-void PkwareBufferWrite(char *buf, unsigned int *size, void *param)
-{
-	TDataInfo *pInfo;
-
-	pInfo = (TDataInfo *)param;
-
-	memcpy(pInfo->destData + pInfo->destOffset, buf, *size);
-	pInfo->destOffset += *size;
-}
-
-void PkwareDecompress(BYTE *pbInBuff, int recv_size, int dwMaxBytes)
-{
-	char *ptr;
-	BYTE *pbOutBuff;
-	TDataInfo info;
-
-	ptr = (char *)DiabloAllocPtr(CMP_BUFFER_SIZE);
-	pbOutBuff = DiabloAllocPtr(dwMaxBytes);
-
-	info.srcData = pbInBuff;
-	info.srcOffset = 0;
-	info.destData = pbOutBuff;
-	info.destOffset = 0;
-	info.size = recv_size;
-
-	explode(PkwareBufferRead, PkwareBufferWrite, ptr, &info);
-	memcpy(pbInBuff, pbOutBuff, info.destOffset);
-	mem_free_dbg(ptr);
-	mem_free_dbg(pbOutBuff);
-}
-
-DEVILUTION_END_NAMESPACE
+/**
+ * @file encrypt.cpp
+ *
+ * Implementation of functions for compression and decompressing MPQ data.
+ */
+#include "all.h"
+#include "../3rdParty/PKWare/pkware.h"
+
+DEVILUTION_BEGIN_NAMESPACE
+
+DWORD hashtable[5][256];
+
+void Decrypt(DWORD *castBlock, DWORD size, DWORD key)
+{
+	DWORD seed, i;
+
+	seed = 0xEEEEEEEE;
+	for (i = 0; i < (size >> 2); i++) {
+		DWORD t = SwapLE32(*castBlock);
+		seed += hashtable[4][(key & 0xFF)];
+		t ^= seed + key;
+		*castBlock = t;
+		seed += t + (seed << 5) + 3;
+		key = ((~key << 0x15) + 0x11111111) | (key >> 0x0B);
+		castBlock++;
+	}
+}
+
+void Encrypt(DWORD *castBlock, DWORD size, DWORD key)
+{
+	DWORD seed, i, ch;
+
+	seed = 0xEEEEEEEE;
+	for (i = 0; i < (size >> 2); i++) {
+		DWORD t = ch = *castBlock;
+		seed += hashtable[4][(key & 0xFF)];
+		t ^= seed + key;
+		*castBlock = SwapLE32(t);
+		seed += ch + (seed << 5) + 3;
+		key = ((~key << 0x15) + 0x11111111) | (key >> 0x0B);
+		castBlock++;
+	}
+}
+
+DWORD Hash(const char *s, int type)
+{
+	char ch;
+	DWORD seed1, seed2;
+
+	seed1 = 0x7FED7FED;
+	seed2 = 0xEEEEEEEE;
+	while (s != NULL && *s) {
+		ch = *s++;
+		ch = toupper(ch);
+		seed1 = hashtable[type][ch] ^ (seed1 + seed2);
+		seed2 += ch + seed1 + (seed2 << 5) + 3;
+	}
+	return seed1;
+}
+
+void InitHash()
+{
+	DWORD seed, ch;
+	int i, j;
+
+	seed = 0x00100001;
+
+	for (i = 0; i < 256; i++) {
+		for (j = 0; j < 5; j++) {
+			seed = (125 * seed + 3) % 0x2AAAAB;
+			ch = (seed & 0xFFFF);
+			seed = (125 * seed + 3) % 0x2AAAAB;
+			hashtable[j][i] = ch << 16 | (seed & 0xFFFF);
+		}
+	}
+}
+
+int PkwareCompress(BYTE *srcData, int size)
+{
+	BYTE *destData;
+	char *ptr;
+	unsigned int destSize, type, dsize;
+	TDataInfo param;
+
+	ptr = (char *)DiabloAllocPtr(CMP_BUFFER_SIZE);
+
+	destSize = 2 * size;
+	if (destSize < 2 * 4096)
+		destSize = 2 * 4096;
+
+	destData = (BYTE *)DiabloAllocPtr(destSize);
+
+	param.srcData = srcData;
+	param.srcOffset = 0;
+	param.destData = destData;
+	param.destOffset = 0;
+	param.size = size;
+
+	type = 0;
+	dsize = 4096;
+	implode(PkwareBufferRead, PkwareBufferWrite, ptr, &param, &type, &dsize);
+
+	if (param.destOffset < size) {
+		memcpy(srcData, destData, param.destOffset);
+		size = param.destOffset;
+	}
+
+	mem_free_dbg(ptr);
+	mem_free_dbg(destData);
+
+	return size;
+}
+
+unsigned int PkwareBufferRead(char *buf, unsigned int *size, void *param)
+{
+	TDataInfo *pInfo;
+	DWORD sSize;
+
+	pInfo = (TDataInfo *)param;
+
+	if (*size >= pInfo->size - pInfo->srcOffset) {
+		sSize = pInfo->size - pInfo->srcOffset;
+	} else {
+		sSize = *size;
+	}
+
+	memcpy(buf, pInfo->srcData + pInfo->srcOffset, sSize);
+	pInfo->srcOffset += sSize;
+
+	return sSize;
+}
+
+void PkwareBufferWrite(char *buf, unsigned int *size, void *param)
+{
+	TDataInfo *pInfo;
+
+	pInfo = (TDataInfo *)param;
+
+	memcpy(pInfo->destData + pInfo->destOffset, buf, *size);
+	pInfo->destOffset += *size;
+}
+
+void PkwareDecompress(BYTE *pbInBuff, int recv_size, int dwMaxBytes)
+{
+	char *ptr;
+	BYTE *pbOutBuff;
+	TDataInfo info;
+
+	ptr = (char *)DiabloAllocPtr(CMP_BUFFER_SIZE);
+	pbOutBuff = DiabloAllocPtr(dwMaxBytes);
+
+	info.srcData = pbInBuff;
+	info.srcOffset = 0;
+	info.destData = pbOutBuff;
+	info.destOffset = 0;
+	info.size = recv_size;
+
+	explode(PkwareBufferRead, PkwareBufferWrite, ptr, &info);
+	memcpy(pbInBuff, pbOutBuff, info.destOffset);
+	mem_free_dbg(ptr);
+	mem_free_dbg(pbOutBuff);
+}
+
+DEVILUTION_END_NAMESPACE