/**
 * @file items.h
 *
 * Interface of item functionality.
 */
#pragma once

#include <cstdint>

#include "DiabloUI/ui_flags.hpp"
#include "engine.h"
#include "engine/animationinfo.h"
#include "engine/point.hpp"
#include "itemdat.h"
#include "monster.h"
#include "utils/stdcompat/optional.hpp"
#include "utils/string_or_view.hpp"

namespace devilution {

#define MAXITEMS 127
#define ITEMTYPES 43

#define GOLD_SMALL_LIMIT 1000
#define GOLD_MEDIUM_LIMIT 2500
#define GOLD_MAX_LIMIT 5000

// Item indestructible durability
#define DUR_INDESTRUCTIBLE 255

enum item_quality : uint8_t {
	ITEM_QUALITY_NORMAL,
	ITEM_QUALITY_MAGIC,
	ITEM_QUALITY_UNIQUE,
};

enum _unique_items : int8_t {
	UITEM_CLEAVER,
	UITEM_SKCROWN,
	UITEM_INFRARING,
	UITEM_OPTAMULET,
	UITEM_TRING,
	UITEM_HARCREST,
	UITEM_STEELVEIL,
	UITEM_ARMOFVAL,
	UITEM_GRISWOLD,
	UITEM_BOVINE,
	UITEM_RIFTBOW,
	UITEM_NEEDLER,
	UITEM_CELESTBOW,
	UITEM_DEADLYHUNT,
	UITEM_BOWOFDEAD,
	UITEM_BLKOAKBOW,
	UITEM_FLAMEDART,
	UITEM_FLESHSTING,
	UITEM_WINDFORCE,
	UITEM_EAGLEHORN,
	UITEM_GONNAGALDIRK,
	UITEM_DEFENDER,
	UITEM_GRYPHONCLAW,
	UITEM_BLACKRAZOR,
	UITEM_GIBBOUSMOON,
	UITEM_ICESHANK,
	UITEM_EXECUTIONER,
	UITEM_BONESAW,
	UITEM_SHADHAWK,
	UITEM_WIZSPIKE,
	UITEM_LGTSABRE,
	UITEM_FALCONTALON,
	UITEM_INFERNO,
	UITEM_DOOMBRINGER,
	UITEM_GRIZZLY,
	UITEM_GRANDFATHER,
	UITEM_MANGLER,
	UITEM_SHARPBEAK,
	UITEM_BLOODLSLAYER,
	UITEM_CELESTAXE,
	UITEM_WICKEDAXE,
	UITEM_STONECLEAV,
	UITEM_AGUHATCHET,
	UITEM_HELLSLAYER,
	UITEM_MESSERREAVER,
	UITEM_CRACKRUST,
	UITEM_JHOLMHAMM,
	UITEM_CIVERBS,
	UITEM_CELESTSTAR,
	UITEM_BARANSTAR,
	UITEM_GNARLROOT,
	UITEM_CRANBASH,
	UITEM_SCHAEFHAMM,
	UITEM_DREAMFLANGE,
	UITEM_STAFFOFSHAD,
	UITEM_IMMOLATOR,
	UITEM_STORMSPIRE,
	UITEM_GLEAMSONG,
	UITEM_THUNDERCALL,
	UITEM_PROTECTOR,
	UITEM_NAJPUZZLE,
	UITEM_MINDCRY,
	UITEM_RODOFONAN,
	UITEM_SPIRITSHELM,
	UITEM_THINKINGCAP,
	UITEM_OVERLORDHELM,
	UITEM_FOOLSCREST,
	UITEM_GOTTERDAM,
	UITEM_ROYCIRCLET,
	UITEM_TORNFLESH,
	UITEM_GLADBANE,
	UITEM_RAINCLOAK,
	UITEM_LEATHAUT,
	UITEM_WISDWRAP,
	UITEM_SPARKMAIL,
	UITEM_SCAVCARAP,
	UITEM_NIGHTSCAPE,
	UITEM_NAJPLATE,
	UITEM_DEMONSPIKE,
	UITEM_DEFLECTOR,
	UITEM_SKULLSHLD,
	UITEM_DRAGONBRCH,
	UITEM_BLKOAKSHLD,
	UITEM_HOLYDEF,
	UITEM_STORMSHLD,
	UITEM_BRAMBLE,
	UITEM_REGHA,
	UITEM_BLEEDER,
	UITEM_CONSTRICT,
	UITEM_ENGAGE,
	UITEM_INVALID = -1,
};

/*
CF_LEVEL: Item Level (6 bits; value ranges from 0-63)
CF_ONLYGOOD: Item is not able to have affixes with PLOK set to false
CF_UPER15: Item is from a Unique Monster and has 15% chance of being a Unique Item
CF_UPER1: Item is from the dungeon and has a 1% chance of being a Unique Item
CF_UNIQUE: Item is a Unique Item
CF_SMITH: Item is from Griswold (Basic)
CF_SMITHPREMIUM: Item is from Griswold (Premium)
CF_BOY: Item is from Wirt
CF_WITCH: Item is from Adria
CF_HEALER: Item is from Pepin
CF_PREGEN: Item is pre-generated, mostly associated with Quest items found in the dungeon or potions on the dungeon floor

Items that have both CF_UPER15 and CF_UPER1 are CF_USEFUL, which is used to generate Potions and Town Portal scrolls on the dungeon floor
Items that have any of CF_SMITH, CF_SMITHPREMIUM, CF_BOY, CF_WICTH, and CF_HEALER are CF_TOWN, indicating the item is sourced from an NPC
*/
enum icreateinfo_flag {
	// clang-format off
	CF_LEVEL        = (1 << 6) - 1,
	CF_ONLYGOOD     = 1 << 6,
	CF_UPER15       = 1 << 7,
	CF_UPER1        = 1 << 8,
	CF_UNIQUE       = 1 << 9,
	CF_SMITH        = 1 << 10,
	CF_SMITHPREMIUM = 1 << 11,
	CF_BOY          = 1 << 12,
	CF_WITCH        = 1 << 13,
	CF_HEALER       = 1 << 14,
	CF_PREGEN       = 1 << 15,

	CF_USEFUL = CF_UPER15 | CF_UPER1,
	CF_TOWN   = CF_SMITH | CF_SMITHPREMIUM | CF_BOY | CF_WITCH | CF_HEALER,
	// clang-format on
};

enum icreateinfo_flag2 {
	// clang-format off
	CF_HELLFIRE = 1,
	// clang-format on
};

// All item animation frames have this width.
constexpr int ItemAnimWidth = 96;

// Defined in player.h, forward declared here to allow for functions which operate in the context of a player.
struct Player;

struct Item {
	/** Randomly generated identifier */
	uint32_t _iSeed = 0;
	uint16_t _iCreateInfo = 0;
	ItemType _itype = ItemType::None;
	bool _iAnimFlag = false;
	Point position = { 0, 0 };
	/*
	 * @brief Contains Information for current Animation
	 */
	AnimationInfo AnimInfo;
	bool _iDelFlag = false; // set when item is flagged for deletion, deprecated in 1.02
	uint8_t _iSelFlag = 0;
	bool _iPostDraw = false;
	bool _iIdentified = false;
	item_quality _iMagical = ITEM_QUALITY_NORMAL;
	char _iName[64] = {};
	char _iIName[64] = {};
	item_equip_type _iLoc = ILOC_NONE;
	item_class _iClass = ICLASS_NONE;
	uint8_t _iCurs = 0;
	int _ivalue = 0;
	int _iIvalue = 0;
	uint8_t _iMinDam = 0;
	uint8_t _iMaxDam = 0;
	int16_t _iAC = 0;
	ItemSpecialEffect _iFlags = ItemSpecialEffect::None;
	item_misc_id _iMiscId = IMISC_NONE;
	SpellID _iSpell = SpellID::Null;
	_item_indexes IDidx = IDI_NONE;
	int _iCharges = 0;
	int _iMaxCharges = 0;
	int _iDurability = 0;
	int _iMaxDur = 0;
	int16_t _iPLDam = 0;
	int16_t _iPLToHit = 0;
	int16_t _iPLAC = 0;
	int16_t _iPLStr = 0;
	int16_t _iPLMag = 0;
	int16_t _iPLDex = 0;
	int16_t _iPLVit = 0;
	int16_t _iPLFR = 0;
	int16_t _iPLLR = 0;
	int16_t _iPLMR = 0;
	int16_t _iPLMana = 0;
	int16_t _iPLHP = 0;
	int16_t _iPLDamMod = 0;
	int16_t _iPLGetHit = 0;
	int16_t _iPLLight = 0;
	int8_t _iSplLvlAdd = 0;
	bool _iRequest = false;
	/** Unique item ID, used as an index into UniqueItemList */
	int _iUid = 0;
	int16_t _iFMinDam = 0;
	int16_t _iFMaxDam = 0;
	int16_t _iLMinDam = 0;
	int16_t _iLMaxDam = 0;
	int16_t _iPLEnAc = 0;
	enum item_effect_type _iPrePower = IPL_INVALID;
	enum item_effect_type _iSufPower = IPL_INVALID;
	int _iVAdd1 = 0;
	int _iVMult1 = 0;
	int _iVAdd2 = 0;
	int _iVMult2 = 0;
	int8_t _iMinStr = 0;
	uint8_t _iMinMag = 0;
	int8_t _iMinDex = 0;
	bool _iStatFlag = false;
	ItemSpecialEffectHf _iDamAcFlags = ItemSpecialEffectHf::None;
	uint32_t dwBuff = 0;

	/**
	 * @brief Clears this item and returns the old value
	 */
	Item pop() &
	{
		Item temp = std::move(*this);
		clear();
		return temp;
	}

	/**
	 * @brief Resets the item so isEmpty() returns true without needing to reinitialise the whole object
	 */
	DVL_REINITIALIZES void clear()
	{
		this->_itype = ItemType::None;
	}

	/**
	 * @brief Checks whether this item is empty or not.
	 * @return 'True' in case the item is empty and 'False' otherwise.
	 */
	bool isEmpty() const
	{
		return this->_itype == ItemType::None;
	}

	/**
	 * @brief Checks whether this item is an equipment.
	 * @return 'True' in case the item is an equipment and 'False' otherwise.
	 */
	bool isEquipment() const
	{
		if (this->isEmpty()) {
			return false;
		}

		switch (this->_iLoc) {
		case ILOC_AMULET:
		case ILOC_ARMOR:
		case ILOC_HELM:
		case ILOC_ONEHAND:
		case ILOC_RING:
		case ILOC_TWOHAND:
			return true;

		default:
			return false;
		}
	}

	/**
	 * @brief Checks whether this item is a weapon.
	 * @return 'True' in case the item is a weapon and 'False' otherwise.
	 */
	bool isWeapon() const
	{
		if (this->isEmpty()) {
			return false;
		}

		switch (this->_itype) {
		case ItemType::Axe:
		case ItemType::Bow:
		case ItemType::Mace:
		case ItemType::Staff:
		case ItemType::Sword:
			return true;

		default:
			return false;
		}
	}

	/**
	 * @brief Checks whether this item is an armor.
	 * @return 'True' in case the item is an armor and 'False' otherwise.
	 */
	bool isArmor() const
	{
		if (this->isEmpty()) {
			return false;
		}

		switch (this->_itype) {
		case ItemType::HeavyArmor:
		case ItemType::LightArmor:
		case ItemType::MediumArmor:
			return true;

		default:
			return false;
		}
	}

	/**
	 * @brief Checks whether this item is a helm.
	 * @return 'True' in case the item is a helm and 'False' otherwise.
	 */
	bool isHelm() const
	{
		return !this->isEmpty() && this->_itype == ItemType::Helm;
	}

	/**
	 * @brief Checks whether this item is a shield.
	 * @return 'True' in case the item is a shield and 'False' otherwise.
	 */
	bool isShield() const
	{
		return !this->isEmpty() && this->_itype == ItemType::Shield;
	}

	/**
	 * @brief Checks whether this item is a jewelry.
	 * @return 'True' in case the item is a jewelry and 'False' otherwise.
	 */
	bool isJewelry() const
	{
		if (this->isEmpty()) {
			return false;
		}

		switch (this->_itype) {
		case ItemType::Amulet:
		case ItemType::Ring:
			return true;

		default:
			return false;
		}
	}

	[[nodiscard]] bool isScroll() const
	{
		return IsAnyOf(_iMiscId, IMISC_SCROLL, IMISC_SCROLLT);
	}

	[[nodiscard]] bool isScrollOf(SpellID spellId) const
	{
		return isScroll() && _iSpell == spellId;
	}

	[[nodiscard]] bool isRune() const
	{
		return _iMiscId > IMISC_RUNEFIRST && _iMiscId < IMISC_RUNELAST;
	}

	[[nodiscard]] bool isRuneOf(SpellID spellId) const
	{
		if (!isRune())
			return false;
		switch (_iMiscId) {
		case IMISC_RUNEF:
			return spellId == SpellID::RuneOfFire;
		case IMISC_RUNEL:
			return spellId == SpellID::RuneOfLight;
		case IMISC_GR_RUNEL:
			return spellId == SpellID::RuneOfNova;
		case IMISC_GR_RUNEF:
			return spellId == SpellID::RuneOfImmolation;
		case IMISC_RUNES:
			return spellId == SpellID::RuneOfStone;
		default:
			return false;
		}
	}

	[[nodiscard]] bool isUsable() const;

	[[nodiscard]] bool keyAttributesMatch(uint32_t seed, _item_indexes itemIndex, uint16_t createInfo) const
	{
		return _iSeed == seed && IDidx == itemIndex && _iCreateInfo == createInfo;
	}

	UiFlags getTextColor() const
	{
		switch (_iMagical) {
		case ITEM_QUALITY_MAGIC:
			return UiFlags::ColorBlue;
		case ITEM_QUALITY_UNIQUE:
			return UiFlags::ColorWhitegold;
		default:
			return UiFlags::ColorWhite;
		}
	}

	UiFlags getTextColorWithStatCheck() const
	{
		if (!_iStatFlag)
			return UiFlags::ColorRed;
		return getTextColor();
	}

	/**
	 * @brief Sets the current Animation for the Item
	 * @param showAnimation Definies if the Animation (Flipping) is shown or if only the final Frame (item on the ground) is shown
	 */
	void setNewAnimation(bool showAnimation);

	/**
	 * @brief If this item is a spell book, calculates the magic requirement to learn a new level, then for all items sets _iStatFlag
	 * @param player Player to compare stats against requirements
	 */
	void updateRequiredStatsCacheForPlayer(const Player &player);

	/** @brief Returns the translated item name to display (respects identified flag) */
	StringOrView getName() const;
};

struct ItemGetRecordStruct {
	uint32_t nSeed;
	uint16_t wCI;
	int nIndex;
	uint32_t dwTimestamp;
};

struct CornerStoneStruct {
	Point position;
	bool activated;
	Item item;
	bool isAvailable();
};

/** Contains the items on ground in the current game. */
extern Item Items[MAXITEMS + 1];
extern uint8_t ActiveItems[MAXITEMS];
extern uint8_t ActiveItemCount;
/** Contains the location of dropped items. */
extern int8_t dItem[MAXDUNX][MAXDUNY];
extern bool ShowUniqueItemInfoBox;
extern CornerStoneStruct CornerStone;
extern bool UniqueItemFlags[128];

uint8_t GetOutlineColor(const Item &item, bool checkReq);
bool IsItemAvailable(int i);
bool IsUniqueAvailable(int i);
void InitItemGFX();
void InitItems();
void CalcPlrItemVals(Player &player, bool Loadgfx);
void CalcPlrInv(Player &player, bool Loadgfx);
void InitializeItem(Item &item, _item_indexes itemData);
void GenerateNewSeed(Item &h);
int GetGoldCursor(int value);

/**
 * @brief Update the gold cursor on the given gold item
 * @param gold The item to update
 */
void SetPlrHandGoldCurs(Item &gold);
void CreatePlrItems(Player &player);
bool ItemSpaceOk(Point position);
int AllocateItem();
<<<<<<< HEAD
void PopItem(Item &item);
=======
/**
 * @brief Moves the item onto the floor of the current dungeon level
 * @param item The source of the item data, should not be used after calling this function
 * @param position Coordinates of the tile to place the item on
 * @return The index assigned to the item
 */
uint8_t PlaceItemInWorld(Item &&item, WorldTilePosition position);
>>>>>>> 2633f782
Point GetSuperItemLoc(Point position);
void GetItemAttrs(Item &item, _item_indexes itemData, int lvl);
void SetupItem(Item &item);
Item *SpawnUnique(_unique_items uid, Point position, std::optional<int> level = std::nullopt, bool sendmsg = true, bool exactPosition = false);
void SpawnItem(Monster &monster, Point position, bool sendmsg, bool spawn = false);
void CreateRndItem(Point position, bool onlygood, bool sendmsg, bool delta);
void CreateRndUseful(Point position, bool sendmsg);
void CreateTypeItem(Point position, bool onlygood, ItemType itemType, int imisc, bool sendmsg, bool delta, bool spawn = false);
void RecreateItem(const Player &player, Item &item, _item_indexes idx, uint16_t icreateinfo, uint32_t iseed, int ivalue, bool isHellfire);
void RecreateEar(Item &item, uint16_t ic, uint32_t iseed, uint8_t bCursval, string_view heroName);
void CornerstoneSave();
void CornerstoneLoad(Point position);
void SpawnQuestItem(_item_indexes itemid, Point position, int randarea, int selflag, bool sendmsg);
void SpawnRewardItem(_item_indexes itemid, Point position, bool sendmsg);
void SpawnMapOfDoom(Point position, bool sendmsg);
void SpawnRuneBomb(Point position, bool sendmsg);
void SpawnTheodore(Point position, bool sendmsg);
void RespawnItem(Item &item, bool FlipFlag);
void DeleteItem(int i);
void ProcessItems();
void FreeItemGFX();
void GetItemFrm(Item &item);
void GetItemStr(Item &item);
void CheckIdentify(Player &player, int cii);
void DoRepair(Player &player, int cii);
void DoRecharge(Player &player, int cii);
bool DoOil(Player &player, int cii);
[[nodiscard]] StringOrView PrintItemPower(char plidx, const Item &item);
void DrawUniqueInfo(const Surface &out);
void PrintItemDetails(const Item &item);
void PrintItemDur(const Item &item);
void UseItem(size_t pnum, item_misc_id Mid, SpellID spellID, int spellFrom);
bool UseItemOpensHive(const Item &item, Point position);
bool UseItemOpensGrave(const Item &item, Point position);
void SpawnSmith(int lvl);
void SpawnPremium(const Player &player);
void SpawnWitch(int lvl);
void SpawnBoy(int lvl);
void SpawnHealer(int lvl);
void MakeGoldStack(Item &goldItem, int value);
int ItemNoFlippy();
void CreateSpellBook(Point position, SpellID ispell, bool sendmsg, bool delta);
void CreateMagicArmor(Point position, ItemType itemType, int icurs, bool sendmsg, bool delta);
void CreateAmulet(Point position, int lvl, bool sendmsg, bool delta, bool spawn = false);
void CreateMagicWeapon(Point position, ItemType itemType, int icurs, bool sendmsg, bool delta);
bool GetItemRecord(uint32_t nSeed, uint16_t wCI, int nIndex);
void SetItemRecord(uint32_t nSeed, uint16_t wCI, int nIndex);
void PutItemRecord(uint32_t nSeed, uint16_t wCI, int nIndex);

/**
 * @brief Resets item get records.
 */
void initItemGetRecords();

void RepairItem(Item &item, int lvl);
void RechargeItem(Item &item, Player &player);
bool ApplyOilToItem(Item &item, Player &player);
/**
 * @brief Checks if the item is generated in vanilla hellfire. If yes it updates dwBuff to include CF_HELLFIRE.
 */
void UpdateHellfireFlag(Item &item, const char *identifiedItemName);

#ifdef _DEBUG
std::string DebugSpawnItem(std::string itemName);
std::string DebugSpawnUniqueItem(std::string itemName);
#endif
/* data */

extern int MaxGold;

extern int8_t ItemCAnimTbl[];
extern _sfx_id ItemInvSnds[];

} // namespace devilution
<|MERGE_RESOLUTION|>--- conflicted
+++ resolved
@@ -1,586 +1,583 @@
-/**
- * @file items.h
- *
- * Interface of item functionality.
- */
-#pragma once
-
-#include <cstdint>
-
-#include "DiabloUI/ui_flags.hpp"
-#include "engine.h"
-#include "engine/animationinfo.h"
-#include "engine/point.hpp"
-#include "itemdat.h"
-#include "monster.h"
-#include "utils/stdcompat/optional.hpp"
-#include "utils/string_or_view.hpp"
-
-namespace devilution {
-
-#define MAXITEMS 127
-#define ITEMTYPES 43
-
-#define GOLD_SMALL_LIMIT 1000
-#define GOLD_MEDIUM_LIMIT 2500
-#define GOLD_MAX_LIMIT 5000
-
-// Item indestructible durability
-#define DUR_INDESTRUCTIBLE 255
-
-enum item_quality : uint8_t {
-	ITEM_QUALITY_NORMAL,
-	ITEM_QUALITY_MAGIC,
-	ITEM_QUALITY_UNIQUE,
-};
-
-enum _unique_items : int8_t {
-	UITEM_CLEAVER,
-	UITEM_SKCROWN,
-	UITEM_INFRARING,
-	UITEM_OPTAMULET,
-	UITEM_TRING,
-	UITEM_HARCREST,
-	UITEM_STEELVEIL,
-	UITEM_ARMOFVAL,
-	UITEM_GRISWOLD,
-	UITEM_BOVINE,
-	UITEM_RIFTBOW,
-	UITEM_NEEDLER,
-	UITEM_CELESTBOW,
-	UITEM_DEADLYHUNT,
-	UITEM_BOWOFDEAD,
-	UITEM_BLKOAKBOW,
-	UITEM_FLAMEDART,
-	UITEM_FLESHSTING,
-	UITEM_WINDFORCE,
-	UITEM_EAGLEHORN,
-	UITEM_GONNAGALDIRK,
-	UITEM_DEFENDER,
-	UITEM_GRYPHONCLAW,
-	UITEM_BLACKRAZOR,
-	UITEM_GIBBOUSMOON,
-	UITEM_ICESHANK,
-	UITEM_EXECUTIONER,
-	UITEM_BONESAW,
-	UITEM_SHADHAWK,
-	UITEM_WIZSPIKE,
-	UITEM_LGTSABRE,
-	UITEM_FALCONTALON,
-	UITEM_INFERNO,
-	UITEM_DOOMBRINGER,
-	UITEM_GRIZZLY,
-	UITEM_GRANDFATHER,
-	UITEM_MANGLER,
-	UITEM_SHARPBEAK,
-	UITEM_BLOODLSLAYER,
-	UITEM_CELESTAXE,
-	UITEM_WICKEDAXE,
-	UITEM_STONECLEAV,
-	UITEM_AGUHATCHET,
-	UITEM_HELLSLAYER,
-	UITEM_MESSERREAVER,
-	UITEM_CRACKRUST,
-	UITEM_JHOLMHAMM,
-	UITEM_CIVERBS,
-	UITEM_CELESTSTAR,
-	UITEM_BARANSTAR,
-	UITEM_GNARLROOT,
-	UITEM_CRANBASH,
-	UITEM_SCHAEFHAMM,
-	UITEM_DREAMFLANGE,
-	UITEM_STAFFOFSHAD,
-	UITEM_IMMOLATOR,
-	UITEM_STORMSPIRE,
-	UITEM_GLEAMSONG,
-	UITEM_THUNDERCALL,
-	UITEM_PROTECTOR,
-	UITEM_NAJPUZZLE,
-	UITEM_MINDCRY,
-	UITEM_RODOFONAN,
-	UITEM_SPIRITSHELM,
-	UITEM_THINKINGCAP,
-	UITEM_OVERLORDHELM,
-	UITEM_FOOLSCREST,
-	UITEM_GOTTERDAM,
-	UITEM_ROYCIRCLET,
-	UITEM_TORNFLESH,
-	UITEM_GLADBANE,
-	UITEM_RAINCLOAK,
-	UITEM_LEATHAUT,
-	UITEM_WISDWRAP,
-	UITEM_SPARKMAIL,
-	UITEM_SCAVCARAP,
-	UITEM_NIGHTSCAPE,
-	UITEM_NAJPLATE,
-	UITEM_DEMONSPIKE,
-	UITEM_DEFLECTOR,
-	UITEM_SKULLSHLD,
-	UITEM_DRAGONBRCH,
-	UITEM_BLKOAKSHLD,
-	UITEM_HOLYDEF,
-	UITEM_STORMSHLD,
-	UITEM_BRAMBLE,
-	UITEM_REGHA,
-	UITEM_BLEEDER,
-	UITEM_CONSTRICT,
-	UITEM_ENGAGE,
-	UITEM_INVALID = -1,
-};
-
-/*
-CF_LEVEL: Item Level (6 bits; value ranges from 0-63)
-CF_ONLYGOOD: Item is not able to have affixes with PLOK set to false
-CF_UPER15: Item is from a Unique Monster and has 15% chance of being a Unique Item
-CF_UPER1: Item is from the dungeon and has a 1% chance of being a Unique Item
-CF_UNIQUE: Item is a Unique Item
-CF_SMITH: Item is from Griswold (Basic)
-CF_SMITHPREMIUM: Item is from Griswold (Premium)
-CF_BOY: Item is from Wirt
-CF_WITCH: Item is from Adria
-CF_HEALER: Item is from Pepin
-CF_PREGEN: Item is pre-generated, mostly associated with Quest items found in the dungeon or potions on the dungeon floor
-
-Items that have both CF_UPER15 and CF_UPER1 are CF_USEFUL, which is used to generate Potions and Town Portal scrolls on the dungeon floor
-Items that have any of CF_SMITH, CF_SMITHPREMIUM, CF_BOY, CF_WICTH, and CF_HEALER are CF_TOWN, indicating the item is sourced from an NPC
-*/
-enum icreateinfo_flag {
-	// clang-format off
-	CF_LEVEL        = (1 << 6) - 1,
-	CF_ONLYGOOD     = 1 << 6,
-	CF_UPER15       = 1 << 7,
-	CF_UPER1        = 1 << 8,
-	CF_UNIQUE       = 1 << 9,
-	CF_SMITH        = 1 << 10,
-	CF_SMITHPREMIUM = 1 << 11,
-	CF_BOY          = 1 << 12,
-	CF_WITCH        = 1 << 13,
-	CF_HEALER       = 1 << 14,
-	CF_PREGEN       = 1 << 15,
-
-	CF_USEFUL = CF_UPER15 | CF_UPER1,
-	CF_TOWN   = CF_SMITH | CF_SMITHPREMIUM | CF_BOY | CF_WITCH | CF_HEALER,
-	// clang-format on
-};
-
-enum icreateinfo_flag2 {
-	// clang-format off
-	CF_HELLFIRE = 1,
-	// clang-format on
-};
-
-// All item animation frames have this width.
-constexpr int ItemAnimWidth = 96;
-
-// Defined in player.h, forward declared here to allow for functions which operate in the context of a player.
-struct Player;
-
-struct Item {
-	/** Randomly generated identifier */
-	uint32_t _iSeed = 0;
-	uint16_t _iCreateInfo = 0;
-	ItemType _itype = ItemType::None;
-	bool _iAnimFlag = false;
-	Point position = { 0, 0 };
-	/*
-	 * @brief Contains Information for current Animation
-	 */
-	AnimationInfo AnimInfo;
-	bool _iDelFlag = false; // set when item is flagged for deletion, deprecated in 1.02
-	uint8_t _iSelFlag = 0;
-	bool _iPostDraw = false;
-	bool _iIdentified = false;
-	item_quality _iMagical = ITEM_QUALITY_NORMAL;
-	char _iName[64] = {};
-	char _iIName[64] = {};
-	item_equip_type _iLoc = ILOC_NONE;
-	item_class _iClass = ICLASS_NONE;
-	uint8_t _iCurs = 0;
-	int _ivalue = 0;
-	int _iIvalue = 0;
-	uint8_t _iMinDam = 0;
-	uint8_t _iMaxDam = 0;
-	int16_t _iAC = 0;
-	ItemSpecialEffect _iFlags = ItemSpecialEffect::None;
-	item_misc_id _iMiscId = IMISC_NONE;
-	SpellID _iSpell = SpellID::Null;
-	_item_indexes IDidx = IDI_NONE;
-	int _iCharges = 0;
-	int _iMaxCharges = 0;
-	int _iDurability = 0;
-	int _iMaxDur = 0;
-	int16_t _iPLDam = 0;
-	int16_t _iPLToHit = 0;
-	int16_t _iPLAC = 0;
-	int16_t _iPLStr = 0;
-	int16_t _iPLMag = 0;
-	int16_t _iPLDex = 0;
-	int16_t _iPLVit = 0;
-	int16_t _iPLFR = 0;
-	int16_t _iPLLR = 0;
-	int16_t _iPLMR = 0;
-	int16_t _iPLMana = 0;
-	int16_t _iPLHP = 0;
-	int16_t _iPLDamMod = 0;
-	int16_t _iPLGetHit = 0;
-	int16_t _iPLLight = 0;
-	int8_t _iSplLvlAdd = 0;
-	bool _iRequest = false;
-	/** Unique item ID, used as an index into UniqueItemList */
-	int _iUid = 0;
-	int16_t _iFMinDam = 0;
-	int16_t _iFMaxDam = 0;
-	int16_t _iLMinDam = 0;
-	int16_t _iLMaxDam = 0;
-	int16_t _iPLEnAc = 0;
-	enum item_effect_type _iPrePower = IPL_INVALID;
-	enum item_effect_type _iSufPower = IPL_INVALID;
-	int _iVAdd1 = 0;
-	int _iVMult1 = 0;
-	int _iVAdd2 = 0;
-	int _iVMult2 = 0;
-	int8_t _iMinStr = 0;
-	uint8_t _iMinMag = 0;
-	int8_t _iMinDex = 0;
-	bool _iStatFlag = false;
-	ItemSpecialEffectHf _iDamAcFlags = ItemSpecialEffectHf::None;
-	uint32_t dwBuff = 0;
-
-	/**
-	 * @brief Clears this item and returns the old value
-	 */
-	Item pop() &
-	{
-		Item temp = std::move(*this);
-		clear();
-		return temp;
-	}
-
-	/**
-	 * @brief Resets the item so isEmpty() returns true without needing to reinitialise the whole object
-	 */
-	DVL_REINITIALIZES void clear()
-	{
-		this->_itype = ItemType::None;
-	}
-
-	/**
-	 * @brief Checks whether this item is empty or not.
-	 * @return 'True' in case the item is empty and 'False' otherwise.
-	 */
-	bool isEmpty() const
-	{
-		return this->_itype == ItemType::None;
-	}
-
-	/**
-	 * @brief Checks whether this item is an equipment.
-	 * @return 'True' in case the item is an equipment and 'False' otherwise.
-	 */
-	bool isEquipment() const
-	{
-		if (this->isEmpty()) {
-			return false;
-		}
-
-		switch (this->_iLoc) {
-		case ILOC_AMULET:
-		case ILOC_ARMOR:
-		case ILOC_HELM:
-		case ILOC_ONEHAND:
-		case ILOC_RING:
-		case ILOC_TWOHAND:
-			return true;
-
-		default:
-			return false;
-		}
-	}
-
-	/**
-	 * @brief Checks whether this item is a weapon.
-	 * @return 'True' in case the item is a weapon and 'False' otherwise.
-	 */
-	bool isWeapon() const
-	{
-		if (this->isEmpty()) {
-			return false;
-		}
-
-		switch (this->_itype) {
-		case ItemType::Axe:
-		case ItemType::Bow:
-		case ItemType::Mace:
-		case ItemType::Staff:
-		case ItemType::Sword:
-			return true;
-
-		default:
-			return false;
-		}
-	}
-
-	/**
-	 * @brief Checks whether this item is an armor.
-	 * @return 'True' in case the item is an armor and 'False' otherwise.
-	 */
-	bool isArmor() const
-	{
-		if (this->isEmpty()) {
-			return false;
-		}
-
-		switch (this->_itype) {
-		case ItemType::HeavyArmor:
-		case ItemType::LightArmor:
-		case ItemType::MediumArmor:
-			return true;
-
-		default:
-			return false;
-		}
-	}
-
-	/**
-	 * @brief Checks whether this item is a helm.
-	 * @return 'True' in case the item is a helm and 'False' otherwise.
-	 */
-	bool isHelm() const
-	{
-		return !this->isEmpty() && this->_itype == ItemType::Helm;
-	}
-
-	/**
-	 * @brief Checks whether this item is a shield.
-	 * @return 'True' in case the item is a shield and 'False' otherwise.
-	 */
-	bool isShield() const
-	{
-		return !this->isEmpty() && this->_itype == ItemType::Shield;
-	}
-
-	/**
-	 * @brief Checks whether this item is a jewelry.
-	 * @return 'True' in case the item is a jewelry and 'False' otherwise.
-	 */
-	bool isJewelry() const
-	{
-		if (this->isEmpty()) {
-			return false;
-		}
-
-		switch (this->_itype) {
-		case ItemType::Amulet:
-		case ItemType::Ring:
-			return true;
-
-		default:
-			return false;
-		}
-	}
-
-	[[nodiscard]] bool isScroll() const
-	{
-		return IsAnyOf(_iMiscId, IMISC_SCROLL, IMISC_SCROLLT);
-	}
-
-	[[nodiscard]] bool isScrollOf(SpellID spellId) const
-	{
-		return isScroll() && _iSpell == spellId;
-	}
-
-	[[nodiscard]] bool isRune() const
-	{
-		return _iMiscId > IMISC_RUNEFIRST && _iMiscId < IMISC_RUNELAST;
-	}
-
-	[[nodiscard]] bool isRuneOf(SpellID spellId) const
-	{
-		if (!isRune())
-			return false;
-		switch (_iMiscId) {
-		case IMISC_RUNEF:
-			return spellId == SpellID::RuneOfFire;
-		case IMISC_RUNEL:
-			return spellId == SpellID::RuneOfLight;
-		case IMISC_GR_RUNEL:
-			return spellId == SpellID::RuneOfNova;
-		case IMISC_GR_RUNEF:
-			return spellId == SpellID::RuneOfImmolation;
-		case IMISC_RUNES:
-			return spellId == SpellID::RuneOfStone;
-		default:
-			return false;
-		}
-	}
-
-	[[nodiscard]] bool isUsable() const;
-
-	[[nodiscard]] bool keyAttributesMatch(uint32_t seed, _item_indexes itemIndex, uint16_t createInfo) const
-	{
-		return _iSeed == seed && IDidx == itemIndex && _iCreateInfo == createInfo;
-	}
-
-	UiFlags getTextColor() const
-	{
-		switch (_iMagical) {
-		case ITEM_QUALITY_MAGIC:
-			return UiFlags::ColorBlue;
-		case ITEM_QUALITY_UNIQUE:
-			return UiFlags::ColorWhitegold;
-		default:
-			return UiFlags::ColorWhite;
-		}
-	}
-
-	UiFlags getTextColorWithStatCheck() const
-	{
-		if (!_iStatFlag)
-			return UiFlags::ColorRed;
-		return getTextColor();
-	}
-
-	/**
-	 * @brief Sets the current Animation for the Item
-	 * @param showAnimation Definies if the Animation (Flipping) is shown or if only the final Frame (item on the ground) is shown
-	 */
-	void setNewAnimation(bool showAnimation);
-
-	/**
-	 * @brief If this item is a spell book, calculates the magic requirement to learn a new level, then for all items sets _iStatFlag
-	 * @param player Player to compare stats against requirements
-	 */
-	void updateRequiredStatsCacheForPlayer(const Player &player);
-
-	/** @brief Returns the translated item name to display (respects identified flag) */
-	StringOrView getName() const;
-};
-
-struct ItemGetRecordStruct {
-	uint32_t nSeed;
-	uint16_t wCI;
-	int nIndex;
-	uint32_t dwTimestamp;
-};
-
-struct CornerStoneStruct {
-	Point position;
-	bool activated;
-	Item item;
-	bool isAvailable();
-};
-
-/** Contains the items on ground in the current game. */
-extern Item Items[MAXITEMS + 1];
-extern uint8_t ActiveItems[MAXITEMS];
-extern uint8_t ActiveItemCount;
-/** Contains the location of dropped items. */
-extern int8_t dItem[MAXDUNX][MAXDUNY];
-extern bool ShowUniqueItemInfoBox;
-extern CornerStoneStruct CornerStone;
-extern bool UniqueItemFlags[128];
-
-uint8_t GetOutlineColor(const Item &item, bool checkReq);
-bool IsItemAvailable(int i);
-bool IsUniqueAvailable(int i);
-void InitItemGFX();
-void InitItems();
-void CalcPlrItemVals(Player &player, bool Loadgfx);
-void CalcPlrInv(Player &player, bool Loadgfx);
-void InitializeItem(Item &item, _item_indexes itemData);
-void GenerateNewSeed(Item &h);
-int GetGoldCursor(int value);
-
-/**
- * @brief Update the gold cursor on the given gold item
- * @param gold The item to update
- */
-void SetPlrHandGoldCurs(Item &gold);
-void CreatePlrItems(Player &player);
-bool ItemSpaceOk(Point position);
-int AllocateItem();
-<<<<<<< HEAD
-void PopItem(Item &item);
-=======
-/**
- * @brief Moves the item onto the floor of the current dungeon level
- * @param item The source of the item data, should not be used after calling this function
- * @param position Coordinates of the tile to place the item on
- * @return The index assigned to the item
- */
-uint8_t PlaceItemInWorld(Item &&item, WorldTilePosition position);
->>>>>>> 2633f782
-Point GetSuperItemLoc(Point position);
-void GetItemAttrs(Item &item, _item_indexes itemData, int lvl);
-void SetupItem(Item &item);
-Item *SpawnUnique(_unique_items uid, Point position, std::optional<int> level = std::nullopt, bool sendmsg = true, bool exactPosition = false);
-void SpawnItem(Monster &monster, Point position, bool sendmsg, bool spawn = false);
-void CreateRndItem(Point position, bool onlygood, bool sendmsg, bool delta);
-void CreateRndUseful(Point position, bool sendmsg);
-void CreateTypeItem(Point position, bool onlygood, ItemType itemType, int imisc, bool sendmsg, bool delta, bool spawn = false);
-void RecreateItem(const Player &player, Item &item, _item_indexes idx, uint16_t icreateinfo, uint32_t iseed, int ivalue, bool isHellfire);
-void RecreateEar(Item &item, uint16_t ic, uint32_t iseed, uint8_t bCursval, string_view heroName);
-void CornerstoneSave();
-void CornerstoneLoad(Point position);
-void SpawnQuestItem(_item_indexes itemid, Point position, int randarea, int selflag, bool sendmsg);
-void SpawnRewardItem(_item_indexes itemid, Point position, bool sendmsg);
-void SpawnMapOfDoom(Point position, bool sendmsg);
-void SpawnRuneBomb(Point position, bool sendmsg);
-void SpawnTheodore(Point position, bool sendmsg);
-void RespawnItem(Item &item, bool FlipFlag);
-void DeleteItem(int i);
-void ProcessItems();
-void FreeItemGFX();
-void GetItemFrm(Item &item);
-void GetItemStr(Item &item);
-void CheckIdentify(Player &player, int cii);
-void DoRepair(Player &player, int cii);
-void DoRecharge(Player &player, int cii);
-bool DoOil(Player &player, int cii);
-[[nodiscard]] StringOrView PrintItemPower(char plidx, const Item &item);
-void DrawUniqueInfo(const Surface &out);
-void PrintItemDetails(const Item &item);
-void PrintItemDur(const Item &item);
-void UseItem(size_t pnum, item_misc_id Mid, SpellID spellID, int spellFrom);
-bool UseItemOpensHive(const Item &item, Point position);
-bool UseItemOpensGrave(const Item &item, Point position);
-void SpawnSmith(int lvl);
-void SpawnPremium(const Player &player);
-void SpawnWitch(int lvl);
-void SpawnBoy(int lvl);
-void SpawnHealer(int lvl);
-void MakeGoldStack(Item &goldItem, int value);
-int ItemNoFlippy();
-void CreateSpellBook(Point position, SpellID ispell, bool sendmsg, bool delta);
-void CreateMagicArmor(Point position, ItemType itemType, int icurs, bool sendmsg, bool delta);
-void CreateAmulet(Point position, int lvl, bool sendmsg, bool delta, bool spawn = false);
-void CreateMagicWeapon(Point position, ItemType itemType, int icurs, bool sendmsg, bool delta);
-bool GetItemRecord(uint32_t nSeed, uint16_t wCI, int nIndex);
-void SetItemRecord(uint32_t nSeed, uint16_t wCI, int nIndex);
-void PutItemRecord(uint32_t nSeed, uint16_t wCI, int nIndex);
-
-/**
- * @brief Resets item get records.
- */
-void initItemGetRecords();
-
-void RepairItem(Item &item, int lvl);
-void RechargeItem(Item &item, Player &player);
-bool ApplyOilToItem(Item &item, Player &player);
-/**
- * @brief Checks if the item is generated in vanilla hellfire. If yes it updates dwBuff to include CF_HELLFIRE.
- */
-void UpdateHellfireFlag(Item &item, const char *identifiedItemName);
-
-#ifdef _DEBUG
-std::string DebugSpawnItem(std::string itemName);
-std::string DebugSpawnUniqueItem(std::string itemName);
-#endif
-/* data */
-
-extern int MaxGold;
-
-extern int8_t ItemCAnimTbl[];
-extern _sfx_id ItemInvSnds[];
-
-} // namespace devilution
+/**
+ * @file items.h
+ *
+ * Interface of item functionality.
+ */
+#pragma once
+
+#include <cstdint>
+
+#include "DiabloUI/ui_flags.hpp"
+#include "engine.h"
+#include "engine/animationinfo.h"
+#include "engine/point.hpp"
+#include "itemdat.h"
+#include "monster.h"
+#include "utils/stdcompat/optional.hpp"
+#include "utils/string_or_view.hpp"
+
+namespace devilution {
+
+#define MAXITEMS 127
+#define ITEMTYPES 43
+
+#define GOLD_SMALL_LIMIT 1000
+#define GOLD_MEDIUM_LIMIT 2500
+#define GOLD_MAX_LIMIT 5000
+
+// Item indestructible durability
+#define DUR_INDESTRUCTIBLE 255
+
+enum item_quality : uint8_t {
+	ITEM_QUALITY_NORMAL,
+	ITEM_QUALITY_MAGIC,
+	ITEM_QUALITY_UNIQUE,
+};
+
+enum _unique_items : int8_t {
+	UITEM_CLEAVER,
+	UITEM_SKCROWN,
+	UITEM_INFRARING,
+	UITEM_OPTAMULET,
+	UITEM_TRING,
+	UITEM_HARCREST,
+	UITEM_STEELVEIL,
+	UITEM_ARMOFVAL,
+	UITEM_GRISWOLD,
+	UITEM_BOVINE,
+	UITEM_RIFTBOW,
+	UITEM_NEEDLER,
+	UITEM_CELESTBOW,
+	UITEM_DEADLYHUNT,
+	UITEM_BOWOFDEAD,
+	UITEM_BLKOAKBOW,
+	UITEM_FLAMEDART,
+	UITEM_FLESHSTING,
+	UITEM_WINDFORCE,
+	UITEM_EAGLEHORN,
+	UITEM_GONNAGALDIRK,
+	UITEM_DEFENDER,
+	UITEM_GRYPHONCLAW,
+	UITEM_BLACKRAZOR,
+	UITEM_GIBBOUSMOON,
+	UITEM_ICESHANK,
+	UITEM_EXECUTIONER,
+	UITEM_BONESAW,
+	UITEM_SHADHAWK,
+	UITEM_WIZSPIKE,
+	UITEM_LGTSABRE,
+	UITEM_FALCONTALON,
+	UITEM_INFERNO,
+	UITEM_DOOMBRINGER,
+	UITEM_GRIZZLY,
+	UITEM_GRANDFATHER,
+	UITEM_MANGLER,
+	UITEM_SHARPBEAK,
+	UITEM_BLOODLSLAYER,
+	UITEM_CELESTAXE,
+	UITEM_WICKEDAXE,
+	UITEM_STONECLEAV,
+	UITEM_AGUHATCHET,
+	UITEM_HELLSLAYER,
+	UITEM_MESSERREAVER,
+	UITEM_CRACKRUST,
+	UITEM_JHOLMHAMM,
+	UITEM_CIVERBS,
+	UITEM_CELESTSTAR,
+	UITEM_BARANSTAR,
+	UITEM_GNARLROOT,
+	UITEM_CRANBASH,
+	UITEM_SCHAEFHAMM,
+	UITEM_DREAMFLANGE,
+	UITEM_STAFFOFSHAD,
+	UITEM_IMMOLATOR,
+	UITEM_STORMSPIRE,
+	UITEM_GLEAMSONG,
+	UITEM_THUNDERCALL,
+	UITEM_PROTECTOR,
+	UITEM_NAJPUZZLE,
+	UITEM_MINDCRY,
+	UITEM_RODOFONAN,
+	UITEM_SPIRITSHELM,
+	UITEM_THINKINGCAP,
+	UITEM_OVERLORDHELM,
+	UITEM_FOOLSCREST,
+	UITEM_GOTTERDAM,
+	UITEM_ROYCIRCLET,
+	UITEM_TORNFLESH,
+	UITEM_GLADBANE,
+	UITEM_RAINCLOAK,
+	UITEM_LEATHAUT,
+	UITEM_WISDWRAP,
+	UITEM_SPARKMAIL,
+	UITEM_SCAVCARAP,
+	UITEM_NIGHTSCAPE,
+	UITEM_NAJPLATE,
+	UITEM_DEMONSPIKE,
+	UITEM_DEFLECTOR,
+	UITEM_SKULLSHLD,
+	UITEM_DRAGONBRCH,
+	UITEM_BLKOAKSHLD,
+	UITEM_HOLYDEF,
+	UITEM_STORMSHLD,
+	UITEM_BRAMBLE,
+	UITEM_REGHA,
+	UITEM_BLEEDER,
+	UITEM_CONSTRICT,
+	UITEM_ENGAGE,
+	UITEM_INVALID = -1,
+};
+
+/*
+CF_LEVEL: Item Level (6 bits; value ranges from 0-63)
+CF_ONLYGOOD: Item is not able to have affixes with PLOK set to false
+CF_UPER15: Item is from a Unique Monster and has 15% chance of being a Unique Item
+CF_UPER1: Item is from the dungeon and has a 1% chance of being a Unique Item
+CF_UNIQUE: Item is a Unique Item
+CF_SMITH: Item is from Griswold (Basic)
+CF_SMITHPREMIUM: Item is from Griswold (Premium)
+CF_BOY: Item is from Wirt
+CF_WITCH: Item is from Adria
+CF_HEALER: Item is from Pepin
+CF_PREGEN: Item is pre-generated, mostly associated with Quest items found in the dungeon or potions on the dungeon floor
+
+Items that have both CF_UPER15 and CF_UPER1 are CF_USEFUL, which is used to generate Potions and Town Portal scrolls on the dungeon floor
+Items that have any of CF_SMITH, CF_SMITHPREMIUM, CF_BOY, CF_WICTH, and CF_HEALER are CF_TOWN, indicating the item is sourced from an NPC
+*/
+enum icreateinfo_flag {
+	// clang-format off
+	CF_LEVEL        = (1 << 6) - 1,
+	CF_ONLYGOOD     = 1 << 6,
+	CF_UPER15       = 1 << 7,
+	CF_UPER1        = 1 << 8,
+	CF_UNIQUE       = 1 << 9,
+	CF_SMITH        = 1 << 10,
+	CF_SMITHPREMIUM = 1 << 11,
+	CF_BOY          = 1 << 12,
+	CF_WITCH        = 1 << 13,
+	CF_HEALER       = 1 << 14,
+	CF_PREGEN       = 1 << 15,
+
+	CF_USEFUL = CF_UPER15 | CF_UPER1,
+	CF_TOWN   = CF_SMITH | CF_SMITHPREMIUM | CF_BOY | CF_WITCH | CF_HEALER,
+	// clang-format on
+};
+
+enum icreateinfo_flag2 {
+	// clang-format off
+	CF_HELLFIRE = 1,
+	// clang-format on
+};
+
+// All item animation frames have this width.
+constexpr int ItemAnimWidth = 96;
+
+// Defined in player.h, forward declared here to allow for functions which operate in the context of a player.
+struct Player;
+
+struct Item {
+	/** Randomly generated identifier */
+	uint32_t _iSeed = 0;
+	uint16_t _iCreateInfo = 0;
+	ItemType _itype = ItemType::None;
+	bool _iAnimFlag = false;
+	Point position = { 0, 0 };
+	/*
+	 * @brief Contains Information for current Animation
+	 */
+	AnimationInfo AnimInfo;
+	bool _iDelFlag = false; // set when item is flagged for deletion, deprecated in 1.02
+	uint8_t _iSelFlag = 0;
+	bool _iPostDraw = false;
+	bool _iIdentified = false;
+	item_quality _iMagical = ITEM_QUALITY_NORMAL;
+	char _iName[64] = {};
+	char _iIName[64] = {};
+	item_equip_type _iLoc = ILOC_NONE;
+	item_class _iClass = ICLASS_NONE;
+	uint8_t _iCurs = 0;
+	int _ivalue = 0;
+	int _iIvalue = 0;
+	uint8_t _iMinDam = 0;
+	uint8_t _iMaxDam = 0;
+	int16_t _iAC = 0;
+	ItemSpecialEffect _iFlags = ItemSpecialEffect::None;
+	item_misc_id _iMiscId = IMISC_NONE;
+	SpellID _iSpell = SpellID::Null;
+	_item_indexes IDidx = IDI_NONE;
+	int _iCharges = 0;
+	int _iMaxCharges = 0;
+	int _iDurability = 0;
+	int _iMaxDur = 0;
+	int16_t _iPLDam = 0;
+	int16_t _iPLToHit = 0;
+	int16_t _iPLAC = 0;
+	int16_t _iPLStr = 0;
+	int16_t _iPLMag = 0;
+	int16_t _iPLDex = 0;
+	int16_t _iPLVit = 0;
+	int16_t _iPLFR = 0;
+	int16_t _iPLLR = 0;
+	int16_t _iPLMR = 0;
+	int16_t _iPLMana = 0;
+	int16_t _iPLHP = 0;
+	int16_t _iPLDamMod = 0;
+	int16_t _iPLGetHit = 0;
+	int16_t _iPLLight = 0;
+	int8_t _iSplLvlAdd = 0;
+	bool _iRequest = false;
+	/** Unique item ID, used as an index into UniqueItemList */
+	int _iUid = 0;
+	int16_t _iFMinDam = 0;
+	int16_t _iFMaxDam = 0;
+	int16_t _iLMinDam = 0;
+	int16_t _iLMaxDam = 0;
+	int16_t _iPLEnAc = 0;
+	enum item_effect_type _iPrePower = IPL_INVALID;
+	enum item_effect_type _iSufPower = IPL_INVALID;
+	int _iVAdd1 = 0;
+	int _iVMult1 = 0;
+	int _iVAdd2 = 0;
+	int _iVMult2 = 0;
+	int8_t _iMinStr = 0;
+	uint8_t _iMinMag = 0;
+	int8_t _iMinDex = 0;
+	bool _iStatFlag = false;
+	ItemSpecialEffectHf _iDamAcFlags = ItemSpecialEffectHf::None;
+	uint32_t dwBuff = 0;
+
+	/**
+	 * @brief Clears this item and returns the old value
+	 */
+	Item pop() &
+	{
+		Item temp = std::move(*this);
+		clear();
+		return temp;
+	}
+
+	/**
+	 * @brief Resets the item so isEmpty() returns true without needing to reinitialise the whole object
+	 */
+	DVL_REINITIALIZES void clear()
+	{
+		this->_itype = ItemType::None;
+	}
+
+	/**
+	 * @brief Checks whether this item is empty or not.
+	 * @return 'True' in case the item is empty and 'False' otherwise.
+	 */
+	bool isEmpty() const
+	{
+		return this->_itype == ItemType::None;
+	}
+
+	/**
+	 * @brief Checks whether this item is an equipment.
+	 * @return 'True' in case the item is an equipment and 'False' otherwise.
+	 */
+	bool isEquipment() const
+	{
+		if (this->isEmpty()) {
+			return false;
+		}
+
+		switch (this->_iLoc) {
+		case ILOC_AMULET:
+		case ILOC_ARMOR:
+		case ILOC_HELM:
+		case ILOC_ONEHAND:
+		case ILOC_RING:
+		case ILOC_TWOHAND:
+			return true;
+
+		default:
+			return false;
+		}
+	}
+
+	/**
+	 * @brief Checks whether this item is a weapon.
+	 * @return 'True' in case the item is a weapon and 'False' otherwise.
+	 */
+	bool isWeapon() const
+	{
+		if (this->isEmpty()) {
+			return false;
+		}
+
+		switch (this->_itype) {
+		case ItemType::Axe:
+		case ItemType::Bow:
+		case ItemType::Mace:
+		case ItemType::Staff:
+		case ItemType::Sword:
+			return true;
+
+		default:
+			return false;
+		}
+	}
+
+	/**
+	 * @brief Checks whether this item is an armor.
+	 * @return 'True' in case the item is an armor and 'False' otherwise.
+	 */
+	bool isArmor() const
+	{
+		if (this->isEmpty()) {
+			return false;
+		}
+
+		switch (this->_itype) {
+		case ItemType::HeavyArmor:
+		case ItemType::LightArmor:
+		case ItemType::MediumArmor:
+			return true;
+
+		default:
+			return false;
+		}
+	}
+
+	/**
+	 * @brief Checks whether this item is a helm.
+	 * @return 'True' in case the item is a helm and 'False' otherwise.
+	 */
+	bool isHelm() const
+	{
+		return !this->isEmpty() && this->_itype == ItemType::Helm;
+	}
+
+	/**
+	 * @brief Checks whether this item is a shield.
+	 * @return 'True' in case the item is a shield and 'False' otherwise.
+	 */
+	bool isShield() const
+	{
+		return !this->isEmpty() && this->_itype == ItemType::Shield;
+	}
+
+	/**
+	 * @brief Checks whether this item is a jewelry.
+	 * @return 'True' in case the item is a jewelry and 'False' otherwise.
+	 */
+	bool isJewelry() const
+	{
+		if (this->isEmpty()) {
+			return false;
+		}
+
+		switch (this->_itype) {
+		case ItemType::Amulet:
+		case ItemType::Ring:
+			return true;
+
+		default:
+			return false;
+		}
+	}
+
+	[[nodiscard]] bool isScroll() const
+	{
+		return IsAnyOf(_iMiscId, IMISC_SCROLL, IMISC_SCROLLT);
+	}
+
+	[[nodiscard]] bool isScrollOf(SpellID spellId) const
+	{
+		return isScroll() && _iSpell == spellId;
+	}
+
+	[[nodiscard]] bool isRune() const
+	{
+		return _iMiscId > IMISC_RUNEFIRST && _iMiscId < IMISC_RUNELAST;
+	}
+
+	[[nodiscard]] bool isRuneOf(SpellID spellId) const
+	{
+		if (!isRune())
+			return false;
+		switch (_iMiscId) {
+		case IMISC_RUNEF:
+			return spellId == SpellID::RuneOfFire;
+		case IMISC_RUNEL:
+			return spellId == SpellID::RuneOfLight;
+		case IMISC_GR_RUNEL:
+			return spellId == SpellID::RuneOfNova;
+		case IMISC_GR_RUNEF:
+			return spellId == SpellID::RuneOfImmolation;
+		case IMISC_RUNES:
+			return spellId == SpellID::RuneOfStone;
+		default:
+			return false;
+		}
+	}
+
+	[[nodiscard]] bool isUsable() const;
+
+	[[nodiscard]] bool keyAttributesMatch(uint32_t seed, _item_indexes itemIndex, uint16_t createInfo) const
+	{
+		return _iSeed == seed && IDidx == itemIndex && _iCreateInfo == createInfo;
+	}
+
+	UiFlags getTextColor() const
+	{
+		switch (_iMagical) {
+		case ITEM_QUALITY_MAGIC:
+			return UiFlags::ColorBlue;
+		case ITEM_QUALITY_UNIQUE:
+			return UiFlags::ColorWhitegold;
+		default:
+			return UiFlags::ColorWhite;
+		}
+	}
+
+	UiFlags getTextColorWithStatCheck() const
+	{
+		if (!_iStatFlag)
+			return UiFlags::ColorRed;
+		return getTextColor();
+	}
+
+	/**
+	 * @brief Sets the current Animation for the Item
+	 * @param showAnimation Definies if the Animation (Flipping) is shown or if only the final Frame (item on the ground) is shown
+	 */
+	void setNewAnimation(bool showAnimation);
+
+	/**
+	 * @brief If this item is a spell book, calculates the magic requirement to learn a new level, then for all items sets _iStatFlag
+	 * @param player Player to compare stats against requirements
+	 */
+	void updateRequiredStatsCacheForPlayer(const Player &player);
+
+	/** @brief Returns the translated item name to display (respects identified flag) */
+	StringOrView getName() const;
+};
+
+struct ItemGetRecordStruct {
+	uint32_t nSeed;
+	uint16_t wCI;
+	int nIndex;
+	uint32_t dwTimestamp;
+};
+
+struct CornerStoneStruct {
+	Point position;
+	bool activated;
+	Item item;
+	bool isAvailable();
+};
+
+/** Contains the items on ground in the current game. */
+extern Item Items[MAXITEMS + 1];
+extern uint8_t ActiveItems[MAXITEMS];
+extern uint8_t ActiveItemCount;
+/** Contains the location of dropped items. */
+extern int8_t dItem[MAXDUNX][MAXDUNY];
+extern bool ShowUniqueItemInfoBox;
+extern CornerStoneStruct CornerStone;
+extern bool UniqueItemFlags[128];
+
+uint8_t GetOutlineColor(const Item &item, bool checkReq);
+bool IsItemAvailable(int i);
+bool IsUniqueAvailable(int i);
+void InitItemGFX();
+void InitItems();
+void CalcPlrItemVals(Player &player, bool Loadgfx);
+void CalcPlrInv(Player &player, bool Loadgfx);
+void InitializeItem(Item &item, _item_indexes itemData);
+void GenerateNewSeed(Item &h);
+int GetGoldCursor(int value);
+
+/**
+ * @brief Update the gold cursor on the given gold item
+ * @param gold The item to update
+ */
+void SetPlrHandGoldCurs(Item &gold);
+void CreatePlrItems(Player &player);
+bool ItemSpaceOk(Point position);
+int AllocateItem();
+void PopItem(Item &item);
+/**
+ * @brief Moves the item onto the floor of the current dungeon level
+ * @param item The source of the item data, should not be used after calling this function
+ * @param position Coordinates of the tile to place the item on
+ * @return The index assigned to the item
+ */
+uint8_t PlaceItemInWorld(Item &&item, WorldTilePosition position);
+Point GetSuperItemLoc(Point position);
+void GetItemAttrs(Item &item, _item_indexes itemData, int lvl);
+void SetupItem(Item &item);
+Item *SpawnUnique(_unique_items uid, Point position, std::optional<int> level = std::nullopt, bool sendmsg = true, bool exactPosition = false);
+void SpawnItem(Monster &monster, Point position, bool sendmsg, bool spawn = false);
+void CreateRndItem(Point position, bool onlygood, bool sendmsg, bool delta);
+void CreateRndUseful(Point position, bool sendmsg);
+void CreateTypeItem(Point position, bool onlygood, ItemType itemType, int imisc, bool sendmsg, bool delta, bool spawn = false);
+void RecreateItem(const Player &player, Item &item, _item_indexes idx, uint16_t icreateinfo, uint32_t iseed, int ivalue, bool isHellfire);
+void RecreateEar(Item &item, uint16_t ic, uint32_t iseed, uint8_t bCursval, string_view heroName);
+void CornerstoneSave();
+void CornerstoneLoad(Point position);
+void SpawnQuestItem(_item_indexes itemid, Point position, int randarea, int selflag, bool sendmsg);
+void SpawnRewardItem(_item_indexes itemid, Point position, bool sendmsg);
+void SpawnMapOfDoom(Point position, bool sendmsg);
+void SpawnRuneBomb(Point position, bool sendmsg);
+void SpawnTheodore(Point position, bool sendmsg);
+void RespawnItem(Item &item, bool FlipFlag);
+void DeleteItem(int i);
+void ProcessItems();
+void FreeItemGFX();
+void GetItemFrm(Item &item);
+void GetItemStr(Item &item);
+void CheckIdentify(Player &player, int cii);
+void DoRepair(Player &player, int cii);
+void DoRecharge(Player &player, int cii);
+bool DoOil(Player &player, int cii);
+[[nodiscard]] StringOrView PrintItemPower(char plidx, const Item &item);
+void DrawUniqueInfo(const Surface &out);
+void PrintItemDetails(const Item &item);
+void PrintItemDur(const Item &item);
+void UseItem(size_t pnum, item_misc_id Mid, SpellID spellID, int spellFrom);
+bool UseItemOpensHive(const Item &item, Point position);
+bool UseItemOpensGrave(const Item &item, Point position);
+void SpawnSmith(int lvl);
+void SpawnPremium(const Player &player);
+void SpawnWitch(int lvl);
+void SpawnBoy(int lvl);
+void SpawnHealer(int lvl);
+void MakeGoldStack(Item &goldItem, int value);
+int ItemNoFlippy();
+void CreateSpellBook(Point position, SpellID ispell, bool sendmsg, bool delta);
+void CreateMagicArmor(Point position, ItemType itemType, int icurs, bool sendmsg, bool delta);
+void CreateAmulet(Point position, int lvl, bool sendmsg, bool delta, bool spawn = false);
+void CreateMagicWeapon(Point position, ItemType itemType, int icurs, bool sendmsg, bool delta);
+bool GetItemRecord(uint32_t nSeed, uint16_t wCI, int nIndex);
+void SetItemRecord(uint32_t nSeed, uint16_t wCI, int nIndex);
+void PutItemRecord(uint32_t nSeed, uint16_t wCI, int nIndex);
+
+/**
+ * @brief Resets item get records.
+ */
+void initItemGetRecords();
+
+void RepairItem(Item &item, int lvl);
+void RechargeItem(Item &item, Player &player);
+bool ApplyOilToItem(Item &item, Player &player);
+/**
+ * @brief Checks if the item is generated in vanilla hellfire. If yes it updates dwBuff to include CF_HELLFIRE.
+ */
+void UpdateHellfireFlag(Item &item, const char *identifiedItemName);
+
+#ifdef _DEBUG
+std::string DebugSpawnItem(std::string itemName);
+std::string DebugSpawnUniqueItem(std::string itemName);
+#endif
+/* data */
+
+extern int MaxGold;
+
+extern int8_t ItemCAnimTbl[];
+extern _sfx_id ItemInvSnds[];
+
+} // namespace devilution