--- conflicted
+++ resolved
@@ -1,840 +1,837 @@
-#pragma once
-
-#include <array>
-#include <cstddef>
-#include <cstdint>
-#include <forward_list>
-#include <unordered_map>
-
-#include <SDL_version.h>
-
-#include "controls/controller.h"
-#include "controls/controller_buttons.h"
-#include "controls/game_controls.h"
-#include "engine/sound_defs.hpp"
-#include "pack.h"
-#include "utils/enum_traits.h"
-#include "utils/stdcompat/optional.hpp"
-#include "utils/stdcompat/string_view.hpp"
-
-namespace devilution {
-
-enum class StartUpGameMode : uint8_t {
-	/** @brief If hellfire is present, asks the user what game they want to start. */
-	Ask = 0,
-	Hellfire = 1,
-	Diablo = 2,
-};
-
-enum class StartUpIntro : uint8_t {
-	Off = 0,
-	Once = 1,
-	On = 2,
-};
-
-/** @brief Defines what splash screen should be shown at startup. */
-enum class StartUpSplash : uint8_t {
-	/** @brief Show no splash screen. */
-	None = 0,
-	/** @brief Show only TitleDialog. */
-	TitleDialog = 1,
-	/** @brief Show Logo and TitleDialog. */
-	LogoAndTitleDialog = 2,
-};
-
-enum class ScalingQuality : uint8_t {
-	NearestPixel,
-	BilinearFiltering,
-	AnisotropicFiltering,
-};
-
-enum class Resampler : uint8_t {
-#ifdef DEVILUTIONX_RESAMPLER_SPEEX
-	Speex = 0,
-#endif
-#ifdef DVL_AULIB_SUPPORTS_SDL_RESAMPLER
-	SDL,
-#endif
-};
-
-string_view ResamplerToString(Resampler resampler);
-std::optional<Resampler> ResamplerFromString(string_view resampler);
-
-enum class FloatingNumbers : uint8_t {
-	/** @brief Show no floating numbers. */
-	Off = 0,
-	/** @brief Show floating numbers at random angles. */
-	Random = 1,
-	/** @brief Show floating numbers vertically only. */
-	Vertical = 2,
-};
-
-enum class OptionEntryType : uint8_t {
-	Boolean,
-	List,
-	Key,
-	PadButton,
-};
-
-enum class OptionEntryFlags : uint8_t {
-	/** @brief No special logic. */
-	None = 0,
-	/** @brief Shouldn't be shown in settings dialog. */
-	Invisible = 1 << 0,
-	/** @brief Need to restart the current running game (single- or multiplayer) to take effect. */
-	CantChangeInGame = 1 << 1,
-	/** @brief Need to restart the current running multiplayer game to take effect. */
-	CantChangeInMultiPlayer = 1 << 2,
-	/** @brief Option is only relevant for Hellfire. */
-	OnlyHellfire = 1 << 3,
-	/** @brief Option is only relevant for Diablo. */
-	OnlyDiablo = 1 << 4,
-	/** @brief After option is changed the UI needs to be recreated. */
-	RecreateUI = 1 << 5,
-	/** @brief diablo.mpq must be present. */
-	NeedDiabloMpq = 1 << 6,
-	/** @brief hellfire.mpq must be present. */
-	NeedHellfireMpq = 1 << 7,
-};
-use_enum_as_flags(OptionEntryFlags);
-
-class OptionEntryBase {
-public:
-	OptionEntryBase(string_view key, OptionEntryFlags flags, const char *name, const char *description)
-	    : flags(flags)
-	    , key(key)
-	    , name(name)
-	    , description(description)
-	{
-	}
-	[[nodiscard]] virtual string_view GetName() const;
-	[[nodiscard]] string_view GetDescription() const;
-	[[nodiscard]] virtual OptionEntryType GetType() const = 0;
-	[[nodiscard]] OptionEntryFlags GetFlags() const;
-
-	void SetValueChangedCallback(std::function<void()> callback);
-
-	[[nodiscard]] virtual string_view GetValueDescription() const = 0;
-	virtual void LoadFromIni(string_view category) = 0;
-	virtual void SaveToIni(string_view category) const = 0;
-
-	OptionEntryFlags flags;
-
-protected:
-	string_view key;
-	const char *name;
-	const char *description;
-	void NotifyValueChanged();
-
-private:
-	std::function<void()> callback;
-};
-
-class OptionEntryBoolean : public OptionEntryBase {
-public:
-	OptionEntryBoolean(string_view key, OptionEntryFlags flags, const char *name, const char *description, bool defaultValue)
-	    : OptionEntryBase(key, flags, name, description)
-	    , defaultValue(defaultValue)
-	    , value(defaultValue)
-	{
-	}
-	[[nodiscard]] bool operator*() const
-	{
-		return value;
-	}
-	void SetValue(bool value);
-
-	[[nodiscard]] OptionEntryType GetType() const override;
-	[[nodiscard]] string_view GetValueDescription() const override;
-	void LoadFromIni(string_view category) override;
-	void SaveToIni(string_view category) const override;
-
-private:
-	bool defaultValue;
-	bool value;
-};
-
-class OptionEntryListBase : public OptionEntryBase {
-public:
-	[[nodiscard]] virtual size_t GetListSize() const = 0;
-	[[nodiscard]] virtual string_view GetListDescription(size_t index) const = 0;
-	[[nodiscard]] virtual size_t GetActiveListIndex() const = 0;
-	virtual void SetActiveListIndex(size_t index) = 0;
-
-	[[nodiscard]] OptionEntryType GetType() const override;
-	[[nodiscard]] string_view GetValueDescription() const override;
-
-protected:
-	OptionEntryListBase(string_view key, OptionEntryFlags flags, const char *name, const char *description)
-	    : OptionEntryBase(key, flags, name, description)
-	{
-	}
-};
-
-class OptionEntryEnumBase : public OptionEntryListBase {
-public:
-	void LoadFromIni(string_view category) override;
-	void SaveToIni(string_view category) const override;
-
-	[[nodiscard]] size_t GetListSize() const override;
-	[[nodiscard]] string_view GetListDescription(size_t index) const override;
-	[[nodiscard]] size_t GetActiveListIndex() const override;
-	void SetActiveListIndex(size_t index) override;
-
-protected:
-	OptionEntryEnumBase(string_view key, OptionEntryFlags flags, const char *name, const char *description, int defaultValue)
-	    : OptionEntryListBase(key, flags, name, description)
-	    , defaultValue(defaultValue)
-	    , value(defaultValue)
-	{
-	}
-
-	[[nodiscard]] int GetValueInternal() const
-	{
-		return value;
-	}
-	void SetValueInternal(int value);
-
-	void AddEntry(int value, string_view name);
-
-private:
-	int defaultValue;
-	int value;
-	std::vector<string_view> entryNames;
-	std::vector<int> entryValues;
-};
-
-template <typename T>
-class OptionEntryEnum : public OptionEntryEnumBase {
-public:
-	OptionEntryEnum(string_view key, OptionEntryFlags flags, const char *name, const char *description, T defaultValue, std::initializer_list<std::pair<T, string_view>> entries)
-	    : OptionEntryEnumBase(key, flags, name, description, static_cast<int>(defaultValue))
-	{
-		for (auto entry : entries) {
-			AddEntry(static_cast<int>(entry.first), entry.second);
-		}
-	}
-	[[nodiscard]] T operator*() const
-	{
-		return static_cast<T>(GetValueInternal());
-	}
-	void SetValue(T value)
-	{
-		SetValueInternal(static_cast<int>(value));
-	}
-};
-
-class OptionEntryIntBase : public OptionEntryListBase {
-public:
-	void LoadFromIni(string_view category) override;
-	void SaveToIni(string_view category) const override;
-
-	[[nodiscard]] size_t GetListSize() const override;
-	[[nodiscard]] string_view GetListDescription(size_t index) const override;
-	[[nodiscard]] size_t GetActiveListIndex() const override;
-	void SetActiveListIndex(size_t index) override;
-
-protected:
-	OptionEntryIntBase(string_view key, OptionEntryFlags flags, const char *name, const char *description, int defaultValue)
-	    : OptionEntryListBase(key, flags, name, description)
-	    , defaultValue(defaultValue)
-	    , value(defaultValue)
-	{
-	}
-
-	[[nodiscard]] int GetValueInternal() const
-	{
-		return value;
-	}
-	void SetValueInternal(int value);
-
-	void AddEntry(int value);
-
-private:
-	int defaultValue;
-	int value;
-	mutable std::vector<std::string> entryNames;
-	std::vector<int> entryValues;
-};
-
-template <typename T>
-class OptionEntryInt : public OptionEntryIntBase {
-public:
-	OptionEntryInt(string_view key, OptionEntryFlags flags, const char *name, const char *description, T defaultValue, std::initializer_list<T> entries)
-	    : OptionEntryIntBase(key, flags, name, description, static_cast<int>(defaultValue))
-	{
-		for (auto entry : entries) {
-			AddEntry(static_cast<int>(entry));
-		}
-	}
-	OptionEntryInt(string_view key, OptionEntryFlags flags, const char *name, const char *description, T defaultValue)
-	    : OptionEntryInt(key, flags, name, description, defaultValue, { defaultValue })
-	{
-	}
-	[[nodiscard]] T operator*() const
-	{
-		return static_cast<T>(GetValueInternal());
-	}
-	void SetValue(T value)
-	{
-		SetValueInternal(static_cast<int>(value));
-	}
-};
-
-class OptionEntryLanguageCode : public OptionEntryListBase {
-public:
-	OptionEntryLanguageCode();
-
-	void LoadFromIni(string_view category) override;
-	void SaveToIni(string_view category) const override;
-
-	[[nodiscard]] size_t GetListSize() const override;
-	[[nodiscard]] string_view GetListDescription(size_t index) const override;
-	[[nodiscard]] size_t GetActiveListIndex() const override;
-	void SetActiveListIndex(size_t index) override;
-
-	string_view operator*() const
-	{
-		return szCode;
-	}
-
-	OptionEntryLanguageCode &operator=(string_view code)
-	{
-		assert(code.size() < 6);
-		memcpy(szCode, code.data(), code.size());
-		szCode[code.size()] = '\0';
-		return *this;
-	}
-
-private:
-	/** @brief Language code (ISO-15897) for text. */
-	char szCode[6];
-	mutable std::vector<std::pair<std::string, std::string>> languages;
-
-	void CheckLanguagesAreInitialized() const;
-};
-
-class OptionEntryResolution : public OptionEntryListBase {
-public:
-	OptionEntryResolution();
-
-	void LoadFromIni(string_view category) override;
-	void SaveToIni(string_view category) const override;
-
-	[[nodiscard]] size_t GetListSize() const override;
-	[[nodiscard]] string_view GetListDescription(size_t index) const override;
-	[[nodiscard]] size_t GetActiveListIndex() const override;
-	void SetActiveListIndex(size_t index) override;
-	void InvalidateList();
-
-	Size operator*() const
-	{
-		return size;
-	}
-
-private:
-	/** @brief View size. */
-	Size size;
-	mutable std::vector<std::pair<Size, std::string>> resolutions;
-
-	void CheckResolutionsAreInitialized() const;
-};
-
-class OptionEntryResampler : public OptionEntryListBase {
-public:
-	OptionEntryResampler();
-
-	void LoadFromIni(string_view category) override;
-	void SaveToIni(string_view category) const override;
-
-	[[nodiscard]] size_t GetListSize() const override;
-	[[nodiscard]] string_view GetListDescription(size_t index) const override;
-	[[nodiscard]] size_t GetActiveListIndex() const override;
-	void SetActiveListIndex(size_t index) override;
-
-	Resampler operator*() const
-	{
-		return resampler_;
-	}
-
-private:
-	void UpdateDependentOptions() const;
-
-	Resampler resampler_;
-};
-
-class OptionEntryAudioDevice : public OptionEntryListBase {
-public:
-	OptionEntryAudioDevice();
-
-	void LoadFromIni(string_view category) override;
-	void SaveToIni(string_view category) const override;
-
-	[[nodiscard]] size_t GetListSize() const override;
-	[[nodiscard]] string_view GetListDescription(size_t index) const override;
-	[[nodiscard]] size_t GetActiveListIndex() const override;
-	void SetActiveListIndex(size_t index) override;
-
-	std::string operator*() const
-	{
-		for (size_t i = 0; i < GetListSize(); i++) {
-			string_view deviceName = GetDeviceName(i);
-			if (deviceName == deviceName_)
-				return deviceName_;
-		}
-		return "";
-	}
-
-private:
-	string_view GetDeviceName(size_t index) const;
-
-	std::string deviceName_;
-};
-
-struct OptionCategoryBase {
-	OptionCategoryBase(string_view key, const char *name, const char *description)
-	    : key(key)
-	    , name(name)
-	    , description(description)
-	{
-	}
-
-	[[nodiscard]] string_view GetKey() const;
-	[[nodiscard]] string_view GetName() const;
-	[[nodiscard]] string_view GetDescription() const;
-
-	virtual std::vector<OptionEntryBase *> GetEntries() = 0;
-
-protected:
-	string_view key;
-	const char *name;
-	const char *description;
-};
-
-struct StartUpOptions : OptionCategoryBase {
-	StartUpOptions();
-	std::vector<OptionEntryBase *> GetEntries() override;
-
-	OptionEntryEnum<StartUpGameMode> gameMode;
-	OptionEntryBoolean shareware;
-	/** @brief Play game intro video on diablo startup. */
-	OptionEntryEnum<StartUpIntro> diabloIntro;
-	/** @brief Play game intro video on hellfire startup. */
-	OptionEntryEnum<StartUpIntro> hellfireIntro;
-	OptionEntryEnum<StartUpSplash> splash;
-};
-
-struct DiabloOptions : OptionCategoryBase {
-	DiabloOptions();
-	std::vector<OptionEntryBase *> GetEntries() override;
-
-	/** @brief Remembers what singleplayer hero/save was last used. */
-	OptionEntryInt<std::uint32_t> lastSinglePlayerHero;
-	/** @brief Remembers what multiplayer hero/save was last used. */
-	OptionEntryInt<std::uint32_t> lastMultiplayerHero;
-};
-
-struct HellfireOptions : OptionCategoryBase {
-	HellfireOptions();
-	std::vector<OptionEntryBase *> GetEntries() override;
-
-	/** @brief Cornerstone of the world item. */
-	char szItem[sizeof(ItemPack) * 2 + 1];
-	/** @brief Remembers what singleplayer hero/save was last used. */
-	OptionEntryInt<std::uint32_t> lastSinglePlayerHero;
-	/** @brief Remembers what multiplayer hero/save was last used. */
-	OptionEntryInt<std::uint32_t> lastMultiplayerHero;
-};
-
-struct AudioOptions : OptionCategoryBase {
-	AudioOptions();
-	std::vector<OptionEntryBase *> GetEntries() override;
-
-	/** @brief Movie and SFX volume. */
-	OptionEntryInt<int> soundVolume;
-	/** @brief Music volume. */
-	OptionEntryInt<int> musicVolume;
-	/** @brief Player emits sound when walking. */
-	OptionEntryBoolean walkingSound;
-	/** @brief Automatically equipping items on pickup emits the equipment sound. */
-	OptionEntryBoolean autoEquipSound;
-	/** @brief Picking up items emits the items pickup sound. */
-	OptionEntryBoolean itemPickupSound;
-
-	/** @brief Output sample rate (Hz). */
-	OptionEntryInt<std::uint32_t> sampleRate;
-	/** @brief The number of output channels (1 or 2) */
-	OptionEntryInt<std::uint8_t> channels;
-	/** @brief Buffer size (number of frames per channel) */
-	OptionEntryInt<std::uint32_t> bufferSize;
-	/** @brief Resampler implementation. */
-	OptionEntryResampler resampler;
-	/** @brief Quality of the resampler, from 0 (lowest) to 10 (highest). Available for the speex resampler only. */
-	OptionEntryInt<std::uint8_t> resamplingQuality;
-	/** @brief Audio device. */
-	OptionEntryAudioDevice device;
-};
-
-struct GraphicsOptions : OptionCategoryBase {
-	GraphicsOptions();
-	std::vector<OptionEntryBase *> GetEntries() override;
-
-	OptionEntryResolution resolution;
-	/** @brief Run in fullscreen or windowed mode. */
-	OptionEntryBoolean fullscreen;
-#if !defined(USE_SDL1) || defined(__3DS__)
-	/** @brief Expand the aspect ratio to match the screen. */
-	OptionEntryBoolean fitToScreen;
-#endif
-#ifndef USE_SDL1
-	/** @brief Scale the image after rendering. */
-	OptionEntryBoolean upscale;
-	/** @brief See SDL_HINT_RENDER_SCALE_QUALITY. */
-	OptionEntryEnum<ScalingQuality> scaleQuality;
-	/** @brief Only scale by values divisible by the width and height. */
-	OptionEntryBoolean integerScaling;
-	/** @brief Enable vsync on the output. */
-	OptionEntryBoolean vSync;
-#endif
-	/** @brief Gamma correction level. */
-	OptionEntryInt<int> gammaCorrection;
-	/** @brief Zoom on start. */
-	OptionEntryBoolean zoom;
-	/** @brief Enable color cycling animations. */
-	OptionEntryBoolean colorCycling;
-	/** @brief Use alternate nest palette. */
-	OptionEntryBoolean alternateNestArt;
-#if SDL_VERSION_ATLEAST(2, 0, 0)
-	/** @brief Use a hardware cursor (SDL2 only). */
-	OptionEntryBoolean hardwareCursor;
-	/** @brief Use a hardware cursor for items. */
-	OptionEntryBoolean hardwareCursorForItems;
-	/** @brief Maximum width / height for the hardware cursor. Larger cursors fall back to software. */
-	OptionEntryInt<int> hardwareCursorMaxSize;
-#endif
-	/** @brief Enable FPS Limiter. */
-	OptionEntryBoolean limitFPS;
-	/** @brief Show FPS, even without the -f command line flag. */
-	OptionEntryBoolean showFPS;
-};
-
-struct GameplayOptions : OptionCategoryBase {
-	GameplayOptions();
-	std::vector<OptionEntryBase *> GetEntries() override;
-
-	/** @brief Gameplay ticks per second. */
-	OptionEntryInt<int> tickRate;
-	/** @brief Enable double walk speed when in town. */
-	OptionEntryBoolean runInTown;
-	/** @brief Do not let the mouse leave the application window. */
-	OptionEntryBoolean grabInput;
-	/** @brief Enable the Theo quest. */
-	OptionEntryBoolean theoQuest;
-	/** @brief Enable the cow quest. */
-	OptionEntryBoolean cowQuest;
-	/** @brief Will players still damage other players in non-PvP mode. */
-	OptionEntryBoolean friendlyFire;
-	/** @brief Enables the full/uncut singleplayer version of quests. */
-	OptionEntryBoolean multiplayerFullQuests;
-	/** @brief Enable the bard hero class. */
-	OptionEntryBoolean testBard;
-	/** @brief Enable the babarian hero class. */
-	OptionEntryBoolean testBarbarian;
-	/** @brief Show the current level progress. */
-	OptionEntryBoolean experienceBar;
-	/** @brief Show item graphics to the left of item descriptions in store menus. */
-	OptionEntryBoolean showItemGraphicsInStores;
-	/** @brief Display current/max health values on health globe. */
-	OptionEntryBoolean showHealthValues;
-	/** @brief Display current/max mana values on mana globe. */
-	OptionEntryBoolean showManaValues;
-	/** @brief Show enemy health at the top of the screen. */
-	OptionEntryBoolean enemyHealthBar;
-	/** @brief Automatically pick up gold when walking over it. */
-	OptionEntryBoolean autoGoldPickup;
-	/** @brief Auto-pickup elixirs */
-	OptionEntryBoolean autoElixirPickup;
-	/** @brief Auto-pickup oils */
-	OptionEntryBoolean autoOilPickup;
-	/** @brief Enable or Disable auto-pickup in town */
-	OptionEntryBoolean autoPickupInTown;
-	/** @brief Recover mana when talking to Adria. */
-	OptionEntryBoolean adriaRefillsMana;
-	/** @brief Automatically attempt to equip weapon-type items when picking them up. */
-	OptionEntryBoolean autoEquipWeapons;
-	/** @brief Automatically attempt to equip armor-type items when picking them up. */
-	OptionEntryBoolean autoEquipArmor;
-	/** @brief Automatically attempt to equip helm-type items when picking them up. */
-	OptionEntryBoolean autoEquipHelms;
-	/** @brief Automatically attempt to equip shield-type items when picking them up. */
-	OptionEntryBoolean autoEquipShields;
-	/** @brief Automatically attempt to equip jewelry-type items when picking them up. */
-	OptionEntryBoolean autoEquipJewelry;
-	/** @brief Only enable 2/3 quests in each game session */
-	OptionEntryBoolean randomizeQuests;
-	/** @brief Indicates whether or not monster type (Animal, Demon, Undead) is shown along with other monster information. */
-	OptionEntryBoolean showMonsterType;
-	/** @brief Displays item labels for items on the ground.  */
-	OptionEntryBoolean showItemLabels;
-	/** @brief Refill belt from inventory, or rather, use potions/scrolls from inventory first when belt item is consumed.  */
-	OptionEntryBoolean autoRefillBelt;
-	/** @brief Locally disable clicking on shrines which permanently cripple character. */
-	OptionEntryBoolean disableCripplingShrines;
-	/** @brief Spell hotkeys instantly cast the spell. */
-	OptionEntryBoolean quickCast;
-	/** @brief Number of Healing potions to pick up automatically */
-	OptionEntryInt<int> numHealPotionPickup;
-	/** @brief Number of Full Healing potions to pick up automatically */
-	OptionEntryInt<int> numFullHealPotionPickup;
-	/** @brief Number of Mana potions to pick up automatically */
-	OptionEntryInt<int> numManaPotionPickup;
-	/** @brief Number of Full Mana potions to pick up automatically */
-	OptionEntryInt<int> numFullManaPotionPickup;
-	/** @brief Number of Rejuvenating potions to pick up automatically */
-	OptionEntryInt<int> numRejuPotionPickup;
-	/** @brief Number of Full Rejuvenating potions to pick up automatically */
-	OptionEntryInt<int> numFullRejuPotionPickup;
-<<<<<<< HEAD
-	/** @brief Regenerate HP over time, and make healing potions more expensive */
-	OptionEntryBoolean hpRegen;
-	/** @brief Regenerate Mana over time, and make spells and mana restoring potions more expensive */
-	OptionEntryBoolean manaRegen;
-=======
-	/** @brief Enable floating numbers. */
-	OptionEntryEnum<FloatingNumbers> enableFloatingNumbers;
->>>>>>> 2633f782
-};
-
-struct ControllerOptions : OptionCategoryBase {
-	ControllerOptions();
-	std::vector<OptionEntryBase *> GetEntries() override;
-
-	/** @brief SDL Controller mapping, see SDL_GameControllerDB. */
-	char szMapping[1024];
-	/** @brief Configure gamepad joysticks deadzone */
-	float fDeadzone;
-#ifdef __vita__
-	/** @brief Enable input via rear touchpad */
-	bool bRearTouch;
-#endif
-};
-
-struct NetworkOptions : OptionCategoryBase {
-	NetworkOptions();
-	std::vector<OptionEntryBase *> GetEntries() override;
-
-	/** @brief Optionally bind to a specific network interface. */
-	char szBindAddress[129];
-	/** @brief Most recently entered ZeroTier Game ID. */
-	char szPreviousZTGame[129];
-	/** @brief Most recently entered Hostname in join dialog. */
-	char szPreviousHost[129];
-	/** @brief What network port to use. */
-	OptionEntryInt<uint16_t> port;
-};
-
-struct ChatOptions : OptionCategoryBase {
-	ChatOptions();
-	std::vector<OptionEntryBase *> GetEntries() override;
-
-	/** @brief Quick chat messages. */
-	std::vector<std::string> szHotKeyMsgs[QUICK_MESSAGE_OPTIONS];
-};
-
-struct LanguageOptions : OptionCategoryBase {
-	LanguageOptions();
-	std::vector<OptionEntryBase *> GetEntries() override;
-
-	OptionEntryLanguageCode code;
-};
-
-constexpr uint32_t KeymapperMouseButtonMask = 1 << 31;
-
-/** The Keymapper maps keys to actions. */
-struct KeymapperOptions : OptionCategoryBase {
-	/**
-	 * Action represents an action that can be triggered using a keyboard
-	 * shortcut.
-	 */
-	class Action final : public OptionEntryBase {
-	public:
-		// OptionEntryBase::key may be referencing Action::dynamicKey.
-		// The implicit copy constructor would copy that reference instead of referencing the copy.
-		Action(const Action &) = delete;
-
-		Action(string_view key, const char *name, const char *description, uint32_t defaultKey, std::function<void()> actionPressed, std::function<void()> actionReleased, std::function<bool()> enable, unsigned index);
-
-		[[nodiscard]] string_view GetName() const override;
-		[[nodiscard]] OptionEntryType GetType() const override
-		{
-			return OptionEntryType::Key;
-		}
-
-		void LoadFromIni(string_view category) override;
-		void SaveToIni(string_view category) const override;
-
-		[[nodiscard]] string_view GetValueDescription() const override;
-
-		bool SetValue(int value);
-
-	private:
-		uint32_t defaultKey;
-		std::function<void()> actionPressed;
-		std::function<void()> actionReleased;
-		std::function<bool()> enable;
-		uint32_t boundKey = SDLK_UNKNOWN;
-		unsigned dynamicIndex;
-		std::string dynamicKey;
-		mutable std::string dynamicName;
-
-		friend struct KeymapperOptions;
-	};
-
-	KeymapperOptions();
-	std::vector<OptionEntryBase *> GetEntries() override;
-
-	void AddAction(
-	    string_view key, const char *name, const char *description, uint32_t defaultKey,
-	    std::function<void()> actionPressed,
-	    std::function<void()> actionReleased = nullptr,
-	    std::function<bool()> enable = nullptr,
-	    unsigned index = 0);
-	void CommitActions();
-	void KeyPressed(uint32_t key) const;
-	void KeyReleased(SDL_Keycode key) const;
-	bool IsTextEntryKey(SDL_Keycode vkey) const;
-	bool IsNumberEntryKey(SDL_Keycode vkey) const;
-	string_view KeyNameForAction(string_view actionName) const;
-	uint32_t KeyForAction(string_view actionName) const;
-
-private:
-	std::forward_list<Action> actions;
-	std::unordered_map<uint32_t, std::reference_wrapper<Action>> keyIDToAction;
-	std::unordered_map<uint32_t, std::string> keyIDToKeyName;
-	std::unordered_map<std::string, uint32_t> keyNameToKeyID;
-};
-
-/** The Padmapper maps gamepad buttons to actions. */
-struct PadmapperOptions : OptionCategoryBase {
-	/**
-	 * Action represents an action that can be triggered using a gamepad
-	 * button combo.
-	 */
-	class Action final : public OptionEntryBase {
-	public:
-		Action(string_view key, const char *name, const char *description, ControllerButtonCombo defaultInput, std::function<void()> actionPressed, std::function<void()> actionReleased, std::function<bool()> enable, unsigned index);
-
-		// OptionEntryBase::key may be referencing Action::dynamicKey.
-		// The implicit copy constructor would copy that reference instead of referencing the copy.
-		Action(const Action &) = delete;
-
-		[[nodiscard]] string_view GetName() const override;
-		[[nodiscard]] OptionEntryType GetType() const override
-		{
-			return OptionEntryType::PadButton;
-		}
-
-		void LoadFromIni(string_view category) override;
-		void SaveToIni(string_view category) const override;
-
-		[[nodiscard]] string_view GetValueDescription() const override;
-		[[nodiscard]] string_view GetValueDescription(bool useShortName) const;
-
-		bool SetValue(ControllerButtonCombo value);
-
-	private:
-		ControllerButtonCombo defaultInput;
-		std::function<void()> actionPressed;
-		std::function<void()> actionReleased;
-		std::function<bool()> enable;
-		ControllerButtonCombo boundInput {};
-		mutable GamepadLayout boundInputDescriptionType = GamepadLayout::Generic;
-		mutable std::string boundInputDescription;
-		mutable std::string boundInputShortDescription;
-		unsigned dynamicIndex;
-		std::string dynamicKey;
-		mutable std::string dynamicName;
-
-		void UpdateValueDescription() const;
-		string_view Shorten(string_view buttonName) const;
-
-		friend struct PadmapperOptions;
-	};
-
-	PadmapperOptions();
-	std::vector<OptionEntryBase *> GetEntries() override;
-
-	void AddAction(
-	    string_view key, const char *name, const char *description, ControllerButtonCombo defaultInput,
-	    std::function<void()> actionPressed,
-	    std::function<void()> actionReleased = nullptr,
-	    std::function<bool()> enable = nullptr,
-	    unsigned index = 0);
-	void CommitActions();
-	void ButtonPressed(ControllerButton button);
-	void ButtonReleased(ControllerButton button, bool invokeAction = true);
-	void ReleaseAllActiveButtons();
-	bool IsActive(string_view actionName) const;
-	string_view ActionNameTriggeredByButtonEvent(ControllerButtonEvent ctrlEvent) const;
-	string_view InputNameForAction(string_view actionName, bool useShortName = false) const;
-	ControllerButtonCombo ButtonComboForAction(string_view actionName) const;
-
-private:
-	std::forward_list<Action> actions;
-	std::array<const Action *, enum_size<ControllerButton>::value> buttonToReleaseAction;
-	std::array<std::string, enum_size<ControllerButton>::value> buttonToButtonName;
-	std::unordered_map<std::string, ControllerButton> buttonNameToButton;
-	bool committed = false;
-
-	const Action *FindAction(ControllerButton button) const;
-	bool CanDeferToMovementHandler(const Action &action) const;
-};
-
-struct Options {
-	StartUpOptions StartUp;
-	DiabloOptions Diablo;
-	HellfireOptions Hellfire;
-	AudioOptions Audio;
-	GameplayOptions Gameplay;
-	GraphicsOptions Graphics;
-	ControllerOptions Controller;
-	NetworkOptions Network;
-	ChatOptions Chat;
-	LanguageOptions Language;
-	KeymapperOptions Keymapper;
-	PadmapperOptions Padmapper;
-
-	[[nodiscard]] std::vector<OptionCategoryBase *> GetCategories()
-	{
-		return {
-			&Language,
-			&StartUp,
-			&Graphics,
-			&Audio,
-			&Diablo,
-			&Hellfire,
-			&Gameplay,
-			&Controller,
-			&Network,
-			&Chat,
-			&Keymapper,
-			&Padmapper,
-		};
-	}
-};
-
-extern DVL_API_FOR_TEST Options sgOptions;
-
-bool HardwareCursorSupported();
-
-/**
- * @brief Save game configurations to ini file
- */
-void SaveOptions();
-
-/**
- * @brief Load game configurations from ini file
- */
-void LoadOptions();
-
-} // namespace devilution
+#pragma once
+
+#include <array>
+#include <cstddef>
+#include <cstdint>
+#include <forward_list>
+#include <unordered_map>
+
+#include <SDL_version.h>
+
+#include "controls/controller.h"
+#include "controls/controller_buttons.h"
+#include "controls/game_controls.h"
+#include "engine/sound_defs.hpp"
+#include "pack.h"
+#include "utils/enum_traits.h"
+#include "utils/stdcompat/optional.hpp"
+#include "utils/stdcompat/string_view.hpp"
+
+namespace devilution {
+
+enum class StartUpGameMode : uint8_t {
+	/** @brief If hellfire is present, asks the user what game they want to start. */
+	Ask = 0,
+	Hellfire = 1,
+	Diablo = 2,
+};
+
+enum class StartUpIntro : uint8_t {
+	Off = 0,
+	Once = 1,
+	On = 2,
+};
+
+/** @brief Defines what splash screen should be shown at startup. */
+enum class StartUpSplash : uint8_t {
+	/** @brief Show no splash screen. */
+	None = 0,
+	/** @brief Show only TitleDialog. */
+	TitleDialog = 1,
+	/** @brief Show Logo and TitleDialog. */
+	LogoAndTitleDialog = 2,
+};
+
+enum class ScalingQuality : uint8_t {
+	NearestPixel,
+	BilinearFiltering,
+	AnisotropicFiltering,
+};
+
+enum class Resampler : uint8_t {
+#ifdef DEVILUTIONX_RESAMPLER_SPEEX
+	Speex = 0,
+#endif
+#ifdef DVL_AULIB_SUPPORTS_SDL_RESAMPLER
+	SDL,
+#endif
+};
+
+string_view ResamplerToString(Resampler resampler);
+std::optional<Resampler> ResamplerFromString(string_view resampler);
+
+enum class FloatingNumbers : uint8_t {
+	/** @brief Show no floating numbers. */
+	Off = 0,
+	/** @brief Show floating numbers at random angles. */
+	Random = 1,
+	/** @brief Show floating numbers vertically only. */
+	Vertical = 2,
+};
+
+enum class OptionEntryType : uint8_t {
+	Boolean,
+	List,
+	Key,
+	PadButton,
+};
+
+enum class OptionEntryFlags : uint8_t {
+	/** @brief No special logic. */
+	None = 0,
+	/** @brief Shouldn't be shown in settings dialog. */
+	Invisible = 1 << 0,
+	/** @brief Need to restart the current running game (single- or multiplayer) to take effect. */
+	CantChangeInGame = 1 << 1,
+	/** @brief Need to restart the current running multiplayer game to take effect. */
+	CantChangeInMultiPlayer = 1 << 2,
+	/** @brief Option is only relevant for Hellfire. */
+	OnlyHellfire = 1 << 3,
+	/** @brief Option is only relevant for Diablo. */
+	OnlyDiablo = 1 << 4,
+	/** @brief After option is changed the UI needs to be recreated. */
+	RecreateUI = 1 << 5,
+	/** @brief diablo.mpq must be present. */
+	NeedDiabloMpq = 1 << 6,
+	/** @brief hellfire.mpq must be present. */
+	NeedHellfireMpq = 1 << 7,
+};
+use_enum_as_flags(OptionEntryFlags);
+
+class OptionEntryBase {
+public:
+	OptionEntryBase(string_view key, OptionEntryFlags flags, const char *name, const char *description)
+	    : flags(flags)
+	    , key(key)
+	    , name(name)
+	    , description(description)
+	{
+	}
+	[[nodiscard]] virtual string_view GetName() const;
+	[[nodiscard]] string_view GetDescription() const;
+	[[nodiscard]] virtual OptionEntryType GetType() const = 0;
+	[[nodiscard]] OptionEntryFlags GetFlags() const;
+
+	void SetValueChangedCallback(std::function<void()> callback);
+
+	[[nodiscard]] virtual string_view GetValueDescription() const = 0;
+	virtual void LoadFromIni(string_view category) = 0;
+	virtual void SaveToIni(string_view category) const = 0;
+
+	OptionEntryFlags flags;
+
+protected:
+	string_view key;
+	const char *name;
+	const char *description;
+	void NotifyValueChanged();
+
+private:
+	std::function<void()> callback;
+};
+
+class OptionEntryBoolean : public OptionEntryBase {
+public:
+	OptionEntryBoolean(string_view key, OptionEntryFlags flags, const char *name, const char *description, bool defaultValue)
+	    : OptionEntryBase(key, flags, name, description)
+	    , defaultValue(defaultValue)
+	    , value(defaultValue)
+	{
+	}
+	[[nodiscard]] bool operator*() const
+	{
+		return value;
+	}
+	void SetValue(bool value);
+
+	[[nodiscard]] OptionEntryType GetType() const override;
+	[[nodiscard]] string_view GetValueDescription() const override;
+	void LoadFromIni(string_view category) override;
+	void SaveToIni(string_view category) const override;
+
+private:
+	bool defaultValue;
+	bool value;
+};
+
+class OptionEntryListBase : public OptionEntryBase {
+public:
+	[[nodiscard]] virtual size_t GetListSize() const = 0;
+	[[nodiscard]] virtual string_view GetListDescription(size_t index) const = 0;
+	[[nodiscard]] virtual size_t GetActiveListIndex() const = 0;
+	virtual void SetActiveListIndex(size_t index) = 0;
+
+	[[nodiscard]] OptionEntryType GetType() const override;
+	[[nodiscard]] string_view GetValueDescription() const override;
+
+protected:
+	OptionEntryListBase(string_view key, OptionEntryFlags flags, const char *name, const char *description)
+	    : OptionEntryBase(key, flags, name, description)
+	{
+	}
+};
+
+class OptionEntryEnumBase : public OptionEntryListBase {
+public:
+	void LoadFromIni(string_view category) override;
+	void SaveToIni(string_view category) const override;
+
+	[[nodiscard]] size_t GetListSize() const override;
+	[[nodiscard]] string_view GetListDescription(size_t index) const override;
+	[[nodiscard]] size_t GetActiveListIndex() const override;
+	void SetActiveListIndex(size_t index) override;
+
+protected:
+	OptionEntryEnumBase(string_view key, OptionEntryFlags flags, const char *name, const char *description, int defaultValue)
+	    : OptionEntryListBase(key, flags, name, description)
+	    , defaultValue(defaultValue)
+	    , value(defaultValue)
+	{
+	}
+
+	[[nodiscard]] int GetValueInternal() const
+	{
+		return value;
+	}
+	void SetValueInternal(int value);
+
+	void AddEntry(int value, string_view name);
+
+private:
+	int defaultValue;
+	int value;
+	std::vector<string_view> entryNames;
+	std::vector<int> entryValues;
+};
+
+template <typename T>
+class OptionEntryEnum : public OptionEntryEnumBase {
+public:
+	OptionEntryEnum(string_view key, OptionEntryFlags flags, const char *name, const char *description, T defaultValue, std::initializer_list<std::pair<T, string_view>> entries)
+	    : OptionEntryEnumBase(key, flags, name, description, static_cast<int>(defaultValue))
+	{
+		for (auto entry : entries) {
+			AddEntry(static_cast<int>(entry.first), entry.second);
+		}
+	}
+	[[nodiscard]] T operator*() const
+	{
+		return static_cast<T>(GetValueInternal());
+	}
+	void SetValue(T value)
+	{
+		SetValueInternal(static_cast<int>(value));
+	}
+};
+
+class OptionEntryIntBase : public OptionEntryListBase {
+public:
+	void LoadFromIni(string_view category) override;
+	void SaveToIni(string_view category) const override;
+
+	[[nodiscard]] size_t GetListSize() const override;
+	[[nodiscard]] string_view GetListDescription(size_t index) const override;
+	[[nodiscard]] size_t GetActiveListIndex() const override;
+	void SetActiveListIndex(size_t index) override;
+
+protected:
+	OptionEntryIntBase(string_view key, OptionEntryFlags flags, const char *name, const char *description, int defaultValue)
+	    : OptionEntryListBase(key, flags, name, description)
+	    , defaultValue(defaultValue)
+	    , value(defaultValue)
+	{
+	}
+
+	[[nodiscard]] int GetValueInternal() const
+	{
+		return value;
+	}
+	void SetValueInternal(int value);
+
+	void AddEntry(int value);
+
+private:
+	int defaultValue;
+	int value;
+	mutable std::vector<std::string> entryNames;
+	std::vector<int> entryValues;
+};
+
+template <typename T>
+class OptionEntryInt : public OptionEntryIntBase {
+public:
+	OptionEntryInt(string_view key, OptionEntryFlags flags, const char *name, const char *description, T defaultValue, std::initializer_list<T> entries)
+	    : OptionEntryIntBase(key, flags, name, description, static_cast<int>(defaultValue))
+	{
+		for (auto entry : entries) {
+			AddEntry(static_cast<int>(entry));
+		}
+	}
+	OptionEntryInt(string_view key, OptionEntryFlags flags, const char *name, const char *description, T defaultValue)
+	    : OptionEntryInt(key, flags, name, description, defaultValue, { defaultValue })
+	{
+	}
+	[[nodiscard]] T operator*() const
+	{
+		return static_cast<T>(GetValueInternal());
+	}
+	void SetValue(T value)
+	{
+		SetValueInternal(static_cast<int>(value));
+	}
+};
+
+class OptionEntryLanguageCode : public OptionEntryListBase {
+public:
+	OptionEntryLanguageCode();
+
+	void LoadFromIni(string_view category) override;
+	void SaveToIni(string_view category) const override;
+
+	[[nodiscard]] size_t GetListSize() const override;
+	[[nodiscard]] string_view GetListDescription(size_t index) const override;
+	[[nodiscard]] size_t GetActiveListIndex() const override;
+	void SetActiveListIndex(size_t index) override;
+
+	string_view operator*() const
+	{
+		return szCode;
+	}
+
+	OptionEntryLanguageCode &operator=(string_view code)
+	{
+		assert(code.size() < 6);
+		memcpy(szCode, code.data(), code.size());
+		szCode[code.size()] = '\0';
+		return *this;
+	}
+
+private:
+	/** @brief Language code (ISO-15897) for text. */
+	char szCode[6];
+	mutable std::vector<std::pair<std::string, std::string>> languages;
+
+	void CheckLanguagesAreInitialized() const;
+};
+
+class OptionEntryResolution : public OptionEntryListBase {
+public:
+	OptionEntryResolution();
+
+	void LoadFromIni(string_view category) override;
+	void SaveToIni(string_view category) const override;
+
+	[[nodiscard]] size_t GetListSize() const override;
+	[[nodiscard]] string_view GetListDescription(size_t index) const override;
+	[[nodiscard]] size_t GetActiveListIndex() const override;
+	void SetActiveListIndex(size_t index) override;
+	void InvalidateList();
+
+	Size operator*() const
+	{
+		return size;
+	}
+
+private:
+	/** @brief View size. */
+	Size size;
+	mutable std::vector<std::pair<Size, std::string>> resolutions;
+
+	void CheckResolutionsAreInitialized() const;
+};
+
+class OptionEntryResampler : public OptionEntryListBase {
+public:
+	OptionEntryResampler();
+
+	void LoadFromIni(string_view category) override;
+	void SaveToIni(string_view category) const override;
+
+	[[nodiscard]] size_t GetListSize() const override;
+	[[nodiscard]] string_view GetListDescription(size_t index) const override;
+	[[nodiscard]] size_t GetActiveListIndex() const override;
+	void SetActiveListIndex(size_t index) override;
+
+	Resampler operator*() const
+	{
+		return resampler_;
+	}
+
+private:
+	void UpdateDependentOptions() const;
+
+	Resampler resampler_;
+};
+
+class OptionEntryAudioDevice : public OptionEntryListBase {
+public:
+	OptionEntryAudioDevice();
+
+	void LoadFromIni(string_view category) override;
+	void SaveToIni(string_view category) const override;
+
+	[[nodiscard]] size_t GetListSize() const override;
+	[[nodiscard]] string_view GetListDescription(size_t index) const override;
+	[[nodiscard]] size_t GetActiveListIndex() const override;
+	void SetActiveListIndex(size_t index) override;
+
+	std::string operator*() const
+	{
+		for (size_t i = 0; i < GetListSize(); i++) {
+			string_view deviceName = GetDeviceName(i);
+			if (deviceName == deviceName_)
+				return deviceName_;
+		}
+		return "";
+	}
+
+private:
+	string_view GetDeviceName(size_t index) const;
+
+	std::string deviceName_;
+};
+
+struct OptionCategoryBase {
+	OptionCategoryBase(string_view key, const char *name, const char *description)
+	    : key(key)
+	    , name(name)
+	    , description(description)
+	{
+	}
+
+	[[nodiscard]] string_view GetKey() const;
+	[[nodiscard]] string_view GetName() const;
+	[[nodiscard]] string_view GetDescription() const;
+
+	virtual std::vector<OptionEntryBase *> GetEntries() = 0;
+
+protected:
+	string_view key;
+	const char *name;
+	const char *description;
+};
+
+struct StartUpOptions : OptionCategoryBase {
+	StartUpOptions();
+	std::vector<OptionEntryBase *> GetEntries() override;
+
+	OptionEntryEnum<StartUpGameMode> gameMode;
+	OptionEntryBoolean shareware;
+	/** @brief Play game intro video on diablo startup. */
+	OptionEntryEnum<StartUpIntro> diabloIntro;
+	/** @brief Play game intro video on hellfire startup. */
+	OptionEntryEnum<StartUpIntro> hellfireIntro;
+	OptionEntryEnum<StartUpSplash> splash;
+};
+
+struct DiabloOptions : OptionCategoryBase {
+	DiabloOptions();
+	std::vector<OptionEntryBase *> GetEntries() override;
+
+	/** @brief Remembers what singleplayer hero/save was last used. */
+	OptionEntryInt<std::uint32_t> lastSinglePlayerHero;
+	/** @brief Remembers what multiplayer hero/save was last used. */
+	OptionEntryInt<std::uint32_t> lastMultiplayerHero;
+};
+
+struct HellfireOptions : OptionCategoryBase {
+	HellfireOptions();
+	std::vector<OptionEntryBase *> GetEntries() override;
+
+	/** @brief Cornerstone of the world item. */
+	char szItem[sizeof(ItemPack) * 2 + 1];
+	/** @brief Remembers what singleplayer hero/save was last used. */
+	OptionEntryInt<std::uint32_t> lastSinglePlayerHero;
+	/** @brief Remembers what multiplayer hero/save was last used. */
+	OptionEntryInt<std::uint32_t> lastMultiplayerHero;
+};
+
+struct AudioOptions : OptionCategoryBase {
+	AudioOptions();
+	std::vector<OptionEntryBase *> GetEntries() override;
+
+	/** @brief Movie and SFX volume. */
+	OptionEntryInt<int> soundVolume;
+	/** @brief Music volume. */
+	OptionEntryInt<int> musicVolume;
+	/** @brief Player emits sound when walking. */
+	OptionEntryBoolean walkingSound;
+	/** @brief Automatically equipping items on pickup emits the equipment sound. */
+	OptionEntryBoolean autoEquipSound;
+	/** @brief Picking up items emits the items pickup sound. */
+	OptionEntryBoolean itemPickupSound;
+
+	/** @brief Output sample rate (Hz). */
+	OptionEntryInt<std::uint32_t> sampleRate;
+	/** @brief The number of output channels (1 or 2) */
+	OptionEntryInt<std::uint8_t> channels;
+	/** @brief Buffer size (number of frames per channel) */
+	OptionEntryInt<std::uint32_t> bufferSize;
+	/** @brief Resampler implementation. */
+	OptionEntryResampler resampler;
+	/** @brief Quality of the resampler, from 0 (lowest) to 10 (highest). Available for the speex resampler only. */
+	OptionEntryInt<std::uint8_t> resamplingQuality;
+	/** @brief Audio device. */
+	OptionEntryAudioDevice device;
+};
+
+struct GraphicsOptions : OptionCategoryBase {
+	GraphicsOptions();
+	std::vector<OptionEntryBase *> GetEntries() override;
+
+	OptionEntryResolution resolution;
+	/** @brief Run in fullscreen or windowed mode. */
+	OptionEntryBoolean fullscreen;
+#if !defined(USE_SDL1) || defined(__3DS__)
+	/** @brief Expand the aspect ratio to match the screen. */
+	OptionEntryBoolean fitToScreen;
+#endif
+#ifndef USE_SDL1
+	/** @brief Scale the image after rendering. */
+	OptionEntryBoolean upscale;
+	/** @brief See SDL_HINT_RENDER_SCALE_QUALITY. */
+	OptionEntryEnum<ScalingQuality> scaleQuality;
+	/** @brief Only scale by values divisible by the width and height. */
+	OptionEntryBoolean integerScaling;
+	/** @brief Enable vsync on the output. */
+	OptionEntryBoolean vSync;
+#endif
+	/** @brief Gamma correction level. */
+	OptionEntryInt<int> gammaCorrection;
+	/** @brief Zoom on start. */
+	OptionEntryBoolean zoom;
+	/** @brief Enable color cycling animations. */
+	OptionEntryBoolean colorCycling;
+	/** @brief Use alternate nest palette. */
+	OptionEntryBoolean alternateNestArt;
+#if SDL_VERSION_ATLEAST(2, 0, 0)
+	/** @brief Use a hardware cursor (SDL2 only). */
+	OptionEntryBoolean hardwareCursor;
+	/** @brief Use a hardware cursor for items. */
+	OptionEntryBoolean hardwareCursorForItems;
+	/** @brief Maximum width / height for the hardware cursor. Larger cursors fall back to software. */
+	OptionEntryInt<int> hardwareCursorMaxSize;
+#endif
+	/** @brief Enable FPS Limiter. */
+	OptionEntryBoolean limitFPS;
+	/** @brief Show FPS, even without the -f command line flag. */
+	OptionEntryBoolean showFPS;
+};
+
+struct GameplayOptions : OptionCategoryBase {
+	GameplayOptions();
+	std::vector<OptionEntryBase *> GetEntries() override;
+
+	/** @brief Gameplay ticks per second. */
+	OptionEntryInt<int> tickRate;
+	/** @brief Enable double walk speed when in town. */
+	OptionEntryBoolean runInTown;
+	/** @brief Do not let the mouse leave the application window. */
+	OptionEntryBoolean grabInput;
+	/** @brief Enable the Theo quest. */
+	OptionEntryBoolean theoQuest;
+	/** @brief Enable the cow quest. */
+	OptionEntryBoolean cowQuest;
+	/** @brief Will players still damage other players in non-PvP mode. */
+	OptionEntryBoolean friendlyFire;
+	/** @brief Enables the full/uncut singleplayer version of quests. */
+	OptionEntryBoolean multiplayerFullQuests;
+	/** @brief Enable the bard hero class. */
+	OptionEntryBoolean testBard;
+	/** @brief Enable the babarian hero class. */
+	OptionEntryBoolean testBarbarian;
+	/** @brief Show the current level progress. */
+	OptionEntryBoolean experienceBar;
+	/** @brief Show item graphics to the left of item descriptions in store menus. */
+	OptionEntryBoolean showItemGraphicsInStores;
+	/** @brief Display current/max health values on health globe. */
+	OptionEntryBoolean showHealthValues;
+	/** @brief Display current/max mana values on mana globe. */
+	OptionEntryBoolean showManaValues;
+	/** @brief Show enemy health at the top of the screen. */
+	OptionEntryBoolean enemyHealthBar;
+	/** @brief Automatically pick up gold when walking over it. */
+	OptionEntryBoolean autoGoldPickup;
+	/** @brief Auto-pickup elixirs */
+	OptionEntryBoolean autoElixirPickup;
+	/** @brief Auto-pickup oils */
+	OptionEntryBoolean autoOilPickup;
+	/** @brief Enable or Disable auto-pickup in town */
+	OptionEntryBoolean autoPickupInTown;
+	/** @brief Recover mana when talking to Adria. */
+	OptionEntryBoolean adriaRefillsMana;
+	/** @brief Automatically attempt to equip weapon-type items when picking them up. */
+	OptionEntryBoolean autoEquipWeapons;
+	/** @brief Automatically attempt to equip armor-type items when picking them up. */
+	OptionEntryBoolean autoEquipArmor;
+	/** @brief Automatically attempt to equip helm-type items when picking them up. */
+	OptionEntryBoolean autoEquipHelms;
+	/** @brief Automatically attempt to equip shield-type items when picking them up. */
+	OptionEntryBoolean autoEquipShields;
+	/** @brief Automatically attempt to equip jewelry-type items when picking them up. */
+	OptionEntryBoolean autoEquipJewelry;
+	/** @brief Only enable 2/3 quests in each game session */
+	OptionEntryBoolean randomizeQuests;
+	/** @brief Indicates whether or not monster type (Animal, Demon, Undead) is shown along with other monster information. */
+	OptionEntryBoolean showMonsterType;
+	/** @brief Displays item labels for items on the ground.  */
+	OptionEntryBoolean showItemLabels;
+	/** @brief Refill belt from inventory, or rather, use potions/scrolls from inventory first when belt item is consumed.  */
+	OptionEntryBoolean autoRefillBelt;
+	/** @brief Locally disable clicking on shrines which permanently cripple character. */
+	OptionEntryBoolean disableCripplingShrines;
+	/** @brief Spell hotkeys instantly cast the spell. */
+	OptionEntryBoolean quickCast;
+	/** @brief Number of Healing potions to pick up automatically */
+	OptionEntryInt<int> numHealPotionPickup;
+	/** @brief Number of Full Healing potions to pick up automatically */
+	OptionEntryInt<int> numFullHealPotionPickup;
+	/** @brief Number of Mana potions to pick up automatically */
+	OptionEntryInt<int> numManaPotionPickup;
+	/** @brief Number of Full Mana potions to pick up automatically */
+	OptionEntryInt<int> numFullManaPotionPickup;
+	/** @brief Number of Rejuvenating potions to pick up automatically */
+	OptionEntryInt<int> numRejuPotionPickup;
+	/** @brief Number of Full Rejuvenating potions to pick up automatically */
+	OptionEntryInt<int> numFullRejuPotionPickup;
+	/** @brief Regenerate HP over time, and make healing potions more expensive */
+	OptionEntryBoolean hpRegen;
+	/** @brief Regenerate Mana over time, and make spells and mana restoring potions more expensive */
+	OptionEntryBoolean manaRegen;
+	/** @brief Enable floating numbers. */
+	OptionEntryEnum<FloatingNumbers> enableFloatingNumbers;
+};
+
+struct ControllerOptions : OptionCategoryBase {
+	ControllerOptions();
+	std::vector<OptionEntryBase *> GetEntries() override;
+
+	/** @brief SDL Controller mapping, see SDL_GameControllerDB. */
+	char szMapping[1024];
+	/** @brief Configure gamepad joysticks deadzone */
+	float fDeadzone;
+#ifdef __vita__
+	/** @brief Enable input via rear touchpad */
+	bool bRearTouch;
+#endif
+};
+
+struct NetworkOptions : OptionCategoryBase {
+	NetworkOptions();
+	std::vector<OptionEntryBase *> GetEntries() override;
+
+	/** @brief Optionally bind to a specific network interface. */
+	char szBindAddress[129];
+	/** @brief Most recently entered ZeroTier Game ID. */
+	char szPreviousZTGame[129];
+	/** @brief Most recently entered Hostname in join dialog. */
+	char szPreviousHost[129];
+	/** @brief What network port to use. */
+	OptionEntryInt<uint16_t> port;
+};
+
+struct ChatOptions : OptionCategoryBase {
+	ChatOptions();
+	std::vector<OptionEntryBase *> GetEntries() override;
+
+	/** @brief Quick chat messages. */
+	std::vector<std::string> szHotKeyMsgs[QUICK_MESSAGE_OPTIONS];
+};
+
+struct LanguageOptions : OptionCategoryBase {
+	LanguageOptions();
+	std::vector<OptionEntryBase *> GetEntries() override;
+
+	OptionEntryLanguageCode code;
+};
+
+constexpr uint32_t KeymapperMouseButtonMask = 1 << 31;
+
+/** The Keymapper maps keys to actions. */
+struct KeymapperOptions : OptionCategoryBase {
+	/**
+	 * Action represents an action that can be triggered using a keyboard
+	 * shortcut.
+	 */
+	class Action final : public OptionEntryBase {
+	public:
+		// OptionEntryBase::key may be referencing Action::dynamicKey.
+		// The implicit copy constructor would copy that reference instead of referencing the copy.
+		Action(const Action &) = delete;
+
+		Action(string_view key, const char *name, const char *description, uint32_t defaultKey, std::function<void()> actionPressed, std::function<void()> actionReleased, std::function<bool()> enable, unsigned index);
+
+		[[nodiscard]] string_view GetName() const override;
+		[[nodiscard]] OptionEntryType GetType() const override
+		{
+			return OptionEntryType::Key;
+		}
+
+		void LoadFromIni(string_view category) override;
+		void SaveToIni(string_view category) const override;
+
+		[[nodiscard]] string_view GetValueDescription() const override;
+
+		bool SetValue(int value);
+
+	private:
+		uint32_t defaultKey;
+		std::function<void()> actionPressed;
+		std::function<void()> actionReleased;
+		std::function<bool()> enable;
+		uint32_t boundKey = SDLK_UNKNOWN;
+		unsigned dynamicIndex;
+		std::string dynamicKey;
+		mutable std::string dynamicName;
+
+		friend struct KeymapperOptions;
+	};
+
+	KeymapperOptions();
+	std::vector<OptionEntryBase *> GetEntries() override;
+
+	void AddAction(
+	    string_view key, const char *name, const char *description, uint32_t defaultKey,
+	    std::function<void()> actionPressed,
+	    std::function<void()> actionReleased = nullptr,
+	    std::function<bool()> enable = nullptr,
+	    unsigned index = 0);
+	void CommitActions();
+	void KeyPressed(uint32_t key) const;
+	void KeyReleased(SDL_Keycode key) const;
+	bool IsTextEntryKey(SDL_Keycode vkey) const;
+	bool IsNumberEntryKey(SDL_Keycode vkey) const;
+	string_view KeyNameForAction(string_view actionName) const;
+	uint32_t KeyForAction(string_view actionName) const;
+
+private:
+	std::forward_list<Action> actions;
+	std::unordered_map<uint32_t, std::reference_wrapper<Action>> keyIDToAction;
+	std::unordered_map<uint32_t, std::string> keyIDToKeyName;
+	std::unordered_map<std::string, uint32_t> keyNameToKeyID;
+};
+
+/** The Padmapper maps gamepad buttons to actions. */
+struct PadmapperOptions : OptionCategoryBase {
+	/**
+	 * Action represents an action that can be triggered using a gamepad
+	 * button combo.
+	 */
+	class Action final : public OptionEntryBase {
+	public:
+		Action(string_view key, const char *name, const char *description, ControllerButtonCombo defaultInput, std::function<void()> actionPressed, std::function<void()> actionReleased, std::function<bool()> enable, unsigned index);
+
+		// OptionEntryBase::key may be referencing Action::dynamicKey.
+		// The implicit copy constructor would copy that reference instead of referencing the copy.
+		Action(const Action &) = delete;
+
+		[[nodiscard]] string_view GetName() const override;
+		[[nodiscard]] OptionEntryType GetType() const override
+		{
+			return OptionEntryType::PadButton;
+		}
+
+		void LoadFromIni(string_view category) override;
+		void SaveToIni(string_view category) const override;
+
+		[[nodiscard]] string_view GetValueDescription() const override;
+		[[nodiscard]] string_view GetValueDescription(bool useShortName) const;
+
+		bool SetValue(ControllerButtonCombo value);
+
+	private:
+		ControllerButtonCombo defaultInput;
+		std::function<void()> actionPressed;
+		std::function<void()> actionReleased;
+		std::function<bool()> enable;
+		ControllerButtonCombo boundInput {};
+		mutable GamepadLayout boundInputDescriptionType = GamepadLayout::Generic;
+		mutable std::string boundInputDescription;
+		mutable std::string boundInputShortDescription;
+		unsigned dynamicIndex;
+		std::string dynamicKey;
+		mutable std::string dynamicName;
+
+		void UpdateValueDescription() const;
+		string_view Shorten(string_view buttonName) const;
+
+		friend struct PadmapperOptions;
+	};
+
+	PadmapperOptions();
+	std::vector<OptionEntryBase *> GetEntries() override;
+
+	void AddAction(
+	    string_view key, const char *name, const char *description, ControllerButtonCombo defaultInput,
+	    std::function<void()> actionPressed,
+	    std::function<void()> actionReleased = nullptr,
+	    std::function<bool()> enable = nullptr,
+	    unsigned index = 0);
+	void CommitActions();
+	void ButtonPressed(ControllerButton button);
+	void ButtonReleased(ControllerButton button, bool invokeAction = true);
+	void ReleaseAllActiveButtons();
+	bool IsActive(string_view actionName) const;
+	string_view ActionNameTriggeredByButtonEvent(ControllerButtonEvent ctrlEvent) const;
+	string_view InputNameForAction(string_view actionName, bool useShortName = false) const;
+	ControllerButtonCombo ButtonComboForAction(string_view actionName) const;
+
+private:
+	std::forward_list<Action> actions;
+	std::array<const Action *, enum_size<ControllerButton>::value> buttonToReleaseAction;
+	std::array<std::string, enum_size<ControllerButton>::value> buttonToButtonName;
+	std::unordered_map<std::string, ControllerButton> buttonNameToButton;
+	bool committed = false;
+
+	const Action *FindAction(ControllerButton button) const;
+	bool CanDeferToMovementHandler(const Action &action) const;
+};
+
+struct Options {
+	StartUpOptions StartUp;
+	DiabloOptions Diablo;
+	HellfireOptions Hellfire;
+	AudioOptions Audio;
+	GameplayOptions Gameplay;
+	GraphicsOptions Graphics;
+	ControllerOptions Controller;
+	NetworkOptions Network;
+	ChatOptions Chat;
+	LanguageOptions Language;
+	KeymapperOptions Keymapper;
+	PadmapperOptions Padmapper;
+
+	[[nodiscard]] std::vector<OptionCategoryBase *> GetCategories()
+	{
+		return {
+			&Language,
+			&StartUp,
+			&Graphics,
+			&Audio,
+			&Diablo,
+			&Hellfire,
+			&Gameplay,
+			&Controller,
+			&Network,
+			&Chat,
+			&Keymapper,
+			&Padmapper,
+		};
+	}
+};
+
+extern DVL_API_FOR_TEST Options sgOptions;
+
+bool HardwareCursorSupported();
+
+/**
+ * @brief Save game configurations to ini file
+ */
+void SaveOptions();
+
+/**
+ * @brief Load game configurations from ini file
+ */
+void LoadOptions();
+
+} // namespace devilution