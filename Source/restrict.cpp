<<<<<<< HEAD
#include "diablo.h"
#include "../3rdParty/Storm/Source/storm.h"
=======
#include "all.h"
>>>>>>> 20621a06

DEVILUTION_BEGIN_NAMESPACE

void ReadOnlyTest()
{
	FILE *f;
	char path[MAX_PATH], Filename[MAX_PATH];

	GetPrefPath(path, MAX_PATH);
	snprintf(Filename, DVL_MAX_PATH, "%sDiablo1ReadOnlyTest.foo", path);

	f = fopen(Filename, "wt");
	if (!f) {
		DirErrorDlg(path);
	}

	fclose(f);
	remove(Filename);;
}

DEVILUTION_END_NAMESPACE
<|MERGE_RESOLUTION|>--- conflicted
+++ resolved
@@ -1,27 +1,23 @@
-<<<<<<< HEAD
-#include "diablo.h"
-#include "../3rdParty/Storm/Source/storm.h"
-=======
-#include "all.h"
->>>>>>> 20621a06
-
-DEVILUTION_BEGIN_NAMESPACE
-
-void ReadOnlyTest()
-{
-	FILE *f;
-	char path[MAX_PATH], Filename[MAX_PATH];
-
-	GetPrefPath(path, MAX_PATH);
-	snprintf(Filename, DVL_MAX_PATH, "%sDiablo1ReadOnlyTest.foo", path);
-
-	f = fopen(Filename, "wt");
-	if (!f) {
-		DirErrorDlg(path);
-	}
-
-	fclose(f);
-	remove(Filename);;
-}
-
-DEVILUTION_END_NAMESPACE
+#include "all.h"
+#include "../3rdParty/Storm/Source/storm.h"
+
+DEVILUTION_BEGIN_NAMESPACE
+
+void ReadOnlyTest()
+{
+	FILE *f;
+	char path[MAX_PATH], Filename[MAX_PATH];
+
+	GetPrefPath(path, MAX_PATH);
+	snprintf(Filename, DVL_MAX_PATH, "%sDiablo1ReadOnlyTest.foo", path);
+
+	f = fopen(Filename, "wt");
+	if (!f) {
+		DirErrorDlg(path);
+	}
+
+	fclose(f);
+	remove(Filename);;
+}
+
+DEVILUTION_END_NAMESPACE