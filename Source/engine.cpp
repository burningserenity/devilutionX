--- conflicted
+++ resolved
@@ -1,1269 +1,1221 @@
-#include "diablo.h"
-#include "../3rdParty/Storm/Source/storm.h"
-
-DEVILUTION_BEGIN_NAMESPACE
-
-char gbPixelCol;  // automap pixel color 8-bit (palette entry)
-BOOL gbRotateMap; // flip - if y < x
-int orgseed;
-int sgnWidth;
-int sglGameSeed;
-static CCritSect sgMemCrit;
-int SeedCount;
-BOOL gbNotInView; // valid - if x/y are in bounds
-
-const int RndInc = 1;
-const int RndMult = 0x015A4E35;
-
-void CelDraw(int sx, int sy, BYTE *pCelBuff, int nCel, int nWidth)
-{
-	CelBlitFrame(&gpBuffer[sx + BUFFER_WIDTH * sy], pCelBuff, nCel, nWidth);
-}
-
-void CelBlitFrame(BYTE *pBuff, BYTE *pCelBuff, int nCel, int nWidth)
-{
-	int nDataSize;
-	BYTE *pRLEBytes;
-
-	assert(pCelBuff != NULL);
-	assert(pBuff != NULL);
-
-	pRLEBytes = CelGetFrame(pCelBuff, nCel, &nDataSize);
-	CelBlitSafe(pBuff, pRLEBytes, nDataSize, nWidth);
-}
-
-void CelClippedDraw(int sx, int sy, BYTE *pCelBuff, int nCel, int nWidth)
-{
-	BYTE *pRLEBytes;
-	int nDataSize;
-
-	assert(gpBuffer);
-	assert(pCelBuff != NULL);
-
-	pRLEBytes = CelGetFrameClipped(pCelBuff, nCel, &nDataSize);
-
-	CelBlitSafe(
-	    &gpBuffer[sx + BUFFER_WIDTH * sy],
-	    pRLEBytes,
-	    nDataSize,
-	    nWidth);
-}
-
-void CelDrawLight(int sx, int sy, BYTE *pCelBuff, int nCel, int nWidth, BYTE *tbl)
-{
-	int nDataSize;
-	BYTE *pDecodeTo, *pRLEBytes;
-
-	assert(gpBuffer);
-	assert(pCelBuff != NULL);
-
-	pRLEBytes = CelGetFrame(pCelBuff, nCel, &nDataSize);
-	pDecodeTo = &gpBuffer[sx + BUFFER_WIDTH * sy];
-
-	if (light_table_index || tbl)
-		CelBlitLightSafe(pDecodeTo, pRLEBytes, nDataSize, nWidth, tbl);
-	else
-		CelBlitSafe(pDecodeTo, pRLEBytes, nDataSize, nWidth);
-}
-
-void CelClippedDrawLight(int sx, int sy, BYTE *pCelBuff, int nCel, int nWidth)
-{
-	int nDataSize;
-	BYTE *pRLEBytes, *pDecodeTo;
-
-	assert(gpBuffer);
-	assert(pCelBuff != NULL);
-
-	pRLEBytes = CelGetFrameClipped(pCelBuff, nCel, &nDataSize);
-	pDecodeTo = &gpBuffer[sx + BUFFER_WIDTH * sy];
-
-	if (light_table_index)
-		CelBlitLightSafe(pDecodeTo, pRLEBytes, nDataSize, nWidth, NULL);
-	else
-		CelBlitSafe(pDecodeTo, pRLEBytes, nDataSize, nWidth);
-}
-
-void CelDrawLightRed(int sx, int sy, BYTE *pCelBuff, int nCel, int nWidth, char light)
-{
-	int nDataSize, w, idx;
-	BYTE *pRLEBytes, *dst, *tbl;
-
-	assert(gpBuffer);
-	assert(pCelBuff != NULL);
-
-	pRLEBytes = CelGetFrameClipped(pCelBuff, nCel, &nDataSize);
-	dst = &gpBuffer[sx + BUFFER_WIDTH * sy];
-
-	idx = light4flag ? 1024 : 4096;
-	if (light == 2)
-		idx += 256;
-	if (light >= 4)
-		idx += (light - 1) << 8;
-
-	BYTE width;
-	BYTE *end;
-
-	tbl = &pLightTbl[idx];
-	end = &pRLEBytes[nDataSize];
-
-	for (; pRLEBytes != end; dst -= BUFFER_WIDTH + nWidth) {
-		for (w = nWidth; w;) {
-			width = *pRLEBytes++;
-			if (!(width & 0x80)) {
-				w -= width;
-				while (width) {
-					*dst = tbl[*pRLEBytes];
-					pRLEBytes++;
-					dst++;
-					width--;
-				}
-			} else {
-				width = -(char)width;
-				dst += width;
-				w -= width;
-			}
-		}
-	}
-}
-
-/**
- * @brief Same as CelBlit but checks for drawing outside the buffer
- */
-void CelBlitSafe(BYTE *pDecodeTo, BYTE *pRLEBytes, int nDataSize, int nWidth)
-{
-	int i, w;
-	BYTE width;
-	BYTE *src, *dst;
-
-	assert(pDecodeTo != NULL);
-	assert(pRLEBytes != NULL);
-	assert(gpBuffer);
-
-	src = pRLEBytes;
-	dst = pDecodeTo;
-	w = nWidth;
-
-	for (; src != &pRLEBytes[nDataSize]; dst -= BUFFER_WIDTH + w) {
-		for (i = w; i;) {
-			width = *src++;
-			if (!(width & 0x80)) {
-				i -= width;
-				if (dst < gpBufEnd && dst > gpBufStart) {
-					memcpy(dst, src, width);
-				}
-				src += width;
-				dst += width;
-			} else {
-				width = -(char)width;
-				dst += width;
-				i -= width;
-			}
-		}
-	}
-}
-
-void CelClippedDrawSafe(int sx, int sy, BYTE *pCelBuff, int nCel, int nWidth)
-{
-	BYTE *pRLEBytes;
-	int nDataSize;
-
-	assert(gpBuffer);
-	assert(pCelBuff != NULL);
-
-	pRLEBytes = CelGetFrameClipped(pCelBuff, nCel, &nDataSize);
-
-	CelBlitSafe(
-	    &gpBuffer[sx + BUFFER_WIDTH * sy],
-	    pRLEBytes,
-	    nDataSize,
-	    nWidth);
-}
-
-/**
- * @brief Same as CelBlitLight but checks for drawing outside the buffer
- */
-void CelBlitLightSafe(BYTE *pDecodeTo, BYTE *pRLEBytes, int nDataSize, int nWidth, BYTE *tbl)
-{
-	int i, w;
-	BYTE width;
-	BYTE *src, *dst;
-
-	assert(pDecodeTo != NULL);
-	assert(pRLEBytes != NULL);
-	assert(gpBuffer);
-
-	src = pRLEBytes;
-	dst = pDecodeTo;
-	if (tbl == NULL)
-		tbl = &pLightTbl[light_table_index * 256];
-	w = nWidth;
-
-	for (; src != &pRLEBytes[nDataSize]; dst -= BUFFER_WIDTH + w) {
-		for (i = w; i;) {
-			width = *src++;
-			if (!(width & 0x80)) {
-				i -= width;
-				if (dst < gpBufEnd && dst > gpBufStart) {
-					if (width & 1) {
-						dst[0] = tbl[src[0]];
-						src++;
-						dst++;
-					}
-					width >>= 1;
-					if (width & 1) {
-						dst[0] = tbl[src[0]];
-						dst[1] = tbl[src[1]];
-						src += 2;
-						dst += 2;
-					}
-					width >>= 1;
-					for (; width; width--) {
-						dst[0] = tbl[src[0]];
-						dst[1] = tbl[src[1]];
-						dst[2] = tbl[src[2]];
-						dst[3] = tbl[src[3]];
-						src += 4;
-						dst += 4;
-					}
-				} else {
-					src += width;
-					dst += width;
-				}
-			} else {
-				width = -(char)width;
-				dst += width;
-				i -= width;
-			}
-		}
-	}
-}
-
-/**
- * @brief Same as CelBlitLightTrans but checks for drawing outside the buffer
- */
-void CelBlitLightTransSafe(BYTE *pDecodeTo, BYTE *pRLEBytes, int nDataSize, int nWidth)
-{
-	int w;
-	BOOL shift;
-	BYTE *tbl;
-
-	assert(pDecodeTo != NULL);
-	assert(pRLEBytes != NULL);
-	assert(gpBuffer);
-
-	int i;
-	BYTE width;
-	BYTE *src, *dst;
-
-	src = pRLEBytes;
-	dst = pDecodeTo;
-	tbl = &pLightTbl[light_table_index * 256];
-	w = nWidth;
-	shift = (BYTE)(size_t)dst & 1;
-
-	for (; src != &pRLEBytes[nDataSize]; dst -= BUFFER_WIDTH + w, shift = (shift + 1) & 1) {
-		for (i = w; i;) {
-			width = *src++;
-			if (!(width & 0x80)) {
-				i -= width;
-				if (dst < gpBufEnd && dst > gpBufStart) {
-					if (((BYTE)(size_t)dst & 1) == shift) {
-						if (!(width & 1)) {
-							goto L_ODD;
-						} else {
-							src++;
-							dst++;
-						L_EVEN:
-							width >>= 1;
-							if (width & 1) {
-								dst[0] = tbl[src[0]];
-								src += 2;
-								dst += 2;
-							}
-							width >>= 1;
-							for (; width; width--) {
-								dst[0] = tbl[src[0]];
-								dst[2] = tbl[src[2]];
-								src += 4;
-								dst += 4;
-							}
-						}
-					} else {
-						if (!(width & 1)) {
-							goto L_EVEN;
-						} else {
-							dst[0] = tbl[src[0]];
-							src++;
-							dst++;
-						L_ODD:
-							width >>= 1;
-							if (width & 1) {
-								dst[1] = tbl[src[1]];
-								src += 2;
-								dst += 2;
-							}
-							width >>= 1;
-							for (; width; width--) {
-								dst[1] = tbl[src[1]];
-								dst[3] = tbl[src[3]];
-								src += 4;
-								dst += 4;
-							}
-						}
-					}
-				} else {
-					src += width;
-					dst += width;
-				}
-			} else {
-				width = -(char)width;
-				dst += width;
-				i -= width;
-			}
-		}
-	}
-}
-
-void CelClippedBlitLightTrans(BYTE *pBuff, BYTE *pCelBuff, int nCel, int nWidth)
-{
-	int nDataSize;
-	BYTE *pRLEBytes;
-
-	assert(pCelBuff != NULL);
-
-	pRLEBytes = CelGetFrameClipped(pCelBuff, nCel, &nDataSize);
-
-	if (cel_transparency_active)
-		CelBlitLightTransSafe(pBuff, pRLEBytes, nDataSize, nWidth);
-	else if (light_table_index)
-		CelBlitLightSafe(pBuff, pRLEBytes, nDataSize, nWidth, NULL);
-	else
-		CelBlitSafe(pBuff, pRLEBytes, nDataSize, nWidth);
-}
-
-void CelDrawLightRedSafe(int sx, int sy, BYTE *pCelBuff, int nCel, int nWidth, char light)
-{
-	int nDataSize, w, idx;
-	BYTE *pRLEBytes, *dst, *tbl;
-
-	assert(gpBuffer);
-	assert(pCelBuff != NULL);
-
-	pRLEBytes = CelGetFrameClipped(pCelBuff, nCel, &nDataSize);
-	dst = &gpBuffer[sx + BUFFER_WIDTH * sy];
-
-	idx = light4flag ? 1024 : 4096;
-	if (light == 2)
-		idx += 256;
-	if (light >= 4)
-		idx += (light - 1) << 8;
-
-	tbl = &pLightTbl[idx];
-
-	BYTE width;
-	BYTE *end;
-
-	end = &pRLEBytes[nDataSize];
-
-	for (; pRLEBytes != end; dst -= BUFFER_WIDTH + nWidth) {
-		for (w = nWidth; w;) {
-			width = *pRLEBytes++;
-			if (!(width & 0x80)) {
-				w -= width;
-				if (dst < gpBufEnd && dst > gpBufStart) {
-					while (width) {
-						*dst = tbl[*pRLEBytes];
-						pRLEBytes++;
-						dst++;
-						width--;
-					}
-				} else {
-					pRLEBytes += width;
-					dst += width;
-				}
-			} else {
-				width = -(char)width;
-				dst += width;
-				w -= width;
-			}
-		}
-	}
-}
-
-/**
- * @brief Blit to a buffer at given coordinates
- * @param pBuff Target buffer
- * @param x Cordinate in pBuff buffer
- * @param y Cordinate in pBuff buffer
- * @param wdt Width of pBuff
- * @param pCelBuff Cel data
- * @param nCel Frame of cel
- * @param nWidth Width of cel
- */
-void CelBlitWidth(BYTE *pBuff, int x, int y, int wdt, BYTE *pCelBuff, int nCel, int nWidth)
-{
-	BYTE *pRLEBytes, *dst, *end;
-
-	assert(pCelBuff != NULL);
-	assert(pBuff != NULL);
-
-<<<<<<< HEAD
-=======
-	dst = &pBuff[y * wdt + x];
-
-	__asm {
-		mov		esi, pRLEBytes
-		mov		edi, dst
-		mov		eax, wdt
-		add		eax, nWidth
-		mov		wdt, eax
-		mov		ebx, end
-		add		ebx, esi
-	label1:
-		mov		edx, nWidth
-	label2:
-		xor		eax, eax
-		lodsb
-		or		al, al
-		js		label6
-		sub		edx, eax
-		mov		ecx, eax
-		shr		ecx, 1
-		jnb		label3
-		movsb
-		jecxz	label5
-	label3:
-		shr		ecx, 1
-		jnb		label4
-		movsw
-		jecxz	label5
-	label4:
-		rep movsd
-	label5:
-		or		edx, edx
-		jz		label7
-		jmp		label2
-	label6:
-		neg		al
-		add		edi, eax
-		sub		edx, eax
-		jnz		label2
-	label7:
-		sub		edi, wdt
-		cmp		ebx, esi
-		jnz		label1
-	}
-#else
->>>>>>> 09c41c66
-	int i, nDataSize;
-	BYTE width;
-
-	pRLEBytes = CelGetFrame(pCelBuff, nCel, &nDataSize);
-	end = &pRLEBytes[nDataSize];
-	dst = &pBuff[y * wdt + x];
-
-	for (; pRLEBytes != end; dst -= wdt + nWidth) {
-		for (i = nWidth; i;) {
-			width = *pRLEBytes++;
-			if (!(width & 0x80)) {
-				i -= width;
-				memcpy(dst, pRLEBytes, width);
-				dst += width;
-				pRLEBytes += width;
-			} else {
-				width = -(char)width;
-				dst += width;
-				i -= width;
-			}
-		}
-	}
-}
-
-void CelBlitOutline(char col, int sx, int sy, BYTE *pCelBuff, int nCel, int nWidth)
-{
-	int nDataSize, w;
-	BYTE *src, *dst, *end;
-	BYTE width;
-
-	assert(pCelBuff != NULL);
-	assert(gpBuffer);
-
-	src = CelGetFrameClipped(pCelBuff, nCel, &nDataSize);
-	end = &src[nDataSize];
-	dst = &gpBuffer[sx + BUFFER_WIDTH * sy];
-
-	for (; src != end; dst -= BUFFER_WIDTH + nWidth) {
-		for (w = nWidth; w;) {
-			width = *src++;
-			if (!(width & 0x80)) {
-				w -= width;
-				if (dst < gpBufEnd && dst > gpBufStart) {
-					if (dst >= gpBufEnd - BUFFER_WIDTH) {
-						while (width) {
-							if (*src++) {
-								dst[-BUFFER_WIDTH] = col;
-								dst[-1] = col;
-								dst[1] = col;
-							}
-							dst++;
-							width--;
-						}
-					} else {
-						while (width) {
-							if (*src++) {
-								dst[-BUFFER_WIDTH] = col;
-								dst[-1] = col;
-								dst[1] = col;
-								dst[BUFFER_WIDTH] = col;
-							}
-							dst++;
-							width--;
-						}
-					}
-				} else {
-					src += width;
-					dst += width;
-				}
-			} else {
-				width = -(char)width;
-				dst += width;
-				w -= width;
-			}
-		}
-	}
-}
-
-void ENG_set_pixel(int sx, int sy, BYTE col)
-{
-	BYTE *dst;
-
-	assert(gpBuffer);
-
-	if (sy < 0 || sy >= SCREEN_HEIGHT + SCREEN_Y || sx < SCREEN_X || sx >= SCREEN_WIDTH + SCREEN_X)
-		return;
-
-	dst = &gpBuffer[sx + BUFFER_WIDTH * sy];
-
-	if (dst < gpBufEnd && dst > gpBufStart)
-		*dst = col;
-}
-
-void engine_draw_pixel(int sx, int sy)
-{
-	BYTE *dst;
-
-	assert(gpBuffer);
-
-	if (gbRotateMap) {
-		if (gbNotInView && (sx < 0 || sx >= SCREEN_HEIGHT + SCREEN_Y || sy < SCREEN_X || sy >= SCREEN_WIDTH + SCREEN_X))
-			return;
-		dst = &gpBuffer[sy + BUFFER_WIDTH * sx];
-	} else {
-		if (gbNotInView && (sy < 0 || sy >= SCREEN_HEIGHT + SCREEN_Y || sx < SCREEN_X || sx >= SCREEN_WIDTH + SCREEN_X))
-			return;
-		dst = &gpBuffer[sx + BUFFER_WIDTH * sy];
-	}
-
-	if (dst < gpBufEnd && dst > gpBufStart)
-		*dst = gbPixelCol;
-}
-
-// Exact copy from https://github.com/erich666/GraphicsGems/blob/dad26f941e12c8bf1f96ea21c1c04cd2206ae7c9/gems/DoubleLine.c
-// Except:
-// * not in view checks
-// * global variable instead of reverse flag
-// * condition for pixels_left < 0 removed
-
-/*
-Symmetric Double Step Line Algorithm
-by Brian Wyvill
-from "Graphics Gems", Academic Press, 1990
-*/
-
-#define GG_SWAP(A, B) \
-	{                 \
-		(A) ^= (B);   \
-		(B) ^= (A);   \
-		(A) ^= (B);   \
-	}
-#define GG_ABSOLUTE(I, J, K) (((I) - (J)) * ((K) = (((I) - (J)) < 0 ? -1 : 1)))
-
-void DrawLine(int x0, int y0, int x1, int y1, BYTE col)
-{
-	int dx, dy, incr1, incr2, D, x, y, xend, c, pixels_left;
-	int sign_x, sign_y, step, i;
-	int x1_, y1_;
-
-	gbPixelCol = col;
-
-	gbNotInView = FALSE;
-	if (x0 < 0 + SCREEN_X || x0 >= SCREEN_WIDTH + SCREEN_X) {
-		gbNotInView = TRUE;
-	}
-	if (x1 < 0 + SCREEN_X || x1 >= SCREEN_WIDTH + SCREEN_X) {
-		gbNotInView = TRUE;
-	}
-	if (y0 < 0 + SCREEN_Y || y0 >= PANEL_Y) {
-		gbNotInView = TRUE;
-	}
-	if (y1 < 0 + SCREEN_Y || y1 >= PANEL_Y) {
-		gbNotInView = TRUE;
-	}
-
-	dx = GG_ABSOLUTE(x1, x0, sign_x);
-	dy = GG_ABSOLUTE(y1, y0, sign_y);
-	/* decide increment sign by the slope sign */
-	if (sign_x == sign_y)
-		step = 1;
-	else
-		step = -1;
-
-	if (dy > dx) { /* chooses axis of greatest movement (make
-						* dx) */
-		GG_SWAP(x0, y0);
-		GG_SWAP(x1, y1);
-		GG_SWAP(dx, dy);
-		gbRotateMap = TRUE;
-	} else
-		gbRotateMap = FALSE;
-	/* note error check for dx==0 should be included here */
-	if (x0 > x1) { /* start from the smaller coordinate */
-		x = x1;
-		y = y1;
-		x1_ = x0;
-		y1_ = y0;
-	} else {
-		x = x0;
-		y = y0;
-		x1_ = x1;
-		y1_ = y1;
-	}
-
-	/* Note dx=n implies 0 - n or (dx+1) pixels to be set */
-	/* Go round loop dx/4 times then plot last 0,1,2 or 3 pixels */
-	/* In fact (dx-1)/4 as 2 pixels are already plotted */
-	xend = (dx - 1) / 4;
-	pixels_left = (dx - 1) % 4; /* number of pixels left over at the end */
-	engine_draw_pixel(x, y);
-	engine_draw_pixel(x1_, y1_); /* plot first two points */
-	incr2 = 4 * dy - 2 * dx;
-	if (incr2 < 0) { /* slope less than 1/2 */
-		c = 2 * dy;
-		incr1 = 2 * c;
-		D = incr1 - dx;
-
-		for (i = 0; i < xend; i++) { /* plotting loop */
-			++x;
-			--x1_;
-			if (D < 0) {
-				/* pattern 1 forwards */
-				engine_draw_pixel(x, y);
-				engine_draw_pixel(++x, y);
-				/* pattern 1 backwards */
-				engine_draw_pixel(x1_, y1_);
-				engine_draw_pixel(--x1_, y1_);
-				D += incr1;
-			} else {
-				if (D < c) {
-					/* pattern 2 forwards */
-					engine_draw_pixel(x, y);
-					engine_draw_pixel(++x, y += step);
-					/* pattern 2 backwards */
-					engine_draw_pixel(x1_, y1_);
-					engine_draw_pixel(--x1_, y1_ -= step);
-				} else {
-					/* pattern 3 forwards */
-					engine_draw_pixel(x, y += step);
-					engine_draw_pixel(++x, y);
-					/* pattern 3 backwards */
-					engine_draw_pixel(x1_, y1_ -= step);
-					engine_draw_pixel(--x1_, y1_);
-				}
-				D += incr2;
-			}
-		} /* end for */
-
-		/* plot last pattern */
-		if (pixels_left) {
-			if (D < 0) {
-				engine_draw_pixel(++x, y); /* pattern 1 */
-				if (pixels_left > 1)
-					engine_draw_pixel(++x, y);
-				if (pixels_left > 2)
-					engine_draw_pixel(--x1_, y1_);
-			} else {
-				if (D < c) {
-					engine_draw_pixel(++x, y); /* pattern 2  */
-					if (pixels_left > 1)
-						engine_draw_pixel(++x, y += step);
-					if (pixels_left > 2)
-						engine_draw_pixel(--x1_, y1_);
-				} else {
-					/* pattern 3 */
-					engine_draw_pixel(++x, y += step);
-					if (pixels_left > 1)
-						engine_draw_pixel(++x, y);
-					if (pixels_left > 2)
-						engine_draw_pixel(--x1_, y1_ -= step);
-				}
-			}
-		} /* end if pixels_left */
-	}
-	/* end slope < 1/2 */
-	else { /* slope greater than 1/2 */
-		c = 2 * (dy - dx);
-		incr1 = 2 * c;
-		D = incr1 + dx;
-		for (i = 0; i < xend; i++) {
-			++x;
-			--x1_;
-			if (D > 0) {
-				/* pattern 4 forwards */
-				engine_draw_pixel(x, y += step);
-				engine_draw_pixel(++x, y += step);
-				/* pattern 4 backwards */
-				engine_draw_pixel(x1_, y1_ -= step);
-				engine_draw_pixel(--x1_, y1_ -= step);
-				D += incr1;
-			} else {
-				if (D < c) {
-					/* pattern 2 forwards */
-					engine_draw_pixel(x, y);
-					engine_draw_pixel(++x, y += step);
-
-					/* pattern 2 backwards */
-					engine_draw_pixel(x1_, y1_);
-					engine_draw_pixel(--x1_, y1_ -= step);
-				} else {
-					/* pattern 3 forwards */
-					engine_draw_pixel(x, y += step);
-					engine_draw_pixel(++x, y);
-					/* pattern 3 backwards */
-					engine_draw_pixel(x1_, y1_ -= step);
-					engine_draw_pixel(--x1_, y1_);
-				}
-				D += incr2;
-			}
-		} /* end for */
-		/* plot last pattern */
-		if (pixels_left) {
-			if (D > 0) {
-				engine_draw_pixel(++x, y += step); /* pattern 4 */
-				if (pixels_left > 1)
-					engine_draw_pixel(++x, y += step);
-				if (pixels_left > 2)
-					engine_draw_pixel(--x1_, y1_ -= step);
-			} else {
-				if (D < c) {
-					engine_draw_pixel(++x, y); /* pattern 2  */
-					if (pixels_left > 1)
-						engine_draw_pixel(++x, y += step);
-					if (pixels_left > 2)
-						engine_draw_pixel(--x1_, y1_);
-				} else {
-					/* pattern 3 */
-					engine_draw_pixel(++x, y += step);
-					if (pixels_left > 1)
-						engine_draw_pixel(++x, y);
-					if (pixels_left > 2) {
-						if (D > c) /* step 3 */
-							engine_draw_pixel(--x1_, y1_ -= step);
-						else /* step 2 */
-							engine_draw_pixel(--x1_, y1_);
-					}
-				}
-			}
-		}
-	}
-}
-
-int GetDirection(int x1, int y1, int x2, int y2)
-{
-	int mx, my;
-	int md, ny;
-
-	mx = x2 - x1;
-	my = y2 - y1;
-
-	if (mx >= 0) {
-		if (my >= 0) {
-			md = DIR_S;
-			if (2 * mx < my)
-				md = DIR_SW;
-		} else {
-			my = -my;
-			md = DIR_E;
-			if (2 * mx < my)
-				md = DIR_NE;
-		}
-		if (2 * my < mx)
-			return DIR_SE;
-	} else {
-		if (my >= 0) {
-			ny = -mx;
-			md = DIR_W;
-			if (2 * ny < my)
-				md = DIR_SW;
-		} else {
-			ny = -mx;
-			my = -my;
-			md = DIR_N;
-			if (2 * ny < my)
-				md = DIR_NE;
-		}
-		if (2 * my < ny)
-			return DIR_NW;
-	}
-
-	return md;
-}
-
-void SetRndSeed(int s)
-{
-	SeedCount = 0;
-	sglGameSeed = s;
-	orgseed = s;
-}
-
-int GetRndSeed()
-{
-	SeedCount++;
-	sglGameSeed = static_cast<unsigned int>(RndMult) * sglGameSeed + RndInc;
-	return abs(sglGameSeed);
-}
-
-int random_(BYTE idx, int v)
-{
-	if (v <= 0)
-		return 0;
-	if (v < 0xFFFF)
-		return (GetRndSeed() >> 16) % v;
-	return GetRndSeed() % v;
-}
-
-BYTE *DiabloAllocPtr(DWORD dwBytes)
-{
-	BYTE *buf;
-
-	sgMemCrit.Enter();
-	buf = (BYTE *)SMemAlloc(dwBytes, __FILE__, __LINE__, 0);
-	sgMemCrit.Leave();
-
-	if (buf == NULL) {
-		char *text = "System memory exhausted.\n"
-		"Make sure you have at least 64MB of free system memory before running the game";
-		ERR_DLG("Out of Memory Error", text);
-	}
-
-	return buf;
-}
-
-void mem_free_dbg(void *p)
-{
-	if (p) {
-		sgMemCrit.Enter();
-		SMemFree(p, __FILE__, __LINE__, 0);
-		sgMemCrit.Leave();
-	}
-}
-
-BYTE *LoadFileInMem(char *pszName, DWORD *pdwFileLen)
-{
-	HANDLE file;
-	BYTE *buf;
-	int fileLen;
-
-	WOpenFile(pszName, &file, FALSE);
-	fileLen = WGetFileSize(file, NULL, pszName);
-
-	if (pdwFileLen)
-		*pdwFileLen = fileLen;
-
-	if (!fileLen)
-		app_fatal("Zero length SFILE:\n%s", pszName);
-
-	buf = (BYTE *)DiabloAllocPtr(fileLen);
-
-	WReadFile(file, buf, fileLen, pszName);
-	WCloseFile(file);
-
-	return buf;
-}
-
-DWORD LoadFileWithMem(const char *pszName, void *p)
-{
-	DWORD dwFileLen;
-	HANDLE hsFile;
-
-	assert(pszName);
-	if (p == NULL) {
-		app_fatal("LoadFileWithMem(NULL):\n%s", pszName);
-	}
-
-	WOpenFile(pszName, &hsFile, FALSE);
-
-	dwFileLen = WGetFileSize(hsFile, NULL, pszName);
-	if (dwFileLen == 0) {
-		app_fatal("Zero length SFILE:\n%s", pszName);
-	}
-
-	WReadFile(hsFile, p, dwFileLen, pszName);
-	WCloseFile(hsFile);
-
-	return dwFileLen;
-}
-
-/**
- * @brief Apply the color swaps to a CL2 sprite
- */
-void Cl2ApplyTrans(BYTE *p, BYTE *ttbl, int nCel)
-{
-	int i, nDataSize;
-	char width;
-	BYTE *dst;
-
-	assert(p != NULL);
-	assert(ttbl != NULL);
-
-	for (i = 1; i <= nCel; i++) {
-		dst = CelGetFrame(p, i, &nDataSize) + 10;
-		nDataSize -= 10;
-		while (nDataSize) {
-			width = *dst++;
-			nDataSize--;
-			assert(nDataSize >= 0);
-			if (width < 0) {
-				width = -width;
-				if (width > 65) {
-					nDataSize--;
-					assert(nDataSize >= 0);
-					*dst = ttbl[*dst];
-					dst++;
-				} else {
-					nDataSize -= width;
-					assert(nDataSize >= 0);
-					while (width) {
-						*dst = ttbl[*dst];
-						dst++;
-						width--;
-					}
-				}
-			}
-		}
-	}
-}
-
-void Cl2Draw(int sx, int sy, BYTE *pCelBuff, int nCel, int nWidth)
-{
-	BYTE *pRLEBytes;
-	int nDataSize;
-
-	assert(gpBuffer != NULL);
-	assert(pCelBuff != NULL);
-	assert(nCel > 0);
-
-	pRLEBytes = CelGetFrameClipped(pCelBuff, nCel, &nDataSize);
-
-	Cl2BlitSafe(
-	    &gpBuffer[sx + BUFFER_WIDTH * sy],
-	    pRLEBytes,
-	    nDataSize,
-	    nWidth);
-}
-
-void Cl2BlitSafe(BYTE *pDecodeTo, BYTE *pRLEBytes, int nDataSize, int nWidth)
-{
-	int w;
-	char width;
-	BYTE fill;
-	BYTE *src, *dst;
-
-	src = pRLEBytes;
-	dst = pDecodeTo;
-	w = nWidth;
-
-	while (nDataSize) {
-		width = *src++;
-		nDataSize--;
-		if (width < 0) {
-			width = -width;
-			if (width > 65) {
-				width -= 65;
-				nDataSize--;
-				fill = *src++;
-				if (dst < gpBufEnd && dst > gpBufStart) {
-					w -= width;
-					while (width) {
-						*dst = fill;
-						dst++;
-						width--;
-					}
-					if (!w) {
-						w = nWidth;
-						dst -= BUFFER_WIDTH + w;
-					}
-					continue;
-				}
-			} else {
-				nDataSize -= width;
-				if (dst < gpBufEnd && dst > gpBufStart) {
-					w -= width;
-					while (width) {
-						*dst = *src;
-						src++;
-						dst++;
-						width--;
-					}
-					if (!w) {
-						w = nWidth;
-						dst -= BUFFER_WIDTH + w;
-					}
-					continue;
-				} else {
-					src += width;
-				}
-			}
-		}
-		while (width) {
-			if (width > w) {
-				dst += w;
-				width -= w;
-				w = 0;
-			} else {
-				dst += width;
-				w -= width;
-				width = 0;
-			}
-			if (!w) {
-				w = nWidth;
-				dst -= BUFFER_WIDTH + w;
-			}
-		}
-	}
-}
-
-void Cl2DrawOutline(char col, int sx, int sy, BYTE *pCelBuff, int nCel, int nWidth)
-{
-	int nDataSize;
-	BYTE *pRLEBytes;
-
-	assert(gpBuffer != NULL);
-	assert(pCelBuff != NULL);
-	assert(nCel > 0);
-
-	pRLEBytes = CelGetFrameClipped(pCelBuff, nCel, &nDataSize);
-
-	gpBufEnd -= BUFFER_WIDTH;
-	Cl2BlitOutlineSafe(
-	    &gpBuffer[sx + BUFFER_WIDTH * sy],
-	    pRLEBytes,
-	    nDataSize,
-	    nWidth,
-	    col);
-	gpBufEnd += BUFFER_WIDTH;
-}
-
-void Cl2BlitOutlineSafe(BYTE *pDecodeTo, BYTE *pRLEBytes, int nDataSize, int nWidth, char col)
-{
-	int w;
-	char width;
-	BYTE *src, *dst;
-
-	src = pRLEBytes;
-	dst = pDecodeTo;
-	w = nWidth;
-
-	while (nDataSize) {
-		width = *src++;
-		nDataSize--;
-		if (width < 0) {
-			width = -width;
-			if (width > 65) {
-				width -= 65;
-				nDataSize--;
-				if (*src++ && dst < gpBufEnd && dst > gpBufStart) {
-					w -= width;
-					dst[-1] = col;
-					dst[width] = col;
-					while (width) {
-						dst[-BUFFER_WIDTH] = col;
-						dst[BUFFER_WIDTH] = col;
-						dst++;
-						width--;
-					}
-					if (!w) {
-						w = nWidth;
-						dst -= BUFFER_WIDTH + w;
-					}
-					continue;
-				}
-			} else {
-				nDataSize -= width;
-				if (dst < gpBufEnd && dst > gpBufStart) {
-					w -= width;
-					while (width) {
-						if (*src++) {
-							dst[-1] = col;
-							dst[1] = col;
-							dst[-BUFFER_WIDTH] = col;
-							dst[BUFFER_WIDTH] = col;
-						}
-						dst++;
-						width--;
-					}
-					if (!w) {
-						w = nWidth;
-						dst -= BUFFER_WIDTH + w;
-					}
-					continue;
-				} else {
-					src += width;
-				}
-			}
-		}
-		while (width) {
-			if (width > w) {
-				dst += w;
-				width -= w;
-				w = 0;
-			} else {
-				dst += width;
-				w -= width;
-				width = 0;
-			}
-			if (!w) {
-				w = nWidth;
-				dst -= BUFFER_WIDTH + w;
-			}
-		}
-	}
-}
-
-void Cl2DrawLightTbl(int sx, int sy, BYTE *pCelBuff, int nCel, int nWidth, char light)
-{
-	int nDataSize, idx;
-	BYTE *pRLEBytes, *pDecodeTo;
-
-	assert(gpBuffer != NULL);
-	assert(pCelBuff != NULL);
-	assert(nCel > 0);
-
-	pRLEBytes = CelGetFrameClipped(pCelBuff, nCel, &nDataSize);
-	pDecodeTo = &gpBuffer[sx + BUFFER_WIDTH * sy];
-
-	idx = light4flag ? 1024 : 4096;
-	if (light == 2)
-		idx += 256;
-	if (light >= 4)
-		idx += (light - 1) << 8;
-
-	Cl2BlitLightSafe(
-	    pDecodeTo,
-	    pRLEBytes,
-	    nDataSize,
-	    nWidth,
-	    &pLightTbl[idx]);
-}
-
-void Cl2BlitLightSafe(BYTE *pDecodeTo, BYTE *pRLEBytes, int nDataSize, int nWidth, BYTE *pTable)
-{
-	int w;
-	char width;
-	BYTE fill;
-	BYTE *src, *dst;
-
-	src = pRLEBytes;
-	dst = pDecodeTo;
-	w = nWidth;
-	sgnWidth = nWidth;
-
-	while (nDataSize) {
-		width = *src++;
-		nDataSize--;
-		if (width < 0) {
-			width = -width;
-			if (width > 65) {
-				width -= 65;
-				nDataSize--;
-				fill = pTable[*src++];
-				if (dst < gpBufEnd && dst > gpBufStart) {
-					w -= width;
-					while (width) {
-						*dst = fill;
-						dst++;
-						width--;
-					}
-					if (!w) {
-						w = sgnWidth;
-						dst -= BUFFER_WIDTH + w;
-					}
-					continue;
-				}
-			} else {
-				nDataSize -= width;
-				if (dst < gpBufEnd && dst > gpBufStart) {
-					w -= width;
-					while (width) {
-						*dst = pTable[*src];
-						src++;
-						dst++;
-						width--;
-					}
-					if (!w) {
-						w = sgnWidth;
-						dst -= BUFFER_WIDTH + w;
-					}
-					continue;
-				} else {
-					src += width;
-				}
-			}
-		}
-		while (width) {
-			if (width > w) {
-				dst += w;
-				width -= w;
-				w = 0;
-			} else {
-				dst += width;
-				w -= width;
-				width = 0;
-			}
-			if (!w) {
-				w = sgnWidth;
-				dst -= BUFFER_WIDTH + w;
-			}
-		}
-	}
-}
-
-void Cl2DrawLight(int sx, int sy, BYTE *pCelBuff, int nCel, int nWidth)
-{
-	int nDataSize;
-	BYTE *pRLEBytes, *pDecodeTo;
-
-	assert(gpBuffer != NULL);
-	assert(pCelBuff != NULL);
-	assert(nCel > 0);
-
-	pRLEBytes = CelGetFrameClipped(pCelBuff, nCel, &nDataSize);
-	pDecodeTo = &gpBuffer[sx + BUFFER_WIDTH * sy];
-
-	if (light_table_index)
-		Cl2BlitLightSafe(pDecodeTo, pRLEBytes, nDataSize, nWidth, &pLightTbl[light_table_index * 256]);
-	else
-		Cl2BlitSafe(pDecodeTo, pRLEBytes, nDataSize, nWidth);
-}
-
-void PlayInGameMovie(char *pszMovie)
-{
-	PaletteFadeOut(8);
-	play_movie(pszMovie, FALSE);
-	ClearScreenBuffer();
-	force_redraw = 255;
-	scrollrt_draw_game_screen(TRUE);
-	PaletteFadeIn(8);
-	force_redraw = 255;
-}
-
-DEVILUTION_END_NAMESPACE
+#include "diablo.h"
+#include "../3rdParty/Storm/Source/storm.h"
+
+DEVILUTION_BEGIN_NAMESPACE
+
+char gbPixelCol;  // automap pixel color 8-bit (palette entry)
+BOOL gbRotateMap; // flip - if y < x
+int orgseed;
+int sgnWidth;
+int sglGameSeed;
+static CCritSect sgMemCrit;
+int SeedCount;
+BOOL gbNotInView; // valid - if x/y are in bounds
+
+const int RndInc = 1;
+const int RndMult = 0x015A4E35;
+
+void CelDraw(int sx, int sy, BYTE *pCelBuff, int nCel, int nWidth)
+{
+	CelBlitFrame(&gpBuffer[sx + BUFFER_WIDTH * sy], pCelBuff, nCel, nWidth);
+}
+
+void CelBlitFrame(BYTE *pBuff, BYTE *pCelBuff, int nCel, int nWidth)
+{
+	int nDataSize;
+	BYTE *pRLEBytes;
+
+	assert(pCelBuff != NULL);
+	assert(pBuff != NULL);
+
+	pRLEBytes = CelGetFrame(pCelBuff, nCel, &nDataSize);
+	CelBlitSafe(pBuff, pRLEBytes, nDataSize, nWidth);
+}
+
+void CelClippedDraw(int sx, int sy, BYTE *pCelBuff, int nCel, int nWidth)
+{
+	BYTE *pRLEBytes;
+	int nDataSize;
+
+	assert(gpBuffer);
+	assert(pCelBuff != NULL);
+
+	pRLEBytes = CelGetFrameClipped(pCelBuff, nCel, &nDataSize);
+
+	CelBlitSafe(
+	    &gpBuffer[sx + BUFFER_WIDTH * sy],
+	    pRLEBytes,
+	    nDataSize,
+	    nWidth);
+}
+
+void CelDrawLight(int sx, int sy, BYTE *pCelBuff, int nCel, int nWidth, BYTE *tbl)
+{
+	int nDataSize;
+	BYTE *pDecodeTo, *pRLEBytes;
+
+	assert(gpBuffer);
+	assert(pCelBuff != NULL);
+
+	pRLEBytes = CelGetFrame(pCelBuff, nCel, &nDataSize);
+	pDecodeTo = &gpBuffer[sx + BUFFER_WIDTH * sy];
+
+	if (light_table_index || tbl)
+		CelBlitLightSafe(pDecodeTo, pRLEBytes, nDataSize, nWidth, tbl);
+	else
+		CelBlitSafe(pDecodeTo, pRLEBytes, nDataSize, nWidth);
+}
+
+void CelClippedDrawLight(int sx, int sy, BYTE *pCelBuff, int nCel, int nWidth)
+{
+	int nDataSize;
+	BYTE *pRLEBytes, *pDecodeTo;
+
+	assert(gpBuffer);
+	assert(pCelBuff != NULL);
+
+	pRLEBytes = CelGetFrameClipped(pCelBuff, nCel, &nDataSize);
+	pDecodeTo = &gpBuffer[sx + BUFFER_WIDTH * sy];
+
+	if (light_table_index)
+		CelBlitLightSafe(pDecodeTo, pRLEBytes, nDataSize, nWidth, NULL);
+	else
+		CelBlitSafe(pDecodeTo, pRLEBytes, nDataSize, nWidth);
+}
+
+void CelDrawLightRed(int sx, int sy, BYTE *pCelBuff, int nCel, int nWidth, char light)
+{
+	int nDataSize, w, idx;
+	BYTE *pRLEBytes, *dst, *tbl;
+
+	assert(gpBuffer);
+	assert(pCelBuff != NULL);
+
+	pRLEBytes = CelGetFrameClipped(pCelBuff, nCel, &nDataSize);
+	dst = &gpBuffer[sx + BUFFER_WIDTH * sy];
+
+	idx = light4flag ? 1024 : 4096;
+	if (light == 2)
+		idx += 256;
+	if (light >= 4)
+		idx += (light - 1) << 8;
+
+	BYTE width;
+	BYTE *end;
+
+	tbl = &pLightTbl[idx];
+	end = &pRLEBytes[nDataSize];
+
+	for (; pRLEBytes != end; dst -= BUFFER_WIDTH + nWidth) {
+		for (w = nWidth; w;) {
+			width = *pRLEBytes++;
+			if (!(width & 0x80)) {
+				w -= width;
+				while (width) {
+					*dst = tbl[*pRLEBytes];
+					pRLEBytes++;
+					dst++;
+					width--;
+				}
+			} else {
+				width = -(char)width;
+				dst += width;
+				w -= width;
+			}
+		}
+	}
+}
+
+/**
+ * @brief Same as CelBlit but checks for drawing outside the buffer
+ */
+void CelBlitSafe(BYTE *pDecodeTo, BYTE *pRLEBytes, int nDataSize, int nWidth)
+{
+	int i, w;
+	BYTE width;
+	BYTE *src, *dst;
+
+	assert(pDecodeTo != NULL);
+	assert(pRLEBytes != NULL);
+	assert(gpBuffer);
+
+	src = pRLEBytes;
+	dst = pDecodeTo;
+	w = nWidth;
+
+	for (; src != &pRLEBytes[nDataSize]; dst -= BUFFER_WIDTH + w) {
+		for (i = w; i;) {
+			width = *src++;
+			if (!(width & 0x80)) {
+				i -= width;
+				if (dst < gpBufEnd && dst > gpBufStart) {
+					memcpy(dst, src, width);
+				}
+				src += width;
+				dst += width;
+			} else {
+				width = -(char)width;
+				dst += width;
+				i -= width;
+			}
+		}
+	}
+}
+
+void CelClippedDrawSafe(int sx, int sy, BYTE *pCelBuff, int nCel, int nWidth)
+{
+	BYTE *pRLEBytes;
+	int nDataSize;
+
+	assert(gpBuffer);
+	assert(pCelBuff != NULL);
+
+	pRLEBytes = CelGetFrameClipped(pCelBuff, nCel, &nDataSize);
+
+	CelBlitSafe(
+	    &gpBuffer[sx + BUFFER_WIDTH * sy],
+	    pRLEBytes,
+	    nDataSize,
+	    nWidth);
+}
+
+/**
+ * @brief Same as CelBlitLight but checks for drawing outside the buffer
+ */
+void CelBlitLightSafe(BYTE *pDecodeTo, BYTE *pRLEBytes, int nDataSize, int nWidth, BYTE *tbl)
+{
+	int i, w;
+	BYTE width;
+	BYTE *src, *dst;
+
+	assert(pDecodeTo != NULL);
+	assert(pRLEBytes != NULL);
+	assert(gpBuffer);
+
+	src = pRLEBytes;
+	dst = pDecodeTo;
+	if (tbl == NULL)
+		tbl = &pLightTbl[light_table_index * 256];
+	w = nWidth;
+
+	for (; src != &pRLEBytes[nDataSize]; dst -= BUFFER_WIDTH + w) {
+		for (i = w; i;) {
+			width = *src++;
+			if (!(width & 0x80)) {
+				i -= width;
+				if (dst < gpBufEnd && dst > gpBufStart) {
+					if (width & 1) {
+						dst[0] = tbl[src[0]];
+						src++;
+						dst++;
+					}
+					width >>= 1;
+					if (width & 1) {
+						dst[0] = tbl[src[0]];
+						dst[1] = tbl[src[1]];
+						src += 2;
+						dst += 2;
+					}
+					width >>= 1;
+					for (; width; width--) {
+						dst[0] = tbl[src[0]];
+						dst[1] = tbl[src[1]];
+						dst[2] = tbl[src[2]];
+						dst[3] = tbl[src[3]];
+						src += 4;
+						dst += 4;
+					}
+				} else {
+					src += width;
+					dst += width;
+				}
+			} else {
+				width = -(char)width;
+				dst += width;
+				i -= width;
+			}
+		}
+	}
+}
+
+/**
+ * @brief Same as CelBlitLightTrans but checks for drawing outside the buffer
+ */
+void CelBlitLightTransSafe(BYTE *pDecodeTo, BYTE *pRLEBytes, int nDataSize, int nWidth)
+{
+	int w;
+	BOOL shift;
+	BYTE *tbl;
+
+	assert(pDecodeTo != NULL);
+	assert(pRLEBytes != NULL);
+	assert(gpBuffer);
+
+	int i;
+	BYTE width;
+	BYTE *src, *dst;
+
+	src = pRLEBytes;
+	dst = pDecodeTo;
+	tbl = &pLightTbl[light_table_index * 256];
+	w = nWidth;
+	shift = (BYTE)(size_t)dst & 1;
+
+	for (; src != &pRLEBytes[nDataSize]; dst -= BUFFER_WIDTH + w, shift = (shift + 1) & 1) {
+		for (i = w; i;) {
+			width = *src++;
+			if (!(width & 0x80)) {
+				i -= width;
+				if (dst < gpBufEnd && dst > gpBufStart) {
+					if (((BYTE)(size_t)dst & 1) == shift) {
+						if (!(width & 1)) {
+							goto L_ODD;
+						} else {
+							src++;
+							dst++;
+						L_EVEN:
+							width >>= 1;
+							if (width & 1) {
+								dst[0] = tbl[src[0]];
+								src += 2;
+								dst += 2;
+							}
+							width >>= 1;
+							for (; width; width--) {
+								dst[0] = tbl[src[0]];
+								dst[2] = tbl[src[2]];
+								src += 4;
+								dst += 4;
+							}
+						}
+					} else {
+						if (!(width & 1)) {
+							goto L_EVEN;
+						} else {
+							dst[0] = tbl[src[0]];
+							src++;
+							dst++;
+						L_ODD:
+							width >>= 1;
+							if (width & 1) {
+								dst[1] = tbl[src[1]];
+								src += 2;
+								dst += 2;
+							}
+							width >>= 1;
+							for (; width; width--) {
+								dst[1] = tbl[src[1]];
+								dst[3] = tbl[src[3]];
+								src += 4;
+								dst += 4;
+							}
+						}
+					}
+				} else {
+					src += width;
+					dst += width;
+				}
+			} else {
+				width = -(char)width;
+				dst += width;
+				i -= width;
+			}
+		}
+	}
+}
+
+void CelClippedBlitLightTrans(BYTE *pBuff, BYTE *pCelBuff, int nCel, int nWidth)
+{
+	int nDataSize;
+	BYTE *pRLEBytes;
+
+	assert(pCelBuff != NULL);
+
+	pRLEBytes = CelGetFrameClipped(pCelBuff, nCel, &nDataSize);
+
+	if (cel_transparency_active)
+		CelBlitLightTransSafe(pBuff, pRLEBytes, nDataSize, nWidth);
+	else if (light_table_index)
+		CelBlitLightSafe(pBuff, pRLEBytes, nDataSize, nWidth, NULL);
+	else
+		CelBlitSafe(pBuff, pRLEBytes, nDataSize, nWidth);
+}
+
+void CelDrawLightRedSafe(int sx, int sy, BYTE *pCelBuff, int nCel, int nWidth, char light)
+{
+	int nDataSize, w, idx;
+	BYTE *pRLEBytes, *dst, *tbl;
+
+	assert(gpBuffer);
+	assert(pCelBuff != NULL);
+
+	pRLEBytes = CelGetFrameClipped(pCelBuff, nCel, &nDataSize);
+	dst = &gpBuffer[sx + BUFFER_WIDTH * sy];
+
+	idx = light4flag ? 1024 : 4096;
+	if (light == 2)
+		idx += 256;
+	if (light >= 4)
+		idx += (light - 1) << 8;
+
+	tbl = &pLightTbl[idx];
+
+	BYTE width;
+	BYTE *end;
+
+	end = &pRLEBytes[nDataSize];
+
+	for (; pRLEBytes != end; dst -= BUFFER_WIDTH + nWidth) {
+		for (w = nWidth; w;) {
+			width = *pRLEBytes++;
+			if (!(width & 0x80)) {
+				w -= width;
+				if (dst < gpBufEnd && dst > gpBufStart) {
+					while (width) {
+						*dst = tbl[*pRLEBytes];
+						pRLEBytes++;
+						dst++;
+						width--;
+					}
+				} else {
+					pRLEBytes += width;
+					dst += width;
+				}
+			} else {
+				width = -(char)width;
+				dst += width;
+				w -= width;
+			}
+		}
+	}
+}
+
+/**
+ * @brief Blit to a buffer at given coordinates
+ * @param pBuff Target buffer
+ * @param x Cordinate in pBuff buffer
+ * @param y Cordinate in pBuff buffer
+ * @param wdt Width of pBuff
+ * @param pCelBuff Cel data
+ * @param nCel Frame of cel
+ * @param nWidth Width of cel
+ */
+void CelBlitWidth(BYTE *pBuff, int x, int y, int wdt, BYTE *pCelBuff, int nCel, int nWidth)
+{
+	BYTE *pRLEBytes, *dst, *end;
+
+	assert(pCelBuff != NULL);
+	assert(pBuff != NULL);
+
+	int i, nDataSize;
+	BYTE width;
+
+	pRLEBytes = CelGetFrame(pCelBuff, nCel, &nDataSize);
+	end = &pRLEBytes[nDataSize];
+	dst = &pBuff[y * wdt + x];
+
+	for (; pRLEBytes != end; dst -= wdt + nWidth) {
+		for (i = nWidth; i;) {
+			width = *pRLEBytes++;
+			if (!(width & 0x80)) {
+				i -= width;
+				memcpy(dst, pRLEBytes, width);
+				dst += width;
+				pRLEBytes += width;
+			} else {
+				width = -(char)width;
+				dst += width;
+				i -= width;
+			}
+		}
+	}
+}
+
+void CelBlitOutline(char col, int sx, int sy, BYTE *pCelBuff, int nCel, int nWidth)
+{
+	int nDataSize, w;
+	BYTE *src, *dst, *end;
+	BYTE width;
+
+	assert(pCelBuff != NULL);
+	assert(gpBuffer);
+
+	src = CelGetFrameClipped(pCelBuff, nCel, &nDataSize);
+	end = &src[nDataSize];
+	dst = &gpBuffer[sx + BUFFER_WIDTH * sy];
+
+	for (; src != end; dst -= BUFFER_WIDTH + nWidth) {
+		for (w = nWidth; w;) {
+			width = *src++;
+			if (!(width & 0x80)) {
+				w -= width;
+				if (dst < gpBufEnd && dst > gpBufStart) {
+					if (dst >= gpBufEnd - BUFFER_WIDTH) {
+						while (width) {
+							if (*src++) {
+								dst[-BUFFER_WIDTH] = col;
+								dst[-1] = col;
+								dst[1] = col;
+							}
+							dst++;
+							width--;
+						}
+					} else {
+						while (width) {
+							if (*src++) {
+								dst[-BUFFER_WIDTH] = col;
+								dst[-1] = col;
+								dst[1] = col;
+								dst[BUFFER_WIDTH] = col;
+							}
+							dst++;
+							width--;
+						}
+					}
+				} else {
+					src += width;
+					dst += width;
+				}
+			} else {
+				width = -(char)width;
+				dst += width;
+				w -= width;
+			}
+		}
+	}
+}
+
+void ENG_set_pixel(int sx, int sy, BYTE col)
+{
+	BYTE *dst;
+
+	assert(gpBuffer);
+
+	if (sy < 0 || sy >= SCREEN_HEIGHT + SCREEN_Y || sx < SCREEN_X || sx >= SCREEN_WIDTH + SCREEN_X)
+		return;
+
+	dst = &gpBuffer[sx + BUFFER_WIDTH * sy];
+
+	if (dst < gpBufEnd && dst > gpBufStart)
+		*dst = col;
+}
+
+void engine_draw_pixel(int sx, int sy)
+{
+	BYTE *dst;
+
+	assert(gpBuffer);
+
+	if (gbRotateMap) {
+		if (gbNotInView && (sx < 0 || sx >= SCREEN_HEIGHT + SCREEN_Y || sy < SCREEN_X || sy >= SCREEN_WIDTH + SCREEN_X))
+			return;
+		dst = &gpBuffer[sy + BUFFER_WIDTH * sx];
+	} else {
+		if (gbNotInView && (sy < 0 || sy >= SCREEN_HEIGHT + SCREEN_Y || sx < SCREEN_X || sx >= SCREEN_WIDTH + SCREEN_X))
+			return;
+		dst = &gpBuffer[sx + BUFFER_WIDTH * sy];
+	}
+
+	if (dst < gpBufEnd && dst > gpBufStart)
+		*dst = gbPixelCol;
+}
+
+// Exact copy from https://github.com/erich666/GraphicsGems/blob/dad26f941e12c8bf1f96ea21c1c04cd2206ae7c9/gems/DoubleLine.c
+// Except:
+// * not in view checks
+// * global variable instead of reverse flag
+// * condition for pixels_left < 0 removed
+
+/*
+Symmetric Double Step Line Algorithm
+by Brian Wyvill
+from "Graphics Gems", Academic Press, 1990
+*/
+
+#define GG_SWAP(A, B) \
+	{                 \
+		(A) ^= (B);   \
+		(B) ^= (A);   \
+		(A) ^= (B);   \
+	}
+#define GG_ABSOLUTE(I, J, K) (((I) - (J)) * ((K) = (((I) - (J)) < 0 ? -1 : 1)))
+
+void DrawLine(int x0, int y0, int x1, int y1, BYTE col)
+{
+	int dx, dy, incr1, incr2, D, x, y, xend, c, pixels_left;
+	int sign_x, sign_y, step, i;
+	int x1_, y1_;
+
+	gbPixelCol = col;
+
+	gbNotInView = FALSE;
+	if (x0 < 0 + SCREEN_X || x0 >= SCREEN_WIDTH + SCREEN_X) {
+		gbNotInView = TRUE;
+	}
+	if (x1 < 0 + SCREEN_X || x1 >= SCREEN_WIDTH + SCREEN_X) {
+		gbNotInView = TRUE;
+	}
+	if (y0 < 0 + SCREEN_Y || y0 >= PANEL_Y) {
+		gbNotInView = TRUE;
+	}
+	if (y1 < 0 + SCREEN_Y || y1 >= PANEL_Y) {
+		gbNotInView = TRUE;
+	}
+
+	dx = GG_ABSOLUTE(x1, x0, sign_x);
+	dy = GG_ABSOLUTE(y1, y0, sign_y);
+	/* decide increment sign by the slope sign */
+	if (sign_x == sign_y)
+		step = 1;
+	else
+		step = -1;
+
+	if (dy > dx) { /* chooses axis of greatest movement (make
+						* dx) */
+		GG_SWAP(x0, y0);
+		GG_SWAP(x1, y1);
+		GG_SWAP(dx, dy);
+		gbRotateMap = TRUE;
+	} else
+		gbRotateMap = FALSE;
+	/* note error check for dx==0 should be included here */
+	if (x0 > x1) { /* start from the smaller coordinate */
+		x = x1;
+		y = y1;
+		x1_ = x0;
+		y1_ = y0;
+	} else {
+		x = x0;
+		y = y0;
+		x1_ = x1;
+		y1_ = y1;
+	}
+
+	/* Note dx=n implies 0 - n or (dx+1) pixels to be set */
+	/* Go round loop dx/4 times then plot last 0,1,2 or 3 pixels */
+	/* In fact (dx-1)/4 as 2 pixels are already plotted */
+	xend = (dx - 1) / 4;
+	pixels_left = (dx - 1) % 4; /* number of pixels left over at the end */
+	engine_draw_pixel(x, y);
+	engine_draw_pixel(x1_, y1_); /* plot first two points */
+	incr2 = 4 * dy - 2 * dx;
+	if (incr2 < 0) { /* slope less than 1/2 */
+		c = 2 * dy;
+		incr1 = 2 * c;
+		D = incr1 - dx;
+
+		for (i = 0; i < xend; i++) { /* plotting loop */
+			++x;
+			--x1_;
+			if (D < 0) {
+				/* pattern 1 forwards */
+				engine_draw_pixel(x, y);
+				engine_draw_pixel(++x, y);
+				/* pattern 1 backwards */
+				engine_draw_pixel(x1_, y1_);
+				engine_draw_pixel(--x1_, y1_);
+				D += incr1;
+			} else {
+				if (D < c) {
+					/* pattern 2 forwards */
+					engine_draw_pixel(x, y);
+					engine_draw_pixel(++x, y += step);
+					/* pattern 2 backwards */
+					engine_draw_pixel(x1_, y1_);
+					engine_draw_pixel(--x1_, y1_ -= step);
+				} else {
+					/* pattern 3 forwards */
+					engine_draw_pixel(x, y += step);
+					engine_draw_pixel(++x, y);
+					/* pattern 3 backwards */
+					engine_draw_pixel(x1_, y1_ -= step);
+					engine_draw_pixel(--x1_, y1_);
+				}
+				D += incr2;
+			}
+		} /* end for */
+
+		/* plot last pattern */
+		if (pixels_left) {
+			if (D < 0) {
+				engine_draw_pixel(++x, y); /* pattern 1 */
+				if (pixels_left > 1)
+					engine_draw_pixel(++x, y);
+				if (pixels_left > 2)
+					engine_draw_pixel(--x1_, y1_);
+			} else {
+				if (D < c) {
+					engine_draw_pixel(++x, y); /* pattern 2  */
+					if (pixels_left > 1)
+						engine_draw_pixel(++x, y += step);
+					if (pixels_left > 2)
+						engine_draw_pixel(--x1_, y1_);
+				} else {
+					/* pattern 3 */
+					engine_draw_pixel(++x, y += step);
+					if (pixels_left > 1)
+						engine_draw_pixel(++x, y);
+					if (pixels_left > 2)
+						engine_draw_pixel(--x1_, y1_ -= step);
+				}
+			}
+		} /* end if pixels_left */
+	}
+	/* end slope < 1/2 */
+	else { /* slope greater than 1/2 */
+		c = 2 * (dy - dx);
+		incr1 = 2 * c;
+		D = incr1 + dx;
+		for (i = 0; i < xend; i++) {
+			++x;
+			--x1_;
+			if (D > 0) {
+				/* pattern 4 forwards */
+				engine_draw_pixel(x, y += step);
+				engine_draw_pixel(++x, y += step);
+				/* pattern 4 backwards */
+				engine_draw_pixel(x1_, y1_ -= step);
+				engine_draw_pixel(--x1_, y1_ -= step);
+				D += incr1;
+			} else {
+				if (D < c) {
+					/* pattern 2 forwards */
+					engine_draw_pixel(x, y);
+					engine_draw_pixel(++x, y += step);
+
+					/* pattern 2 backwards */
+					engine_draw_pixel(x1_, y1_);
+					engine_draw_pixel(--x1_, y1_ -= step);
+				} else {
+					/* pattern 3 forwards */
+					engine_draw_pixel(x, y += step);
+					engine_draw_pixel(++x, y);
+					/* pattern 3 backwards */
+					engine_draw_pixel(x1_, y1_ -= step);
+					engine_draw_pixel(--x1_, y1_);
+				}
+				D += incr2;
+			}
+		} /* end for */
+		/* plot last pattern */
+		if (pixels_left) {
+			if (D > 0) {
+				engine_draw_pixel(++x, y += step); /* pattern 4 */
+				if (pixels_left > 1)
+					engine_draw_pixel(++x, y += step);
+				if (pixels_left > 2)
+					engine_draw_pixel(--x1_, y1_ -= step);
+			} else {
+				if (D < c) {
+					engine_draw_pixel(++x, y); /* pattern 2  */
+					if (pixels_left > 1)
+						engine_draw_pixel(++x, y += step);
+					if (pixels_left > 2)
+						engine_draw_pixel(--x1_, y1_);
+				} else {
+					/* pattern 3 */
+					engine_draw_pixel(++x, y += step);
+					if (pixels_left > 1)
+						engine_draw_pixel(++x, y);
+					if (pixels_left > 2) {
+						if (D > c) /* step 3 */
+							engine_draw_pixel(--x1_, y1_ -= step);
+						else /* step 2 */
+							engine_draw_pixel(--x1_, y1_);
+					}
+				}
+			}
+		}
+	}
+}
+
+int GetDirection(int x1, int y1, int x2, int y2)
+{
+	int mx, my;
+	int md, ny;
+
+	mx = x2 - x1;
+	my = y2 - y1;
+
+	if (mx >= 0) {
+		if (my >= 0) {
+			md = DIR_S;
+			if (2 * mx < my)
+				md = DIR_SW;
+		} else {
+			my = -my;
+			md = DIR_E;
+			if (2 * mx < my)
+				md = DIR_NE;
+		}
+		if (2 * my < mx)
+			return DIR_SE;
+	} else {
+		if (my >= 0) {
+			ny = -mx;
+			md = DIR_W;
+			if (2 * ny < my)
+				md = DIR_SW;
+		} else {
+			ny = -mx;
+			my = -my;
+			md = DIR_N;
+			if (2 * ny < my)
+				md = DIR_NE;
+		}
+		if (2 * my < ny)
+			return DIR_NW;
+	}
+
+	return md;
+}
+
+void SetRndSeed(int s)
+{
+	SeedCount = 0;
+	sglGameSeed = s;
+	orgseed = s;
+}
+
+int GetRndSeed()
+{
+	SeedCount++;
+	sglGameSeed = static_cast<unsigned int>(RndMult) * sglGameSeed + RndInc;
+	return abs(sglGameSeed);
+}
+
+int random_(BYTE idx, int v)
+{
+	if (v <= 0)
+		return 0;
+	if (v < 0xFFFF)
+		return (GetRndSeed() >> 16) % v;
+	return GetRndSeed() % v;
+}
+
+BYTE *DiabloAllocPtr(DWORD dwBytes)
+{
+	BYTE *buf;
+
+	sgMemCrit.Enter();
+	buf = (BYTE *)SMemAlloc(dwBytes, __FILE__, __LINE__, 0);
+	sgMemCrit.Leave();
+
+	if (buf == NULL) {
+		char *text = "System memory exhausted.\n"
+		"Make sure you have at least 64MB of free system memory before running the game";
+		ERR_DLG("Out of Memory Error", text);
+	}
+
+	return buf;
+}
+
+void mem_free_dbg(void *p)
+{
+	if (p) {
+		sgMemCrit.Enter();
+		SMemFree(p, __FILE__, __LINE__, 0);
+		sgMemCrit.Leave();
+	}
+}
+
+BYTE *LoadFileInMem(char *pszName, DWORD *pdwFileLen)
+{
+	HANDLE file;
+	BYTE *buf;
+	int fileLen;
+
+	WOpenFile(pszName, &file, FALSE);
+	fileLen = WGetFileSize(file, NULL, pszName);
+
+	if (pdwFileLen)
+		*pdwFileLen = fileLen;
+
+	if (!fileLen)
+		app_fatal("Zero length SFILE:\n%s", pszName);
+
+	buf = (BYTE *)DiabloAllocPtr(fileLen);
+
+	WReadFile(file, buf, fileLen, pszName);
+	WCloseFile(file);
+
+	return buf;
+}
+
+DWORD LoadFileWithMem(const char *pszName, void *p)
+{
+	DWORD dwFileLen;
+	HANDLE hsFile;
+
+	assert(pszName);
+	if (p == NULL) {
+		app_fatal("LoadFileWithMem(NULL):\n%s", pszName);
+	}
+
+	WOpenFile(pszName, &hsFile, FALSE);
+
+	dwFileLen = WGetFileSize(hsFile, NULL, pszName);
+	if (dwFileLen == 0) {
+		app_fatal("Zero length SFILE:\n%s", pszName);
+	}
+
+	WReadFile(hsFile, p, dwFileLen, pszName);
+	WCloseFile(hsFile);
+
+	return dwFileLen;
+}
+
+/**
+ * @brief Apply the color swaps to a CL2 sprite
+ */
+void Cl2ApplyTrans(BYTE *p, BYTE *ttbl, int nCel)
+{
+	int i, nDataSize;
+	char width;
+	BYTE *dst;
+
+	assert(p != NULL);
+	assert(ttbl != NULL);
+
+	for (i = 1; i <= nCel; i++) {
+		dst = CelGetFrame(p, i, &nDataSize) + 10;
+		nDataSize -= 10;
+		while (nDataSize) {
+			width = *dst++;
+			nDataSize--;
+			assert(nDataSize >= 0);
+			if (width < 0) {
+				width = -width;
+				if (width > 65) {
+					nDataSize--;
+					assert(nDataSize >= 0);
+					*dst = ttbl[*dst];
+					dst++;
+				} else {
+					nDataSize -= width;
+					assert(nDataSize >= 0);
+					while (width) {
+						*dst = ttbl[*dst];
+						dst++;
+						width--;
+					}
+				}
+			}
+		}
+	}
+}
+
+void Cl2Draw(int sx, int sy, BYTE *pCelBuff, int nCel, int nWidth)
+{
+	BYTE *pRLEBytes;
+	int nDataSize;
+
+	assert(gpBuffer != NULL);
+	assert(pCelBuff != NULL);
+	assert(nCel > 0);
+
+	pRLEBytes = CelGetFrameClipped(pCelBuff, nCel, &nDataSize);
+
+	Cl2BlitSafe(
+	    &gpBuffer[sx + BUFFER_WIDTH * sy],
+	    pRLEBytes,
+	    nDataSize,
+	    nWidth);
+}
+
+void Cl2BlitSafe(BYTE *pDecodeTo, BYTE *pRLEBytes, int nDataSize, int nWidth)
+{
+	int w;
+	char width;
+	BYTE fill;
+	BYTE *src, *dst;
+
+	src = pRLEBytes;
+	dst = pDecodeTo;
+	w = nWidth;
+
+	while (nDataSize) {
+		width = *src++;
+		nDataSize--;
+		if (width < 0) {
+			width = -width;
+			if (width > 65) {
+				width -= 65;
+				nDataSize--;
+				fill = *src++;
+				if (dst < gpBufEnd && dst > gpBufStart) {
+					w -= width;
+					while (width) {
+						*dst = fill;
+						dst++;
+						width--;
+					}
+					if (!w) {
+						w = nWidth;
+						dst -= BUFFER_WIDTH + w;
+					}
+					continue;
+				}
+			} else {
+				nDataSize -= width;
+				if (dst < gpBufEnd && dst > gpBufStart) {
+					w -= width;
+					while (width) {
+						*dst = *src;
+						src++;
+						dst++;
+						width--;
+					}
+					if (!w) {
+						w = nWidth;
+						dst -= BUFFER_WIDTH + w;
+					}
+					continue;
+				} else {
+					src += width;
+				}
+			}
+		}
+		while (width) {
+			if (width > w) {
+				dst += w;
+				width -= w;
+				w = 0;
+			} else {
+				dst += width;
+				w -= width;
+				width = 0;
+			}
+			if (!w) {
+				w = nWidth;
+				dst -= BUFFER_WIDTH + w;
+			}
+		}
+	}
+}
+
+void Cl2DrawOutline(char col, int sx, int sy, BYTE *pCelBuff, int nCel, int nWidth)
+{
+	int nDataSize;
+	BYTE *pRLEBytes;
+
+	assert(gpBuffer != NULL);
+	assert(pCelBuff != NULL);
+	assert(nCel > 0);
+
+	pRLEBytes = CelGetFrameClipped(pCelBuff, nCel, &nDataSize);
+
+	gpBufEnd -= BUFFER_WIDTH;
+	Cl2BlitOutlineSafe(
+	    &gpBuffer[sx + BUFFER_WIDTH * sy],
+	    pRLEBytes,
+	    nDataSize,
+	    nWidth,
+	    col);
+	gpBufEnd += BUFFER_WIDTH;
+}
+
+void Cl2BlitOutlineSafe(BYTE *pDecodeTo, BYTE *pRLEBytes, int nDataSize, int nWidth, char col)
+{
+	int w;
+	char width;
+	BYTE *src, *dst;
+
+	src = pRLEBytes;
+	dst = pDecodeTo;
+	w = nWidth;
+
+	while (nDataSize) {
+		width = *src++;
+		nDataSize--;
+		if (width < 0) {
+			width = -width;
+			if (width > 65) {
+				width -= 65;
+				nDataSize--;
+				if (*src++ && dst < gpBufEnd && dst > gpBufStart) {
+					w -= width;
+					dst[-1] = col;
+					dst[width] = col;
+					while (width) {
+						dst[-BUFFER_WIDTH] = col;
+						dst[BUFFER_WIDTH] = col;
+						dst++;
+						width--;
+					}
+					if (!w) {
+						w = nWidth;
+						dst -= BUFFER_WIDTH + w;
+					}
+					continue;
+				}
+			} else {
+				nDataSize -= width;
+				if (dst < gpBufEnd && dst > gpBufStart) {
+					w -= width;
+					while (width) {
+						if (*src++) {
+							dst[-1] = col;
+							dst[1] = col;
+							dst[-BUFFER_WIDTH] = col;
+							dst[BUFFER_WIDTH] = col;
+						}
+						dst++;
+						width--;
+					}
+					if (!w) {
+						w = nWidth;
+						dst -= BUFFER_WIDTH + w;
+					}
+					continue;
+				} else {
+					src += width;
+				}
+			}
+		}
+		while (width) {
+			if (width > w) {
+				dst += w;
+				width -= w;
+				w = 0;
+			} else {
+				dst += width;
+				w -= width;
+				width = 0;
+			}
+			if (!w) {
+				w = nWidth;
+				dst -= BUFFER_WIDTH + w;
+			}
+		}
+	}
+}
+
+void Cl2DrawLightTbl(int sx, int sy, BYTE *pCelBuff, int nCel, int nWidth, char light)
+{
+	int nDataSize, idx;
+	BYTE *pRLEBytes, *pDecodeTo;
+
+	assert(gpBuffer != NULL);
+	assert(pCelBuff != NULL);
+	assert(nCel > 0);
+
+	pRLEBytes = CelGetFrameClipped(pCelBuff, nCel, &nDataSize);
+	pDecodeTo = &gpBuffer[sx + BUFFER_WIDTH * sy];
+
+	idx = light4flag ? 1024 : 4096;
+	if (light == 2)
+		idx += 256;
+	if (light >= 4)
+		idx += (light - 1) << 8;
+
+	Cl2BlitLightSafe(
+	    pDecodeTo,
+	    pRLEBytes,
+	    nDataSize,
+	    nWidth,
+	    &pLightTbl[idx]);
+}
+
+void Cl2BlitLightSafe(BYTE *pDecodeTo, BYTE *pRLEBytes, int nDataSize, int nWidth, BYTE *pTable)
+{
+	int w;
+	char width;
+	BYTE fill;
+	BYTE *src, *dst;
+
+	src = pRLEBytes;
+	dst = pDecodeTo;
+	w = nWidth;
+	sgnWidth = nWidth;
+
+	while (nDataSize) {
+		width = *src++;
+		nDataSize--;
+		if (width < 0) {
+			width = -width;
+			if (width > 65) {
+				width -= 65;
+				nDataSize--;
+				fill = pTable[*src++];
+				if (dst < gpBufEnd && dst > gpBufStart) {
+					w -= width;
+					while (width) {
+						*dst = fill;
+						dst++;
+						width--;
+					}
+					if (!w) {
+						w = sgnWidth;
+						dst -= BUFFER_WIDTH + w;
+					}
+					continue;
+				}
+			} else {
+				nDataSize -= width;
+				if (dst < gpBufEnd && dst > gpBufStart) {
+					w -= width;
+					while (width) {
+						*dst = pTable[*src];
+						src++;
+						dst++;
+						width--;
+					}
+					if (!w) {
+						w = sgnWidth;
+						dst -= BUFFER_WIDTH + w;
+					}
+					continue;
+				} else {
+					src += width;
+				}
+			}
+		}
+		while (width) {
+			if (width > w) {
+				dst += w;
+				width -= w;
+				w = 0;
+			} else {
+				dst += width;
+				w -= width;
+				width = 0;
+			}
+			if (!w) {
+				w = sgnWidth;
+				dst -= BUFFER_WIDTH + w;
+			}
+		}
+	}
+}
+
+void Cl2DrawLight(int sx, int sy, BYTE *pCelBuff, int nCel, int nWidth)
+{
+	int nDataSize;
+	BYTE *pRLEBytes, *pDecodeTo;
+
+	assert(gpBuffer != NULL);
+	assert(pCelBuff != NULL);
+	assert(nCel > 0);
+
+	pRLEBytes = CelGetFrameClipped(pCelBuff, nCel, &nDataSize);
+	pDecodeTo = &gpBuffer[sx + BUFFER_WIDTH * sy];
+
+	if (light_table_index)
+		Cl2BlitLightSafe(pDecodeTo, pRLEBytes, nDataSize, nWidth, &pLightTbl[light_table_index * 256]);
+	else
+		Cl2BlitSafe(pDecodeTo, pRLEBytes, nDataSize, nWidth);
+}
+
+void PlayInGameMovie(char *pszMovie)
+{
+	PaletteFadeOut(8);
+	play_movie(pszMovie, FALSE);
+	ClearScreenBuffer();
+	force_redraw = 255;
+	scrollrt_draw_game_screen(TRUE);
+	PaletteFadeIn(8);
+	force_redraw = 255;
+}
+
+DEVILUTION_END_NAMESPACE