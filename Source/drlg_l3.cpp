--- conflicted
+++ resolved
@@ -1,2040 +1,2020 @@
-//HEADER_GOES_HERE
-
-#include "../types.h"
-
-DEVILUTION_BEGIN_NAMESPACE
-
-char lavapool;  // weak
-int abyssx;     // weak
-int lockoutcnt; // weak
-char lockout[40][40];
-
-const unsigned char L3ConvTbl[16] = { 8, 11, 3, 10, 1, 9, 12, 12, 6, 13, 4, 13, 2, 14, 5, 7 };
-const unsigned char L3UP[20] = { 3, 3, 8, 8, 0, 10, 10, 0, 7, 7, 0, 51, 50, 0, 48, 49, 0, 0, 0, 0 };
-const unsigned char L3DOWN[20] = { 3, 3, 8, 9, 7, 8, 9, 7, 0, 0, 0, 0, 47, 0, 0, 46, 0, 0, 0, 0 };
-const unsigned char L3HOLDWARP[20] = { 3, 3, 8, 8, 0, 10, 10, 0, 7, 7, 0, 125, 125, 0, 125, 125, 0, 0, 0, 0 };
-const unsigned char L3TITE1[34] = { 4, 4, 7, 7, 7, 7, 7, 7, 7, 7, 7, 7, 7, 7, 7, 7, 7, 7, 0, 0, 0, 0, 0, 57, 58, 0, 0, 56, 55, 0, 0, 0, 0, 0 };
-const unsigned char L3TITE2[34] = { 4, 4, 7, 7, 7, 7, 7, 7, 7, 7, 7, 7, 7, 7, 7, 7, 7, 7, 0, 0, 0, 0, 0, 61, 62, 0, 0, 60, 59, 0, 0, 0, 0, 0 };
-const unsigned char L3TITE3[34] = { 4, 4, 7, 7, 7, 7, 7, 7, 7, 7, 7, 7, 7, 7, 7, 7, 7, 7, 0, 0, 0, 0, 0, 65, 66, 0, 0, 64, 63, 0, 0, 0, 0, 0 };
-const unsigned char L3TITE6[42] = { 5, 4, 7, 7, 7, 7, 7, 7, 7, 7, 0, 7, 7, 7, 7, 0, 7, 7, 7, 7, 7, 7, 0, 0, 0, 0, 0, 0, 77, 78, 0, 0, 0, 76, 74, 75, 0, 0, 0, 0, 0, 0 };
-const unsigned char L3TITE7[42] = { 4, 5, 7, 7, 7, 7, 7, 7, 0, 7, 7, 7, 7, 7, 7, 7, 7, 7, 7, 7, 7, 7, 0, 0, 0, 0, 0, 83, 0, 0, 0, 82, 80, 0, 0, 81, 79, 0, 0, 0, 0, 0 };
-const unsigned char L3TITE8[20] = { 3, 3, 7, 7, 7, 7, 7, 7, 7, 7, 7, 0, 0, 0, 0, 52, 0, 0, 0, 0 };
-const unsigned char L3TITE9[20] = { 3, 3, 7, 7, 7, 7, 7, 7, 7, 7, 7, 0, 0, 0, 0, 53, 0, 0, 0, 0 };
-const unsigned char L3TITE10[20] = { 3, 3, 7, 7, 7, 7, 7, 7, 7, 7, 7, 0, 0, 0, 0, 54, 0, 0, 0, 0 };
-const unsigned char L3TITE11[20] = { 3, 3, 7, 7, 7, 7, 7, 7, 7, 7, 7, 0, 0, 0, 0, 67, 0, 0, 0, 0 };
-const unsigned char L3TITE12[6] = { 2u, 1u, 9u, 7u, 68u, 0u };
-const unsigned char L3TITE13[6] = { 1u, 2u, 10u, 7u, 69u, 0u };
-const unsigned char L3CREV1[6] = { 2u, 1u, 8u, 7u, 84u, 85u };
-const unsigned char L3CREV2[6] = { 2u, 1u, 8u, 11u, 86u, 87u };
-const unsigned char L3CREV3[6] = { 1u, 2u, 8u, 10u, 89u, 88u };
-const unsigned char L3CREV4[6] = { 2u, 1u, 8u, 7u, 90u, 91u };
-const unsigned char L3CREV5[6] = { 1u, 2u, 8u, 11u, 92u, 93u };
-const unsigned char L3CREV6[6] = { 1u, 2u, 8u, 10u, 95u, 94u };
-const unsigned char L3CREV7[6] = { 2u, 1u, 8u, 7u, 96u, 101u };
-const unsigned char L3CREV8[6] = { 1u, 2u, 2u, 8u, 102u, 97u };
-const unsigned char L3CREV9[6] = { 2u, 1u, 3u, 8u, 103u, 98u };
-const unsigned char L3CREV10[6] = { 2u, 1u, 4u, 8u, 104u, 99u };
-const unsigned char L3CREV11[6] = { 1u, 2u, 6u, 8u, 105u, 100u };
-const unsigned char L3ISLE1[14] = { 2u, 3u, 5u, 14u, 4u, 9u, 13u, 12u, 7u, 7u, 7u, 7u, 7u, 7u };
-const unsigned char L3ISLE2[14] = { 3u, 2u, 5u, 2u, 14u, 13u, 10u, 12u, 7u, 7u, 7u, 7u, 7u, 7u };
-const unsigned char L3ISLE3[14] = { 2u, 3u, 5u, 14u, 4u, 9u, 13u, 12u, 29u, 30u, 25u, 28u, 31u, 32u };
-const unsigned char L3ISLE4[14] = { 3u, 2u, 5u, 2u, 14u, 13u, 10u, 12u, 29u, 26u, 30u, 31u, 27u, 32u };
-const unsigned char L3ISLE5[10] = { 2u, 2u, 5u, 14u, 13u, 12u, 7u, 7u, 7u, 7u };
-const unsigned char L3XTRA1[4] = { 1u, 1u, 7u, 106u };
-const unsigned char L3XTRA2[4] = { 1u, 1u, 7u, 107u };
-const unsigned char L3XTRA3[4] = { 1u, 1u, 7u, 108u };
-const unsigned char L3XTRA4[4] = { 1u, 1u, 9u, 109u };
-const unsigned char L3XTRA5[4] = { 1u, 1u, 10u, 110u };
-const unsigned char L3ANVIL[244] = {
-	11, 11, 7, 7, 7, 7, 7, 7, 7, 7,
-	7, 7, 7, 7, 7, 7, 7, 7, 7, 7,
-	7, 7, 7, 7, 7, 7, 7, 7, 7, 7,
-	7, 7, 7, 7, 7, 7, 7, 7, 7, 7,
-	7, 7, 7, 7, 7, 7, 7, 7, 7, 7,
-	7, 7, 7, 7, 7, 7, 7, 7, 7, 7,
-	7, 7, 7, 7, 7, 7, 7, 7, 7, 7,
-	7, 7, 7, 7, 7, 7, 7, 7, 7, 7,
-	7, 7, 7, 7, 7, 7, 7, 7, 7, 7,
-	7, 7, 7, 7, 7, 7, 7, 7, 7, 7,
-	7, 7, 7, 7, 7, 7, 7, 7, 7, 7,
-	7, 7, 7, 7, 7, 7, 7, 7, 7, 7,
-	7, 7, 7, 0, 0, 0, 0, 0, 0, 0,
-	0, 0, 0, 0, 0, 0, 29, 26, 26, 26,
-	26, 26, 30, 0, 0, 0, 29, 34, 33, 33,
-	37, 36, 33, 35, 30, 0, 0, 25, 33, 37,
-	27, 32, 31, 36, 33, 28, 0, 0, 25, 37,
-	32, 7, 7, 7, 31, 27, 32, 0, 0, 25,
-	28, 7, 7, 7, 7, 2, 2, 2, 0, 0,
-	25, 35, 30, 7, 7, 7, 29, 26, 30, 0,
-	0, 25, 33, 35, 26, 30, 29, 34, 33, 28,
-	0, 0, 31, 36, 33, 33, 35, 34, 33, 37,
-	32, 0, 0, 0, 31, 27, 27, 27, 27, 27,
-	32, 0, 0, 0, 0, 0, 0, 0, 0, 0,
-	0, 0, 0, 0
-};
-
-void AddFenceDoors()
-{
-	signed int v0;    // esi
-	char *v1;         // eax
-	signed int v2;    // ebx
-	unsigned char v3; // cl
-	char v4;          // cl
-	char v5;          // cl
-
-	v0 = 0;
-	do {
-		v1 = (char *)&dungeon[-1][v0 + 39];
-		v2 = 40;
-		do {
-			if (v1[1] == 7) {
-				v3 = *(v1 - 39);
-				if (v3 > 0x98u
-				    || v3 < 0x82u
-				    || (v4 = v1[41], (unsigned char)v4 > 0x98u)
-				    || (unsigned char)v4 < 0x82u) {
-					if ((unsigned char)*v1 <= 0x98u && (unsigned char)*v1 >= 0x82u) {
-						v5 = v1[2];
-						if ((unsigned char)v5 <= 0x98u && (unsigned char)v5 >= 0x82u)
-							v1[1] = -109;
-					}
-				} else {
-					v1[1] = -110;
-				}
-			}
-			v1 += 40;
-			--v2;
-		} while (v2);
-		++v0;
-	} while (v0 < 40);
-}
-
-void FenceDoorFix()
-{
-	signed int v0;    // edi
-	char *v1;         // eax
-	signed int v2;    // esi
-	char v3;          // bl
-	char v4;          // cl
-	unsigned char v5; // cl
-	char v6;          // dl
-	char v7;          // cl
-	char v8;          // cl
-	char v9;          // dl
-
-	v0 = 0;
-	do {
-		v1 = (char *)&dungeon[-1][v0 + 39];
-		v2 = 40;
-		do {
-			v3 = v1[1];
-			if (v3 == -110
-			        && ((v4 = v1[41], (unsigned char)v4 > 0x98u)
-			               || (unsigned char)v4 < 0x82u
-			               || (v5 = *(v1 - 39), v5 > 0x98u)
-			               || v5 < 0x82u
-			               || (v6 = v1[41], v6 != -126)
-			                   && v5 != -126
-			                   && v6 != -124
-			                   && v5 != -124
-			                   && v6 != -123
-			                   && v5 != -123
-			                   && v6 != -122
-			                   && v5 != -122
-			                   && v6 != -120
-			                   && v5 != -120
-			                   && v6 != -118
-			                   && v5 != -118
-			                   && v6 != -116
-			                   && v5 != -116)
-			    || v3 == -109
-			        && ((v7 = v1[2], (unsigned char)v7 > 0x98u)
-			               || (unsigned char)v7 < 0x82u
-			               || (v8 = *v1, (unsigned char)*v1 > 0x98u)
-			               || (unsigned char)v8 < 0x82u
-			               || (v9 = v1[2], v9 != -125)
-			                   && v8 != -125
-			                   && v9 != -124
-			                   && v8 != -124
-			                   && v9 != -123
-			                   && v8 != -123
-			                   && v9 != -121
-			                   && v8 != -121
-			                   && v9 != -119
-			                   && v8 != -119
-			                   && v9 != -118
-			                   && v8 != -118
-			                   && v9 != -117
-			                   && v8 != -117)) {
-				v1[1] = 7;
-			}
-			v1 += 40;
-			--v2;
-		} while (v2);
-		++v0;
-	} while (v0 < 40);
-}
-
-int DRLG_L3Anvil()
-{
-	int v0;            // esi
-	signed int v1;     // edi
-	signed int v2;     // ebx
-	signed int v3;     // eax
-	int v4;            // ecx
-	unsigned char v5;  // dl
-	signed int v7;     // ebx
-	int v8;            // edi
-	int v9;            // ecx
-	signed int v10;    // eax
-	unsigned char v11; // dl
-	signed int v12;    // [esp+Ch] [ebp-Ch]
-	signed int v13;    // [esp+Ch] [ebp-Ch]
-	signed int v14;    // [esp+10h] [ebp-8h]
-	int v15;           // [esp+14h] [ebp-4h]
-
-	v0 = random(0, 29);
-	v1 = 0;
-	v15 = random(0, 29);
-	v12 = 0;
-	while (1) {
-		if (v12 >= 200)
-			return 1;
-		++v12;
-		v14 = 1;
-		v2 = 2;
-		do {
-			if (v14 != 1)
-				break;
-			v3 = 0;
-			v4 = v15 + v1 + 40 * v0;
-			do {
-				if (v14 != 1)
-					break;
-				v5 = L3ANVIL[v2];
-				if (v5 && dungeon[0][v4] != v5)
-					v14 = 0;
-				if (dflags[0][v4])
-					v14 = 0;
-				++v2;
-				++v3;
-				v4 += 40;
-			} while (v3 < 11);
-			++v1;
-		} while (v1 < 11);
-		v1 = 0;
-		if (v14)
-			break;
-		if (++v0 == 29) {
-			v0 = 0;
-			if (++v15 == 29)
-				v15 = 0;
-		}
-	}
-	if (v12 >= 200)
-		return 1;
-	v13 = 11;
-	v7 = 123;
-	v8 = v15 + 40 * v0;
-	do {
-		v9 = v8;
-		v10 = 11;
-		do {
-			v11 = L3ANVIL[v7];
-			if (v11)
-				dungeon[0][v9] = v11;
-			dflags[0][v9] |= DFLAG_EXPLORED;
-			++v7;
-			v9 += 40;
-			--v10;
-		} while (v10);
-		++v8;
-		--v13;
-	} while (v13);
-	setpc_y = v15;
-	setpc_w = 11;
-	setpc_h = 11;
-	setpc_x = v0;
-	return 0;
-}
-// 5CF330: using guessed type int setpc_h;
-// 5CF334: using guessed type int setpc_w;
-
-void FixL3Warp()
-{
-	int i, j;
-
-	for(j = 0; j < 40; j++) {
-		for(i = 0; i < 40; i++) {
-			if(dungeon[i][j] == 125 && dungeon[i + 1][j] == 125 && dungeon[i][j + 1] == 125 && dungeon[i + 1][j + 1] == 125) {
-				dungeon[i][j] = 156;
-				dungeon[i + 1][j] = 155;
-				dungeon[i][j + 1] = 153;
-				dungeon[i + 1][j + 1] = 154;
-				return;
-			}
-			if(dungeon[i][j] == 5 && dungeon[i + 1][j + 1] == 7) {
-				dungeon[i][j] = 7;
-			}
-		}
-	}
-}
-
-void FixL3HallofHeroes()
-{
-	int i, j;
-
-	for(j = 0; j < 40; j++) {
-		for(i = 0; i < 40; i++) {
-			if(dungeon[i][j] == 5 && dungeon[i + 1][j + 1] == 7) {
-				dungeon[i][j] = 7;
-			}
-		}
-	}
-	for(j = 0; j < 40; j++) {
-		for(i = 0; i < 40; i++) {
-			if(dungeon[i][j] == 5 && dungeon[i + 1][j + 1] == 12 && dungeon[i + 1][j] == 7) {
-				dungeon[i][j] = 7;
-				dungeon[i][j + 1] = 7;
-				dungeon[i + 1][j + 1] = 7;
-			}
-			if(dungeon[i][j] == 5 && dungeon[i + 1][j + 1] == 12 && dungeon[i][j + 1] == 7) {
-				dungeon[i][j] = 7;
-				dungeon[i + 1][j] = 7;
-				dungeon[i + 1][j + 1] = 7;
-			}
-		}
-	}
-}
-
-void DRLG_L3LockRec(int x, int y)
-{
-	int v2;   // esi
-	int v3;   // edi
-	char *v4; // eax
-	char *v5; // ebp
-
-	v2 = x;
-	v3 = y;
-	v4 = &lockout[x][y];
-	if (*v4) {
-		v5 = &lockout[x][y];
-		do {
-			*v4 = 0;
-			++lockoutcnt;
-			DRLG_L3LockRec(v2, v3 - 1);
-			DRLG_L3LockRec(v2, v3 + 1);
-			DRLG_L3LockRec(v2 - 1, v3);
-			v5 += 40;
-			++v2;
-			v4 = v5;
-		} while (*v5);
-	}
-}
-// 528380: using guessed type int lockoutcnt;
-
-BOOL DRLG_L3Lockout()
-{
-	int v0;        // esi
-	signed int v1; // edx
-	signed int v2; // ecx
-	signed int v3; // eax
-	int x;         // [esp+4h] [ebp-8h]
-	int y;         // [esp+8h] [ebp-4h]
-
-	v0 = 0;
-	v1 = 0;
-	do {
-		v2 = 0;
-		v3 = v1;
-		do {
-			if (dungeon[0][v3]) {
-				lockout[0][v3] = 1;
-				x = v2;
-				y = v1;
-				++v0;
-			} else {
-				lockout[0][v3] = 0;
-			}
-			++v2;
-			v3 += 40;
-		} while (v2 < 40);
-		++v1;
-	} while (v1 < 40);
-	lockoutcnt = 0;
-	DRLG_L3LockRec(x, y);
-	return v0 == lockoutcnt;
-}
-// 528380: using guessed type int lockoutcnt;
-
-void CreateL3Dungeon(unsigned int rseed, int entry)
-{
-	int i, j;
-
-	SetRndSeed(rseed);
-	dminx = 16;
-	dminy = 16;
-	dmaxx = 96;
-	dmaxy = 96;
-	DRLG_InitTrans();
-	DRLG_InitSetPC();
-	DRLG_L3(entry);
-	DRLG_L3Pass3();
-
-	for(j = 0; j < 112; j++) {
-		for(i = 0; i < 112; i++) {
-			if(dPiece[i][j] >= 56 && dPiece[i][j] <= 147) {
-				DoLighting(i, j, 7, -1);
-			} else if(dPiece[i][j] >= 154 && dPiece[i][j] <= 161) {
-				DoLighting(i, j, 7, -1);
-			} else if(dPiece[i][j] == 150) {
-				DoLighting(i, j, 7, -1);
-			} else if(dPiece[i][j] == 152) {
-				DoLighting(i, j, 7, -1);
-			}
-		}
-	}
-
-	DRLG_SetPC();
-}
-// 5CF328: using guessed type int dmaxx;
-// 5CF32C: using guessed type int dmaxy;
-// 5D2458: using guessed type int dminx;
-// 5D245C: using guessed type int dminy;
-
-void DRLG_L3(int entry)
-{
-	int x1, y1, x2, y2, i, j;
-	BOOL found, genok;
-
-	lavapool = FALSE;
-
-	do {
-		do {
-			do {
-				InitL3Dungeon();
-				x1 = random(0, 20) + 10;
-				y1 = random(0, 20) + 10;
-				x2 = x1 + 2;
-				y2 = y1 + 2;
-				DRLG_L3FillRoom(x1, y1, x2, y2);
-				DRLG_L3CreateBlock(x1, y1, 2, 0);
-				DRLG_L3CreateBlock(x2, y1, 2, 1);
-				DRLG_L3CreateBlock(x1, y2, 2, 2);
-				DRLG_L3CreateBlock(x1, y1, 2, 3);
-				if(QuestStatus(QTYPE_ANVIL)) {
-					x1 = random(0, 10) + 10;
-					y1 = random(0, 10) + 10;
-					x2 = x1 + 12;
-					y2 = y1 + 12;
-					DRLG_L3FloorArea(x1, y1, x2, y2);
-				}
-				DRLG_L3FillDiags();
-				DRLG_L3FillSingles();
-				DRLG_L3FillStraights();
-				DRLG_L3FillDiags();
-				DRLG_L3Edges();
-				if(DRLG_L3GetFloorArea() >= 600) {
-					found = DRLG_L3Lockout();
-				} else {
-					found = FALSE;
-				}
-			} while(!found);
-			DRLG_L3MakeMegas();
-			if(entry == 0) {
-				genok = DRLG_L3PlaceMiniSet(L3UP, 1, 1, -1, -1, 1, 0);
-				if(!genok) {
-					genok = DRLG_L3PlaceMiniSet(L3DOWN, 1, 1, -1, -1, 0, 1);
-					if(!genok && currlevel == 9) {
-						genok = DRLG_L3PlaceMiniSet(L3HOLDWARP, 1, 1, -1, -1, 0, 6);
-					}
-				}
-			} else if(entry == 1) {
-				genok = DRLG_L3PlaceMiniSet(L3UP, 1, 1, -1, -1, 0, 0);
-				if(!genok) {
-					genok = DRLG_L3PlaceMiniSet(L3DOWN, 1, 1, -1, -1, 1, 1);
-					ViewX += 2;
-					ViewY -= 2;
-					if(!genok && currlevel == 9) {
-						genok = DRLG_L3PlaceMiniSet(L3HOLDWARP, 1, 1, -1, -1, 0, 6);
-					}
-				}
-			} else {
-				genok = DRLG_L3PlaceMiniSet(L3UP, 1, 1, -1, -1, 0, 0);
-				if(!genok) {
-					genok = DRLG_L3PlaceMiniSet(L3DOWN, 1, 1, -1, -1, 0, 1);
-					if(!genok && currlevel == 9) {
-						genok = DRLG_L3PlaceMiniSet(L3HOLDWARP, 1, 1, -1, -1, 1, 6);
-					}
-				}
-			}
-			if(!genok && QuestStatus(QTYPE_ANVIL)) {
-				genok = DRLG_L3Anvil();
-			}
-		} while(genok == TRUE);
-		DRLG_L3Pool();
-	} while(!lavapool);
-
-	DRLG_L3PoolFix();
-	FixL3Warp();
-	DRLG_L3PlaceRndSet(L3ISLE1, 70);
-	DRLG_L3PlaceRndSet(L3ISLE2, 70);
-	DRLG_L3PlaceRndSet(L3ISLE3, 30);
-	DRLG_L3PlaceRndSet(L3ISLE4, 30);
-	DRLG_L3PlaceRndSet(L3ISLE1, 100);
-	DRLG_L3PlaceRndSet(L3ISLE2, 100);
-	DRLG_L3PlaceRndSet(L3ISLE5, 90);
-	FixL3HallofHeroes();
-	DRLG_L3River();
-
-	if(QuestStatus(QTYPE_ANVIL)) {
-		dungeon[setpc_x + 7][setpc_y + 5] = 7;
-		dungeon[setpc_x + 8][setpc_y + 5] = 7;
-		dungeon[setpc_x + 9][setpc_y + 5] = 7;
-		if(dungeon[setpc_x + 10][setpc_y + 5] == 17 || dungeon[setpc_x + 10][setpc_y + 5] == 18) {
-			dungeon[setpc_x + 10][setpc_y + 5] = 45;
-		}
-	}
-
-	DRLG_PlaceThemeRooms(5, 10, 7, 0, 0);
-	DRLG_L3Wood();
-	DRLG_L3PlaceRndSet(L3TITE1, 10);
-	DRLG_L3PlaceRndSet(L3TITE2, 10);
-	DRLG_L3PlaceRndSet(L3TITE3, 10);
-	DRLG_L3PlaceRndSet(L3TITE6, 20);
-	DRLG_L3PlaceRndSet(L3TITE7, 20);
-	DRLG_L3PlaceRndSet(L3TITE8, 20);
-	DRLG_L3PlaceRndSet(L3TITE9, 20);
-	DRLG_L3PlaceRndSet(L3TITE10, 20);
-	DRLG_L3PlaceRndSet(L3TITE11, 30);
-	DRLG_L3PlaceRndSet(L3TITE12, 20);
-	DRLG_L3PlaceRndSet(L3TITE13, 20);
-	DRLG_L3PlaceRndSet(L3CREV1, 30);
-	DRLG_L3PlaceRndSet(L3CREV2, 30);
-	DRLG_L3PlaceRndSet(L3CREV3, 30);
-	DRLG_L3PlaceRndSet(L3CREV4, 30);
-	DRLG_L3PlaceRndSet(L3CREV5, 30);
-	DRLG_L3PlaceRndSet(L3CREV6, 30);
-	DRLG_L3PlaceRndSet(L3CREV7, 30);
-	DRLG_L3PlaceRndSet(L3CREV8, 30);
-	DRLG_L3PlaceRndSet(L3CREV9, 30);
-	DRLG_L3PlaceRndSet(L3CREV10, 30);
-	DRLG_L3PlaceRndSet(L3CREV11, 30);
-	DRLG_L3PlaceRndSet(L3XTRA1, 25);
-	DRLG_L3PlaceRndSet(L3XTRA2, 25);
-	DRLG_L3PlaceRndSet(L3XTRA3, 25);
-	DRLG_L3PlaceRndSet(L3XTRA4, 25);
-	DRLG_L3PlaceRndSet(L3XTRA5, 25);
-
-	for(j = 0; j < DMAXY; j++) {
-		for(i = 0; i < DMAXX; i++) {
-			pdungeon[i][j] = dungeon[i][j];
-		}
-	}
-
-	DRLG_Init_Globals();
-}
-// 528378: using guessed type char lavapool;
-
-void InitL3Dungeon()
-{
-	int i, j;
-
-	memset(dungeon, 0, sizeof(dungeon));
-
-	for(j = 0; j < 40; j++) {
-		for(i = 0; i < 40; i++) {
-			dungeon[i][j] = 0;
-			dflags[i][j] = 0;
-		}
-	}
-}
-
-BOOL DRLG_L3FillRoom(int x1, int y1, int x2, int y2)
-{
-	int i, j, v;
-
-	if(x1 <= 1 || x2 >= 34 || y1 <= 1 || y2 >= 38) {
-		return FALSE;
-	}
-
-	v = 0;
-	for(j = y1; j <= y2; j++) {
-		for(i = x1; i <= x2; i++) {
-			v += dungeon[i][j];
-		}
-	}
-
-	if(v != 0) {
-		return FALSE;
-	}
-
-	for(j = y1 + 1; j < y2; j++) {
-		for(i = x1 + 1; i < x2; i++) {
-			dungeon[i][j] = 1;
-		}
-	}
-	for(j = y1; j <= y2; j++) {
-		if(random(0, 2) != 0) {
-			dungeon[x1][j] = 1;
-		}
-		if(random(0, 2) != 0) {
-			dungeon[x2][j] = 1;
-		}
-	}
-	for(i = x1; i <= x2; i++) {
-		if(random(0, 2) != 0) {
-			dungeon[i][y1] = 1;
-		}
-		if(random(0, 2) != 0) {
-			dungeon[i][y2] = 1;
-		}
-	}
-
-	return TRUE;
-}
-
-void DRLG_L3CreateBlock(int x, int y, int obs, int dir)
-{
-	int blksizex, blksizey, x1, y1, x2, y2;
-	BOOL contflag;
-
-	blksizex = random(0, 2) + 3;
-	blksizey = random(0, 2) + 3;
-
-	if(dir == 0) {
-		y2 = y - 1;
-		y1 = y2 - blksizey;
-		if(blksizex < obs) {
-			x1 = random(0, blksizex) + x;
-		}
-		if(blksizex == obs) {
-			x1 = x;
-		}
-		if(blksizex > obs) {
-			x1 = x - random(0, blksizex);
-		}
-		x2 = blksizex + x1;
-	}
-	if(dir == 3) {
-		x2 = x - 1;
-		x1 = x2 - blksizex;
-		if(blksizey < obs) {
-			y1 = random(0, blksizey) + y;
-		}
-		if(blksizey == obs) {
-			y1 = y;
-		}
-		if(blksizey > obs) {
-			y1 = y - random(0, blksizey);
-		}
-		y2 = y1 + blksizey;
-	}
-	if(dir == 2) {
-		y1 = y + 1;
-		y2 = y1 + blksizey;
-		if(blksizex < obs) {
-			x1 = random(0, blksizex) + x;
-		}
-		if(blksizex == obs) {
-			x1 = x;
-		}
-		if(blksizex > obs) {
-			x1 = x - random(0, blksizex);
-		}
-		x2 = blksizex + x1;
-	}
-	if(dir == 1) {
-		x1 = x + 1;
-		x2 = x1 + blksizex;
-		if(blksizey < obs) {
-			y1 = random(0, blksizey) + y;
-		}
-		if(blksizey == obs) {
-			y1 = y;
-		}
-		if(blksizey > obs) {
-			y1 = y - random(0, blksizey);
-		}
-		y2 = y1 + blksizey;
-	}
-
-	if(DRLG_L3FillRoom(x1, y1, x2, y2) == TRUE) {
-		contflag = random(0, 4);
-		if(contflag && dir != 2) {
-			DRLG_L3CreateBlock(x1, y1, blksizey, 0);
-		}
-		if(contflag && dir != 3) {
-			DRLG_L3CreateBlock(x2, y1, blksizex, 1);
-		}
-		if(contflag && dir != 0) {
-			DRLG_L3CreateBlock(x1, y2, blksizey, 2);
-		}
-		if(contflag && dir != 1) {
-			DRLG_L3CreateBlock(x1, y1, blksizex, 3);
-		}
-	}
-}
-
-void DRLG_L3FloorArea(int x1, int y1, int x2, int y2)
-{
-	int i;    // esi
-	char *v5; // edx
-	int v6;   // eax
-
-	for (i = y1; i <= y2; ++i) {
-		if (x1 <= x2) {
-			v5 = (char *)&dungeon[x1][i];
-			v6 = x2 - x1 + 1;
-			do {
-				*v5 = 1;
-				v5 += 40;
-				--v6;
-			} while (v6);
-		}
-	}
-}
-
-void DRLG_L3FillDiags()
-{
-	int i, j, v;
-
-	for(j = 0; j < 39; j++) {
-		for(i = 0; i < 39; i++) {
-			v = dungeon[i + 1][j + 1] + 2 * dungeon[i][j + 1] + 4 * dungeon[i + 1][j] + 8 * dungeon[i][j];
-			if(v == 6) {
-				if(random(0, 2) == 0) {
-					dungeon[i][j] = 1;
-				} else {
-					dungeon[i + 1][j + 1] = 1;
-				}
-			}
-			if(v == 9) {
-				if(random(0, 2) == 0) {
-					dungeon[i + 1][j] = 1;
-				} else {
-					dungeon[i][j + 1] = 1;
-				}
-			}
-		}
-	}
-}
-
-void DRLG_L3FillSingles()
-{
-	int i, j;
-
-	for(j = 1; j < 39; j++) {
-		for(i = 1; i < 39; i++) {
-			if(dungeon[i][j] == 0
-			&& dungeon[i][j - 1] + dungeon[i - 1][j - 1] + dungeon[i + 1][j - 1] == 3
-			&& dungeon[i + 1][j] + dungeon[i - 1][j] == 2
-			&& dungeon[i][j + 1] + dungeon[i - 1][j + 1] + dungeon[i + 1][j + 1] == 3) {
-				dungeon[i][j] = 1;
-			}
-		}
-	}
-}
-
-void DRLG_L3FillStraights()
-{
-	int i, j, xc, xs, yc, ys, k;
-
-	for(j = 0; j < 39; j++) {
-		xs = 0;
-		for(i = 0; i < 37; i++) {
-			if(dungeon[i][j] == 0 && dungeon[i][j + 1] == 1) {
-				if(xs == 0) {
-					xc = i;
-				}
-				xs++;
-			} else {
-				if(xs > 3 && random(0, 2) != 0) {
-					for(k = xc; k < i; k++) {
-						dungeon[k][j] = random(0, 2);
-					}
-				}
-				xs = 0;
-			}
-		}
-	}
-	for(j = 0; j < 39; j++) {
-		xs = 0;
-		for(i = 0; i < 37; i++) {
-			if(dungeon[i][j] == 1 && dungeon[i][j + 1] == 0) {
-				if(xs == 0) {
-					xc = i;
-				}
-				xs++;
-			} else {
-				if(xs > 3 && random(0, 2) != 0) {
-					for(k = xc; k < i; k++) {
-						dungeon[k][j + 1] = random(0, 2);
-					}
-				}
-				xs = 0;
-			}
-		}
-	}
-	for(i = 0; i < 39; i++) {
-		ys = 0;
-		for(j = 0; j < 37; j++) {
-			if(dungeon[i][j] == 0 && dungeon[i + 1][j] == 1) {
-				if(ys == 0) {
-					yc = j;
-				}
-				ys++;
-			} else {
-				if(ys > 3 && random(0, 2) != 0) {
-					for(k = yc; k < j; k++) {
-						dungeon[i][k] = random(0, 2);
-					}
-				}
-				ys = 0;
-			}
-		}
-	}
-	for(i = 0; i < 39; i++) {
-		ys = 0;
-		for(j = 0; j < 37; j++) {
-			if(dungeon[i][j] == 1 && dungeon[i + 1][j] == 0) {
-				if(ys == 0) {
-					yc = j;
-				}
-				ys++;
-			} else {
-				if(ys > 3 && random(0, 2) != 0) {
-					for(k = yc; k < j; k++) {
-						dungeon[i + 1][k] = random(0, 2);
-					}
-				}
-				ys = 0;
-			}
-		}
-	}
-}
-
-void DRLG_L3Edges()
-{
-	int i, j;
-
-	for(j = 0; j < 40; j++) {
-		dungeon[39][j] = 0;
-	}
-	for(i = 0; i < 40; i++) {
-		dungeon[i][39] = 0;
-	}
-}
-
-int DRLG_L3GetFloorArea()
-{
-	int i, j, gfa;
-
-	gfa = 0;
-
-	for(j = 0; j < 40; j++) {
-		for(i = 0; i < 40; i++) {
-			gfa += dungeon[i][j];
-		}
-	}
-
-	return gfa;
-}
-
-void DRLG_L3MakeMegas()
-{
-	int i, j, v;
-
-	for(j = 0; j < 39; j++) {
-		for(i = 0; i < 39; i++) {
-			v = dungeon[i + 1][j + 1] + 2 * dungeon[i][j + 1] + 4 * dungeon[i + 1][j] + 8 * dungeon[i][j];
-			if(v == 6) {
-				if(random(0, 2) == 0) {
-					v = 12;
-				} else {
-					v = 5;
-				}
-			}
-			if(v == 9) {
-				if(random(0, 2) == 0) {
-					v = 13;
-				} else {
-					v = 14;
-				}
-			}
-			dungeon[i][j] = L3ConvTbl[v];
-		}
-		dungeon[39][j] = 8;
-	}
-	for(i = 0; i < 40; i++) {
-		dungeon[i][39] = 8;
-	}
-}
-
-void DRLG_L3River()
-{
-	int rx, ry, px, py, dir, pdir, nodir, nodir2, dircheck;
-	int river[3][100];
-	int rivercnt, riveramt;
-	int i, trys, found, bridge, lpcnt;
-	BOOL bail;
-
-	rivercnt = 0;
-	bail = FALSE;
-	trys = 0;
-
-	while(trys < 200 && rivercnt < 4) {
-		bail = FALSE;
-		while(!bail && trys < 200) {
-			trys++;
-			rx = 0;
-			ry = 0;
-			i = 0;
-			while((dungeon[rx][ry] < 25 || dungeon[rx][ry] > 28) && i < 100) {
-				rx = random(0, 40);
-				ry = random(0, 40);
-				i++;
-				while((dungeon[rx][ry] < 25 || dungeon[rx][ry] > 28) && ry < 40) {
-					rx++;
-					if(rx >= 40) {
-						rx = 0;
-						ry++;
-					}
-				}
-			}
-			if(i >= 100) {
-				return;
-			}
-			switch(dungeon[rx][ry]) {
-			case 25:
-				dir = 3;
-				nodir = 2;
-				river[2][0] = 40;
-				break;
-			case 26:
-				dir = 0;
-				nodir = 1;
-				river[2][0] = 38;
-				break;
-			case 27:
-				dir = 1;
-				nodir = 0;
-				river[2][0] = 41;
-				break;
-			case 28:
-				dir = 2;
-				nodir = 3;
-				river[2][0] = 39;
-				break;
-			}
-			river[0][0] = rx;
-			river[1][0] = ry;
-			riveramt = 1;
-			nodir2 = 4;
-			dircheck = 0;
-			while(dircheck < 4 && riveramt < 100) {
-				px = rx;
-				py = ry;
-				if(dircheck == 0) {
-					dir = random(0, 4);
-				} else {
-					dir = (dir + 1) & 3;
-				}
-				dircheck++;
-				while(dir == nodir || dir == nodir2) {
-					dir = (dir + 1) & 3;
-					dircheck++;
-				}
-				if(dir == 0 && ry > 0) {
-					ry--;
-				}
-				if(dir == 1 && ry < 40) {
-					ry++;
-				}
-				if(dir == 2 && rx < 40) {
-					rx++;
-				}
-				if(dir == 3 && rx > 0) {
-					rx--;
-				}
-				if(dungeon[rx][ry] == 7) {
-					dircheck = 0;
-					if(dir < 2) {
-						river[2][riveramt] = (BYTE)random(0, 2) + 17;
-					}
-					if(dir > 1) {
-						river[2][riveramt] = (BYTE)random(0, 2) + 15;
-					}
-					river[0][riveramt] = rx;
-					river[1][riveramt] = ry;
-					riveramt++;
-					if(dir == 0 && pdir == 2 || dir == 3 && pdir == 1) {
-						if(riveramt > 2) {
-							river[2][riveramt - 2] = 22;
-						}
-						if(dir == 0) {
-							nodir2 = 1;
-						} else {
-							nodir2 = 2;
-						}
-					}
-					if(dir == 0 && pdir == 3 || dir == 2 && pdir == 1) {
-						if(riveramt > 2) {
-							river[2][riveramt - 2] = 21;
-						}
-						if(dir == 0) {
-							nodir2 = 1;
-						} else {
-							nodir2 = 3;
-						}
-					}
-					if(dir == 1 && pdir == 2 || dir == 3 && pdir == 0) {
-						if(riveramt > 2) {
-							river[2][riveramt - 2] = 20;
-						}
-						if(dir == 1) {
-							nodir2 = 0;
-						} else {
-							nodir2 = 2;
-						}
-					}
-					if(dir == 1 && pdir == 3 || dir == 2 && pdir == 0) {
-						if(riveramt > 2) {
-							river[2][riveramt - 2] = 19;
-						}
-						if(dir == 1) {
-							nodir2 = 0;
-						} else {
-							nodir2 = 3;
-						}
-					}
-					pdir = dir;
-				} else {
-					rx = px;
-					ry = py;
-				}
-			}
-			if(dir == 0 && dungeon[rx][ry - 1] == 10 && dungeon[rx][ry - 2] == 8) {
-				river[0][riveramt] = rx;
-				river[1][riveramt] = ry - 1;
-				river[2][riveramt] = 24;
-				if(pdir == 2) {
-					river[2][riveramt - 1] = 22;
-				}
-				if(pdir == 3) {
-					river[2][riveramt - 1] = 21;
-				}
-				bail = TRUE;
-			}
-			if(dir == 1 && dungeon[rx][ry + 1] == 2 && dungeon[rx][ry + 2] == 8) {
-				river[0][riveramt] = rx;
-				river[1][riveramt] = ry + 1;
-				river[2][riveramt] = 42;
-				if(pdir == 2) {
-					river[2][riveramt - 1] = 20;
-				}
-				if(pdir == 3) {
-					river[2][riveramt - 1] = 19;
-				}
-				bail = TRUE;
-			}
-			if(dir == 2 && dungeon[rx + 1][ry] == 4 && dungeon[rx + 2][ry] == 8) {
-				river[0][riveramt] = rx + 1;
-				river[1][riveramt] = ry;
-				river[2][riveramt] = 43;
-				if(pdir == 0) {
-					river[2][riveramt - 1] = 19;
-				}
-				if(pdir == 1) {
-					river[2][riveramt - 1] = 21;
-				}
-				bail = TRUE;
-			}
-			if(dir == 3 && dungeon[rx - 1][ry] == 9 && dungeon[rx - 2][ry] == 8) {
-				river[0][riveramt] = rx - 1;
-				river[1][riveramt] = ry;
-				river[2][riveramt] = 23;
-				if(pdir == 0) {
-					river[2][riveramt - 1] = 20;
-				}
-				if(pdir == 1) {
-					river[2][riveramt - 1] = 22;
-				}
-				bail = TRUE;
-			}
-		}
-		if(bail == TRUE && riveramt < 7) {
-			bail = FALSE;
-		}
-		if(bail == TRUE) {
-			found = 0;
-			lpcnt = 0;
-			while(found == 0 && lpcnt < 30) {
-				lpcnt++;
-				bridge = random(0, riveramt);
-				if((river[2][bridge] == 15 || river[2][bridge] == 16)
-				&& dungeon[river[0][bridge]][river[1][bridge] - 1] == 7
-				&& dungeon[river[0][bridge]][river[1][bridge] + 1] == 7) {
-					found = 1;
-				}
-				if((river[2][bridge] == 17 || river[2][bridge] == 18)
-				&& dungeon[river[0][bridge] - 1][river[1][bridge]] == 7
-				&& dungeon[river[0][bridge] + 1][river[1][bridge]] == 7) {
-					found = 2;
-				}
-				for(i = 0; i < riveramt && found != 0; i++) {
-					if(found == 1
-					&& (river[1][bridge] - 1 == river[1][i] || river[1][bridge] + 1 == river[1][i])
-					&& river[0][bridge] == river[0][i]) {
-						found = 0;
-					}
-					if(found == 2
-					&& (river[0][bridge] - 1 == river[0][i] || river[0][bridge] + 1 == river[0][i])
-					&& river[1][bridge] == river[1][i]) {
-						found = 0;
-					}
-				}
-			}
-			if(found != 0) {
-				if(found == 1) {
-					river[2][bridge] = 44;
-				} else {
-					river[2][bridge] = 45;
-				}
-				rivercnt++;
-				for(bridge = 0; bridge <= riveramt; bridge++) {
-					dungeon[river[0][bridge]][river[1][bridge]] = river[2][bridge];
-				}
-			} else {
-				bail = FALSE;
-			}
-		}
-	}
-}
-
-void DRLG_L3Pool()
-{
-	int i, j, dunx, duny, totarea, poolchance;
-	BOOL found;
-	unsigned char k;
-	static unsigned char poolsub[15] = { 0, 35, 26, 36, 25, 29, 34, 7, 33, 28, 27, 37, 32, 31, 30 };
-
-	for(duny = 0; duny < 40; duny++) {
-		for(dunx = 0; dunx < 40; dunx++) {
-			if(dungeon[dunx][duny] != 8) {
-				continue;
-			}
-			dungeon[dunx][duny] |= 0x80;
-			totarea = 1;
-			if(dunx + 1 < 40) {
-				found = DRLG_L3SpawnEdge(dunx + 1, duny, &totarea);
-			} else {
-				found = TRUE;
-			}
-			if(dunx - 1 > 0 && !found) {
-				found = DRLG_L3SpawnEdge(dunx - 1, duny, &totarea);
-			} else {
-				found = TRUE;
-			}
-			if(duny + 1 < 40 && !found) {
-				found = DRLG_L3SpawnEdge(dunx, duny + 1, &totarea);
-			} else {
-				found = TRUE;
-			}
-			if(duny - 1 > 0 && !found) {
-				found = DRLG_L3SpawnEdge(dunx, duny - 1, &totarea);
-			} else {
-				found = TRUE;
-			}
-			poolchance = random(0, 100);
-			for(j = duny - totarea; j < duny + totarea; j++) {
-				for(i = dunx - totarea; i < dunx + totarea; i++) {
-					if(dungeon[i][j] & 0x80 && j >= 0 && j < 40 && i >= 0 && i < 40) {
-						dungeon[i][j] &= ~0x80;
-						if(totarea > 4 && poolchance < 25 && !found) {
-							k = poolsub[dungeon[i][j]];
-							if(k != 0 && k <= 37) {
-								dungeon[i][j] = k;
-							}
-							lavapool = 1;
-						}
-					}
-				}
-			}
-		}
-	}
-}
-// 528378: using guessed type char lavapool;
-
-BOOL DRLG_L3SpawnEdge(int x, int y, int *totarea)
-{
-	unsigned char i;
-	static unsigned char spawntable[15] = { 0, 10, 3, 5, 12, 6, 9, 0, 0, 12, 3, 6, 9, 10, 5 };
-
-	if(*totarea > 40) {
-		return TRUE;
-	}
-	if(x < 0 || y < 0 || x >= 40 || y >= 40) {
-		return TRUE;
-	}
-	if(dungeon[x][y] & 0x80) {
-		return FALSE;
-	}
-	if(dungeon[x][y] > 15) {
-		return TRUE;
-	}
-
-	i = dungeon[x][y];
-	dungeon[x][y] |= 0x80;
-	*totarea += 1;
-
-	if(i != 8) {
-		if(spawntable[i] & 8 && DRLG_L3Spawn(x, y - 1, totarea) == TRUE) {
-			return TRUE;
-		}
-		if(spawntable[i] & 4 && DRLG_L3Spawn(x, y + 1, totarea) == TRUE) {
-			return TRUE;
-		}
-		if(spawntable[i] & 2 && DRLG_L3Spawn(x + 1, y, totarea) == TRUE) {
-			return TRUE;
-		}
-		if(spawntable[i] & 1 && DRLG_L3Spawn(x - 1, y, totarea) == TRUE) {
-			return TRUE;
-		}
-	} else {
-		if(DRLG_L3SpawnEdge(x + 1, y, totarea) == TRUE) {
-			return TRUE;
-		}
-		if(DRLG_L3SpawnEdge(x - 1, y, totarea) == TRUE) {
-			return TRUE;
-		}
-		if(DRLG_L3SpawnEdge(x, y + 1, totarea) == TRUE) {
-			return TRUE;
-		}
-		if(DRLG_L3SpawnEdge(x, y - 1, totarea) == TRUE) {
-			return TRUE;
-		}
-	}
-
-	return FALSE;
-}
-
-BOOL DRLG_L3Spawn(int x, int y, int *totarea)
-{
-	unsigned char i;
-	static unsigned char spawntable[15] = { 0, 10, 67, 5, 44, 6, 9, 0, 0, 28, 131, 6, 9, 10, 5 };
-
-	if(*totarea > 40) {
-		return TRUE;
-	}
-	if(x < 0 || y < 0 || x >= 40 || y >= 40) {
-		return TRUE;
-	}
-	if(dungeon[x][y] & 0x80) {
-		return FALSE;
-	}
-	if(dungeon[x][y] > 15) {
-		return TRUE;
-	}
-
-	i = dungeon[x][y];
-	dungeon[x][y] |= 0x80;
-	*totarea += 1;
-
-	if(spawntable[i] & 8 && DRLG_L3Spawn(x, y - 1, totarea) == TRUE) {
-		return TRUE;
-	}
-	if(spawntable[i] & 4 && DRLG_L3Spawn(x, y + 1, totarea) == TRUE) {
-		return TRUE;
-	}
-	if(spawntable[i] & 2 && DRLG_L3Spawn(x + 1, y, totarea) == TRUE) {
-		return TRUE;
-	}
-	if(spawntable[i] & 1 && DRLG_L3Spawn(x - 1, y, totarea) == TRUE) {
-		return TRUE;
-	}
-	if(spawntable[i] & 0x80 && DRLG_L3SpawnEdge(x, y - 1, totarea) == TRUE) {
-		return TRUE;
-	}
-	if(spawntable[i] & 0x40 && DRLG_L3SpawnEdge(x, y + 1, totarea) == TRUE) {
-		return TRUE;
-	}
-	if(spawntable[i] & 0x20 && DRLG_L3SpawnEdge(x + 1, y, totarea) == TRUE) {
-		return TRUE;
-	}
-	if(spawntable[i] & 0x10 && DRLG_L3SpawnEdge(x - 1, y, totarea) == TRUE) {
-		return TRUE;
-	}
-
-	return FALSE;
-}
-
-void DRLG_L3PoolFix()
-{
-	signed int v0;    // esi
-	char *v1;         // eax
-	char *v2;         // edi
-	unsigned char v3; // cl
-	char v4;          // cl
-	char v5;          // cl
-	char v6;          // cl
-	char v7;          // cl
-	char v8;          // cl
-	char v9;          // al
-	BOOLEAN v10;      // zf
-	signed int v11;   // [esp+10h] [ebp-4h]
-
-	v0 = 0;
-	do {
-		v1 = (char *)&dungeon[-1][v0];
-		v11 = 40;
-		do {
-			v2 = v1 + 40;
-			if (v1[40] == 8) {
-				v3 = *(v1 - 1);
-				if (v3 >= 0x19u && v3 <= 0x29u && (unsigned char)*v1 >= 0x19u && (unsigned char)*v1 <= 0x29u) {
-					v4 = v1[1];
-					if ((unsigned char)v4 >= 0x19u && (unsigned char)v4 <= 0x29u) {
-						v5 = v1[39];
-						if ((unsigned char)v5 >= 0x19u && (unsigned char)v5 <= 0x29u) {
-							v6 = v1[41];
-							if ((unsigned char)v6 >= 0x19u && (unsigned char)v6 <= 0x29u) {
-								v7 = v1[79];
-								if ((unsigned char)v7 >= 0x19u && (unsigned char)v7 <= 0x29u) {
-									v8 = v1[80];
-									if ((unsigned char)v8 >= 0x19u && (unsigned char)v8 <= 0x29u) {
-										v9 = v1[81];
-										if ((unsigned char)v9 >= 0x19u && (unsigned char)v9 <= 0x29u)
-											*v2 = 33;
-									}
-								}
-							}
-						}
-					}
-				}
-			}
-			v10 = v11-- == 1;
-			v1 = v2;
-		} while (!v10);
-		++v0;
-	} while (v0 < 40);
-}
-
-BOOL DRLG_L3PlaceMiniSet(const unsigned char *miniset, int tmin, int tmax, int cx, int cy, BOOL setview, int ldir)
-{
-	int sx, sy, sw, sh, xx, yy, i, ii, numt, trys;
-	BOOL found;
-
-	sw = miniset[0];
-	sh = miniset[1];
-
-	if(tmax - tmin == 0) {
-		numt = 1;
-	} else {
-		numt = random(0, tmax - tmin) + tmin;
-	}
-
-	for(i = 0; i < numt; i++) {
-		sx = random(0, 40 - sw);
-		sy = random(0, 40 - sh);
-		found = FALSE;
-		trys = 0;
-		while(!found && trys < 200) {
-			trys++;
-			found = TRUE;
-			if(cx != -1 && sx >= cx - sw && sx <= cx + 12) {
-				sx = random(0, 40 - sw);
-				sy = random(0, 40 - sh);
-				found = FALSE;
-			}
-			if(cy != -1 && sy >= cy - sh && sy <= cy + 12) {
-				sx = random(0, 40 - sw);
-				sy = random(0, 40 - sh);
-				found = FALSE;
-			}
-			ii = 2;
-			for(yy = 0; yy < sh && found == TRUE; yy++) {
-				for(xx = 0; xx < sw && found == TRUE; xx++) {
-					if(miniset[ii] != 0 && dungeon[xx + sx][yy + sy] != miniset[ii]) {
-						found = FALSE;
-					}
-					if(dflags[xx + sx][yy + sy] != 0) {
-						found = FALSE;
-					}
-					ii++;
-				}
-			}
-			if(!found) {
-				sx++;
-				if(sx == 40 - sw) {
-					sx = 0;
-					sy++;
-					if(sy == 40 - sh) {
-						sy = 0;
-					}
-				}
-			}
-		}
-		if(trys >= 200) {
-			return TRUE;
-		}
-		ii = sw * sh + 2;
-		for(yy = 0; yy < sh; yy++) {
-			for(xx = 0; xx < sw; xx++) {
-				if(miniset[ii] != 0) {
-					dungeon[xx + sx][yy + sy] = miniset[ii];
-				}
-				ii++;
-			}
-		}
-	}
-
-	if(setview == TRUE) {
-		ViewX = 2 * sx + 17;
-		ViewY = 2 * sy + 19;
-	}
-	if(ldir == 0) {
-		LvlViewX = 2 * sx + 17;
-		LvlViewY = 2 * sy + 19;
-	}
-
-	return FALSE;
-}
-// 5CF320: using guessed type int LvlViewY;
-// 5CF324: using guessed type int LvlViewX;
-
-void DRLG_L3PlaceRndSet(const unsigned char *miniset, int rndper)
-{
-	int sx, sy, sw, sh, xx, yy, ii, kk;
-	BOOL found;
-
-	sw = miniset[0];
-	sh = miniset[1];
-
-	for(sy = 0; sy < 40 - sh; sy++) {
-		for(sx = 0; sx < 40 - sw; sx++) {
-			found = TRUE;
-			ii = 2;
-			for(yy = 0; yy < sh && found == TRUE; yy++) {
-				for(xx = 0; xx < sw && found == TRUE; xx++) {
-					if(miniset[ii] != 0 && dungeon[xx + sx][yy + sy] != miniset[ii]) {
-						found = FALSE;
-					}
-					if(dflags[xx + sx][yy + sy] != 0) {
-						found = FALSE;
-					}
-					ii++;
-				}
-			}
-			kk = sw * sh + 2;
-			if(miniset[kk] >= 84 && miniset[kk] <= 100 && found == TRUE) {
-				if(dungeon[sx - 1][sy] >= 84 && dungeon[sx - 1][sy] <= 100) {
-					found = FALSE;
-				}
-				if(dungeon[sx + 1][sy] >= 84 && dungeon[sx - 1][sy] <= 100) {
-					found = FALSE;
-				}
-				if(dungeon[sx][sy + 1] >= 84 && dungeon[sx - 1][sy] <= 100) {
-					found = FALSE;
-				}
-				if(dungeon[sx][sy - 1] >= 84 && dungeon[sx - 1][sy] <= 100) {
-					found = FALSE;
-				}
-			}
-			if(found == TRUE && random(0, 100) < rndper) {
-				for(yy = 0; yy < sh; yy++) {
-					for(xx = 0; xx < sw; xx++) {
-						if(miniset[kk] != 0) {
-							dungeon[xx + sx][yy + sy] = miniset[kk];
-						}
-						kk++;
-					}
-				}
-			}
-		}
-	}
-}
-
-void DRLG_L3Wood()
-{
-	char *v0;      // edi
-	int v1;        // edx
-	_BYTE *v2;     // eax
-	int v3;        // edx
-	_BYTE *v4;     // ebx
-	int v5;        // esi
-	int v6;        // esi
-	int v7;        // ebx
-	int v8;        // ebx
-	signed int v9; // esi
-	_BYTE *v10;    // eax
-	int v11;       // esi
-	int v12;       // ebx
-	int v13;       // eax
-	_BYTE *v14;    // ecx
-	int v15;       // ecx
-	int v16;       // eax
-	int v17;       // esi
-	int v18;       // esi
-	//int v19; // eax
-	int v20;        // edi
-	int v21;        // esi
-	int i;          // edx
-	int v23;        // esi
-	int v24;        // edi
-	signed int v25; // ecx
-	int v26;        // ebx
-	char *v27;      // esi
-	int v28;        // ecx
-	int v29;        // edi
-	int v30;        // ecx
-	int v31;        // edi
-	int v32;        // ebx
-	int v33;        // ebx
-	char *v34;      // esi
-	signed int v35; // ecx
-	int v36;        // [esp+Ch] [ebp-14h]
-	int v37;        // [esp+10h] [ebp-10h]
-	int v38;        // [esp+10h] [ebp-10h]
-	int v39;        // [esp+10h] [ebp-10h]
-	int v40;        // [esp+10h] [ebp-10h]
-	int v41;        // [esp+10h] [ebp-10h]
-	int x;          // [esp+14h] [ebp-Ch]
-	int xa;         // [esp+14h] [ebp-Ch]
-	signed int v44; // [esp+18h] [ebp-8h]
-	signed int v45; // [esp+18h] [ebp-8h]
-	int y;          // [esp+1Ch] [ebp-4h]
-	signed int ya;  // [esp+1Ch] [ebp-4h]
-
-	y = 0;
-	do {
-		x = 0;
-		v44 = 1;
-		v0 = (char *)dungeon + y;
-		do {
-			if (*v0 == 10 && random(0, 2)) {
-				v1 = v44 - 1;
-				if (*v0 == 10) {
-					v2 = (unsigned char *)v0;
-					do {
-						v2 += 40;
-						++v1;
-					} while (*v2 == 10);
-				}
-				v3 = v1 - 1;
-				v37 = v3;
-				if (v3 - (v44 - 1) > 0) {
-					*v0 = 127;
-					if (v44 < v3) {
-						v4 = (unsigned char *)v0 + 40;
-						v5 = v3 - v44;
-						do {
-							*v4 = random(0, 2) != 0 ? 126 : -127;
-							v4 += 40;
-							--v5;
-						} while (v5);
-					}
-					dungeon[v37][y] = -128;
-				}
-			}
-			if (*v0 == 9 && random(0, 2)) {
-				v6 = y;
-				v7 = y;
-				if (*v0 == 9) {
-					do
-						++v7;
-					while (dungeon[x][v7] == 9);
-				}
-				v8 = v7 - 1;
-				if (v8 - y > 0) {
-					*v0 = 123;
-					while (++v6 < v8) {
-						if (random(0, 2))
-							dungeon[x][v6] = 121;
-						else
-							dungeon[x][v6] = 124;
-					}
-					dungeon[x][v8] = 122;
-				}
-			}
-			if (*v0 == 11 && v0[40] == 10 && v0[1] == 9 && random(0, 2)) {
-				v9 = v44;
-				*v0 = 125;
-				if (v0[40] == 10) {
-					v10 = (unsigned char *)v0 + 40;
-					do {
-						v10 += 40;
-						++v9;
-					} while (*v10 == 10);
-				}
-				v11 = v9 - 1;
-				if (v44 < v11) {
-					v38 = (int)(v0 + 40);
-					v12 = v11 - v44;
-					do {
-						v13 = random(0, 2);
-						v14 = (_BYTE *)v38;
-						v38 += 40;
-						--v12;
-						*v14 = v13 != 0 ? 126 : -127;
-					} while (v12);
-				}
-				v15 = v11;
-				v16 = y + 1;
-				v17 = v16;
-				for (dungeon[v15][v16 - 1] = 128; dungeon[x][v17] == 9; ++v17) /* check  *((_BYTE *)&dMonster[111][2 * v15 + 111] + v16 + 3) */
-					;
-				v18 = v17 - 1;
-				v39 = y + 1;
-				if (v16 < v18) {
-					do {
-						if (random(0, 2))
-							dungeon[x][v39] = 121;
-						else
-							dungeon[x][v39] = 124;
-						++v39;
-					} while (v39 < v18);
-				}
-				dungeon[x][v18] = 122;
-			}
-			++v44;
-			++x;
-			v0 += 40;
-		} while (v44 - 1 < 39);
-		++y;
-	} while (y < 39);
-	ya = 0;
-	do {
-		xa = 0;
-		v45 = 0;
-		do {
-			if (dungeon[v45][ya] != 7)
-				goto LABEL_112;
-			if (random(0, 1))
-				goto LABEL_112;
-			//_LOBYTE(v19) = SkipThemeRoom(xa, ya);
-			if (!SkipThemeRoom(xa, ya))
-				goto LABEL_112;
-			v36 = random(0, 2);
-			if (!v36) {
-				v20 = ya;
-				v21 = ya;
-				for (i = ya; WoodVertU(xa, i); i = v21)
-					--v21;
-				v23 = v21 + 1;
-				while (WoodVertD(xa, v20))
-					++v20;
-				v24 = v20 - 1;
-				v25 = 1;
-				if (dungeon[v45][v23] == 7)
-					v25 = 0;
-				if (dungeon[v45][v24] == 7)
-					v25 = 0;
-				if (v24 - v23 <= 1)
-					goto LABEL_112;
-				if (!v25)
-					goto LABEL_112;
-				v40 = random(0, v24 - v23 - 1) + v23 + 1;
-				v26 = v23;
-				if (v23 > v24)
-					goto LABEL_112;
-				do {
-					if (v26 != v40) {
-						v27 = (char *)&dungeon[v45][v26];
-						if (*v27 == 7)
-							*v27 = random(0, 2) != 0 ? -121 : -119;
-						if (*v27 == 10)
-							*v27 = -125;
-						if (*v27 == 126)
-							*v27 = -123;
-						if (*v27 == -127)
-							*v27 = -123;
-						if (*v27 == 2)
-							*v27 = -117;
-						if (*v27 == -122)
-							*v27 = -118;
-						if (*v27 == -120)
-							*v27 = -118;
-					}
-					++v26;
-				} while (v26 <= v24);
-			}
-			if (v36 == 1) {
-				v28 = xa;
-				v29 = xa;
-				while (WoodHorizL(v28, ya))
-					v28 = --v29;
-				v30 = xa;
-				v31 = v29 + 1;
-				v32 = xa;
-				while (WoodHorizR(v30, ya))
-					v30 = ++v32;
-				v33 = v32 - 1;
-				v34 = (char *)&dungeon[v31][ya];
-				v35 = 1;
-				if (*v34 == 7)
-					v35 = 0;
-				if (dungeon[v33][ya] == 7)
-					v35 = 0;
-				if (v33 - v31 > 1 && v35) {
-					v41 = random(0, v33 - v31 - 1) + v31 + 1;
-					while (1) {
-						if (v31 > v33)
-							break;
-						if (v31 != v41) {
-							if (*v34 == 7) {
-								if (random(0, 2)) {
-									*v34 = -122;
-									goto LABEL_110;
-								}
-								*v34 = -120;
-							}
-							if (*v34 == 9)
-								*v34 = -126;
-							if (*v34 == 121)
-								*v34 = -124;
-							if (*v34 == 124)
-								*v34 = -124;
-							if (*v34 == 4)
-								*v34 = -116;
-							if (*v34 == -121)
-								*v34 = -118;
-							if (*v34 == -119)
-								*v34 = -118;
-						}
-					LABEL_110:
-						++v31;
-						v34 += 40;
-					}
-				}
-			}
-		LABEL_112:
-			++v45;
-			++xa;
-		} while (v45 < 40);
-		++ya;
-	} while (ya < 40);
-	AddFenceDoors();
-	FenceDoorFix();
-}
-
-BOOL WoodVertU(int i, int y)
-{
-	if((dungeon[i + 1][y] > 152 || dungeon[i + 1][y] < 130)
-	&& (dungeon[i - 1][y] > 152 || dungeon[i - 1][y] < 130)) {
-		if(dungeon[i][y] == 7) {
-			return TRUE;
-		}
-		if(dungeon[i][y] == 10) {
-			return TRUE;
-		}
-		if(dungeon[i][y] == 126) {
-			return TRUE;
-		}
-		if(dungeon[i][y] == 129) {
-			return TRUE;
-		}
-		if(dungeon[i][y] == 134) {
-			return TRUE;
-		}
-		if(dungeon[i][y] == 136) {
-			return TRUE;
-		}
-	}
-
-	return FALSE;
-}
-
-BOOL WoodVertD(int i, int y)
-{
-	if((dungeon[i + 1][y] > 152 || dungeon[i + 1][y] < 130)
-	&& (dungeon[i - 1][y] > 152 || dungeon[i - 1][y] < 130)) {
-		if(dungeon[i][y] == 7) {
-			return TRUE;
-		}
-		if(dungeon[i][y] == 2) {
-			return TRUE;
-		}
-		if(dungeon[i][y] == 134) {
-			return TRUE;
-		}
-		if(dungeon[i][y] == 136) {
-			return TRUE;
-		}
-	}
-
-	return FALSE;
-}
-
-BOOL WoodHorizL(int x, int j)
-{
-	if((dungeon[x][j + 1] > 152 || dungeon[x][j + 1] < 130)
-	&& (dungeon[x][j - 1] > 152 || dungeon[x][j - 1] < 130)) {
-		if(dungeon[x][j] == 7) {
-			return TRUE;
-		}
-		if(dungeon[x][j] == 9) {
-			return TRUE;
-		}
-		if(dungeon[x][j] == 121) {
-			return TRUE;
-		}
-		if(dungeon[x][j] == 124) {
-			return TRUE;
-		}
-		if(dungeon[x][j] == 135) {
-			return TRUE;
-		}
-		if(dungeon[x][j] == 137) {
-			return TRUE;
-		}
-	}
-
-	return FALSE;
-}
-
-BOOL WoodHorizR(int x, int j)
-{
-	if((dungeon[x][j + 1] > 152 || dungeon[x][j + 1] < 130)
-	&& (dungeon[x][j - 1] > 152 || dungeon[x][j - 1] < 130)) {
-		if(dungeon[x][j] == 7) {
-			return TRUE;
-		}
-		if(dungeon[x][j] == 4) {
-			return TRUE;
-		}
-		if(dungeon[x][j] == 135) {
-			return TRUE;
-		}
-		if(dungeon[x][j] == 137) {
-			return TRUE;
-		}
-	}
-
-	return FALSE;
-}
-
-void DRLG_L3Pass3()
-{
-	int i, j, xx, yy;
-	long v1, v2, v3, v4, lv;
-
-	lv = 8 - 1;
-
-#if (_MSC_VER >= 800) && (_MSC_VER <= 1200)
-	__asm {
-		mov		esi, pMegaTiles
-		mov		eax, lv
-		shl		eax, 3
-		add		esi, eax
-		xor		eax, eax
-		lodsw
-		inc		eax
-		mov		v1, eax
-		lodsw
-		inc		eax
-		mov		v2, eax
-		lodsw
-		inc		eax
-		mov		v3, eax
-		lodsw
-		inc		eax
-		mov		v4, eax
-	}
-#else
-	v1 = *((WORD *)&pMegaTiles[lv * 8]) + 1;
-	v2 = *((WORD *)&pMegaTiles[lv * 8] + 1) + 1;
-	v3 = *((WORD *)&pMegaTiles[lv * 8] + 2) + 1;
-	v4 = *((WORD *)&pMegaTiles[lv * 8] + 3) + 1;
-#endif
-
-	for (j = 0; j < MAXDUNY; j += 2)
-	{
-		for (i = 0; i < MAXDUNX; i += 2) {
-			dPiece[i][j] = v1;
-			dPiece[i + 1][j] = v2;
-			dPiece[i][j + 1] = v3;
-			dPiece[i + 1][j + 1] = v4;
-		}
-	}
-
-	yy = 16;
-	for (j = 0; j < DMAXY; j++) {
-		xx = 16;
-		for (i = 0; i < DMAXX; i++) {
-			lv = (unsigned char)dungeon[i][j] - 1;
-#if (_MSC_VER >= 800) && (_MSC_VER <= 1200)
-			if (lv >= 0) {
-				__asm {
-					mov		esi, pMegaTiles
-					mov		eax, lv
-					shl		eax, 3
-					add		esi, eax
-					xor		eax, eax
-					lodsw
-					inc		eax
-					mov		v1, eax
-					lodsw
-					inc		eax
-					mov		v2, eax
-					lodsw
-					inc		eax
-					mov		v3, eax
-					lodsw
-					inc		eax
-					mov		v4, eax
-				}
-			} else {
-				v1 = 0;
-				v2 = 0;
-				v3 = 0;
-				v4 = 0;
-			}
-#else
-			if (lv >= 0) {
-				v1 = *((WORD *)&pMegaTiles[lv * 8]) + 1;
-				v2 = *((WORD *)&pMegaTiles[lv * 8] + 1) + 1;
-				v3 = *((WORD *)&pMegaTiles[lv * 8] + 2) + 1;
-				v4 = *((WORD *)&pMegaTiles[lv * 8] + 3) + 1;
-			} else {
-				v1 = 0;
-				v2 = 0;
-				v3 = 0;
-				v4 = 0;
-			}
-#endif
-			dPiece[xx][yy] = v1;
-			dPiece[xx + 1][yy] = v2;
-			dPiece[xx][yy + 1] = v3;
-			dPiece[xx + 1][yy + 1] = v4;
-			xx += 2;
-		}
-		yy += 2;
-	}
-}
-
-void LoadL3Dungeon(char *sFileName, int vx, int vy)
-{
-	int i, j, rw, rh;
-	BYTE *pLevelMap, *lm;
-
-	InitL3Dungeon();
-	dminx = 16;
-	dminy = 16;
-	dmaxx = 96;
-	dmaxy = 96;
-	DRLG_InitTrans();
-	pLevelMap = LoadFileInMem(sFileName, 0);
-
-	lm = pLevelMap;
-	rw = *lm;
-	lm += 2;
-	rh = *lm;
-	lm += 2;
-
-	for(j = 0; j < rh; j++) {
-		for(i = 0; i < rw; i++) {
-			if(*lm != 0) {
-				dungeon[i][j] = *lm;
-			} else {
-				dungeon[i][j] = 7;
-			}
-			lm += 2;
-		}
-	}
-	for(j = 0; j < 40; j++) {
-		for(i = 0; i < 40; i++) {
-			if(dungeon[i][j] == 0) {
-				dungeon[i][j] = 8;
-			}
-		}
-	}
-
-	abyssx = 112;
-	DRLG_L3Pass3();
-	DRLG_Init_Globals();
-	ViewX = 31;
-	ViewY = 83;
-	SetMapMonsters(pLevelMap, 0, 0);
-	SetMapObjects(pLevelMap, 0, 0);
-
-	for(j = 0; j < 112; j++) {
-		for(i = 0; i < 112; i++) {
-			if(dPiece[i][j] >= 56 && dPiece[i][j] <= 147) {
-				DoLighting(i, j, 7, -1);
-			} else if(dPiece[i][j] >= 154 && dPiece[i][j] <= 161) {
-				DoLighting(i, j, 7, -1);
-			} else if(dPiece[i][j] == 150) {
-				DoLighting(i, j, 7, -1);
-			} else if(dPiece[i][j] == 152) {
-				DoLighting(i, j, 7, -1);
-			}
-		}
-	}
-
-	mem_free_dbg(pLevelMap);
-}
-// 52837C: using guessed type int abyssx;
-// 5CF328: using guessed type int dmaxx;
-// 5CF32C: using guessed type int dmaxy;
-// 5D2458: using guessed type int dminx;
-// 5D245C: using guessed type int dminy;
-
-void LoadPreL3Dungeon(char *sFileName, int vx, int vy)
-{
-	int i, j, rw, rh;
-	BYTE *pLevelMap, *lm;
-
-	InitL3Dungeon();
-	DRLG_InitTrans();
-	pLevelMap = LoadFileInMem(sFileName, 0);
-
-	lm = pLevelMap;
-	rw = *lm;
-	lm += 2;
-	rh = *lm;
-	lm += 2;
-
-	for(j = 0; j < rh; j++) {
-		for(i = 0; i < rw; i++) {
-			if(*lm != 0) {
-				dungeon[i][j] = *lm;
-			} else {
-				dungeon[i][j] = 7;
-			}
-			lm += 2;
-		}
-	}
-<<<<<<< HEAD
-	v10 = 0;
-	do {
-		v11 = (unsigned char *)dungeon + v10;
-		v12 = 40;
-		do {
-			if (!*v11)
-				*v11 = 8;
-			v11 += 40;
-			--v12;
-		} while (v12);
-		++v10;
-	} while (v10 < 40);
-	memcpy(pdungeon, dungeon, 0x640u);
-	mem_free_dbg(v5);
-}
-
-DEVILUTION_END_NAMESPACE
-
-=======
-	for(j = 0; j < 40; j++) {
-		for(i = 0; i < 40; i++) {
-			if(dungeon[i][j] == 0) {
-				dungeon[i][j] = 8;
-			}
-		}
-	}
-
-	memcpy(pdungeon, dungeon, sizeof(pdungeon));
-	mem_free_dbg(pLevelMap);
-}
-
->>>>>>> e791f3ee
+//HEADER_GOES_HERE
+
+#include "../types.h"
+
+DEVILUTION_BEGIN_NAMESPACE
+
+char lavapool;  // weak
+int abyssx;     // weak
+int lockoutcnt; // weak
+char lockout[40][40];
+
+const unsigned char L3ConvTbl[16] = { 8, 11, 3, 10, 1, 9, 12, 12, 6, 13, 4, 13, 2, 14, 5, 7 };
+const unsigned char L3UP[20] = { 3, 3, 8, 8, 0, 10, 10, 0, 7, 7, 0, 51, 50, 0, 48, 49, 0, 0, 0, 0 };
+const unsigned char L3DOWN[20] = { 3, 3, 8, 9, 7, 8, 9, 7, 0, 0, 0, 0, 47, 0, 0, 46, 0, 0, 0, 0 };
+const unsigned char L3HOLDWARP[20] = { 3, 3, 8, 8, 0, 10, 10, 0, 7, 7, 0, 125, 125, 0, 125, 125, 0, 0, 0, 0 };
+const unsigned char L3TITE1[34] = { 4, 4, 7, 7, 7, 7, 7, 7, 7, 7, 7, 7, 7, 7, 7, 7, 7, 7, 0, 0, 0, 0, 0, 57, 58, 0, 0, 56, 55, 0, 0, 0, 0, 0 };
+const unsigned char L3TITE2[34] = { 4, 4, 7, 7, 7, 7, 7, 7, 7, 7, 7, 7, 7, 7, 7, 7, 7, 7, 0, 0, 0, 0, 0, 61, 62, 0, 0, 60, 59, 0, 0, 0, 0, 0 };
+const unsigned char L3TITE3[34] = { 4, 4, 7, 7, 7, 7, 7, 7, 7, 7, 7, 7, 7, 7, 7, 7, 7, 7, 0, 0, 0, 0, 0, 65, 66, 0, 0, 64, 63, 0, 0, 0, 0, 0 };
+const unsigned char L3TITE6[42] = { 5, 4, 7, 7, 7, 7, 7, 7, 7, 7, 0, 7, 7, 7, 7, 0, 7, 7, 7, 7, 7, 7, 0, 0, 0, 0, 0, 0, 77, 78, 0, 0, 0, 76, 74, 75, 0, 0, 0, 0, 0, 0 };
+const unsigned char L3TITE7[42] = { 4, 5, 7, 7, 7, 7, 7, 7, 0, 7, 7, 7, 7, 7, 7, 7, 7, 7, 7, 7, 7, 7, 0, 0, 0, 0, 0, 83, 0, 0, 0, 82, 80, 0, 0, 81, 79, 0, 0, 0, 0, 0 };
+const unsigned char L3TITE8[20] = { 3, 3, 7, 7, 7, 7, 7, 7, 7, 7, 7, 0, 0, 0, 0, 52, 0, 0, 0, 0 };
+const unsigned char L3TITE9[20] = { 3, 3, 7, 7, 7, 7, 7, 7, 7, 7, 7, 0, 0, 0, 0, 53, 0, 0, 0, 0 };
+const unsigned char L3TITE10[20] = { 3, 3, 7, 7, 7, 7, 7, 7, 7, 7, 7, 0, 0, 0, 0, 54, 0, 0, 0, 0 };
+const unsigned char L3TITE11[20] = { 3, 3, 7, 7, 7, 7, 7, 7, 7, 7, 7, 0, 0, 0, 0, 67, 0, 0, 0, 0 };
+const unsigned char L3TITE12[6] = { 2u, 1u, 9u, 7u, 68u, 0u };
+const unsigned char L3TITE13[6] = { 1u, 2u, 10u, 7u, 69u, 0u };
+const unsigned char L3CREV1[6] = { 2u, 1u, 8u, 7u, 84u, 85u };
+const unsigned char L3CREV2[6] = { 2u, 1u, 8u, 11u, 86u, 87u };
+const unsigned char L3CREV3[6] = { 1u, 2u, 8u, 10u, 89u, 88u };
+const unsigned char L3CREV4[6] = { 2u, 1u, 8u, 7u, 90u, 91u };
+const unsigned char L3CREV5[6] = { 1u, 2u, 8u, 11u, 92u, 93u };
+const unsigned char L3CREV6[6] = { 1u, 2u, 8u, 10u, 95u, 94u };
+const unsigned char L3CREV7[6] = { 2u, 1u, 8u, 7u, 96u, 101u };
+const unsigned char L3CREV8[6] = { 1u, 2u, 2u, 8u, 102u, 97u };
+const unsigned char L3CREV9[6] = { 2u, 1u, 3u, 8u, 103u, 98u };
+const unsigned char L3CREV10[6] = { 2u, 1u, 4u, 8u, 104u, 99u };
+const unsigned char L3CREV11[6] = { 1u, 2u, 6u, 8u, 105u, 100u };
+const unsigned char L3ISLE1[14] = { 2u, 3u, 5u, 14u, 4u, 9u, 13u, 12u, 7u, 7u, 7u, 7u, 7u, 7u };
+const unsigned char L3ISLE2[14] = { 3u, 2u, 5u, 2u, 14u, 13u, 10u, 12u, 7u, 7u, 7u, 7u, 7u, 7u };
+const unsigned char L3ISLE3[14] = { 2u, 3u, 5u, 14u, 4u, 9u, 13u, 12u, 29u, 30u, 25u, 28u, 31u, 32u };
+const unsigned char L3ISLE4[14] = { 3u, 2u, 5u, 2u, 14u, 13u, 10u, 12u, 29u, 26u, 30u, 31u, 27u, 32u };
+const unsigned char L3ISLE5[10] = { 2u, 2u, 5u, 14u, 13u, 12u, 7u, 7u, 7u, 7u };
+const unsigned char L3XTRA1[4] = { 1u, 1u, 7u, 106u };
+const unsigned char L3XTRA2[4] = { 1u, 1u, 7u, 107u };
+const unsigned char L3XTRA3[4] = { 1u, 1u, 7u, 108u };
+const unsigned char L3XTRA4[4] = { 1u, 1u, 9u, 109u };
+const unsigned char L3XTRA5[4] = { 1u, 1u, 10u, 110u };
+const unsigned char L3ANVIL[244] = {
+	11, 11, 7, 7, 7, 7, 7, 7, 7, 7,
+	7, 7, 7, 7, 7, 7, 7, 7, 7, 7,
+	7, 7, 7, 7, 7, 7, 7, 7, 7, 7,
+	7, 7, 7, 7, 7, 7, 7, 7, 7, 7,
+	7, 7, 7, 7, 7, 7, 7, 7, 7, 7,
+	7, 7, 7, 7, 7, 7, 7, 7, 7, 7,
+	7, 7, 7, 7, 7, 7, 7, 7, 7, 7,
+	7, 7, 7, 7, 7, 7, 7, 7, 7, 7,
+	7, 7, 7, 7, 7, 7, 7, 7, 7, 7,
+	7, 7, 7, 7, 7, 7, 7, 7, 7, 7,
+	7, 7, 7, 7, 7, 7, 7, 7, 7, 7,
+	7, 7, 7, 7, 7, 7, 7, 7, 7, 7,
+	7, 7, 7, 0, 0, 0, 0, 0, 0, 0,
+	0, 0, 0, 0, 0, 0, 29, 26, 26, 26,
+	26, 26, 30, 0, 0, 0, 29, 34, 33, 33,
+	37, 36, 33, 35, 30, 0, 0, 25, 33, 37,
+	27, 32, 31, 36, 33, 28, 0, 0, 25, 37,
+	32, 7, 7, 7, 31, 27, 32, 0, 0, 25,
+	28, 7, 7, 7, 7, 2, 2, 2, 0, 0,
+	25, 35, 30, 7, 7, 7, 29, 26, 30, 0,
+	0, 25, 33, 35, 26, 30, 29, 34, 33, 28,
+	0, 0, 31, 36, 33, 33, 35, 34, 33, 37,
+	32, 0, 0, 0, 31, 27, 27, 27, 27, 27,
+	32, 0, 0, 0, 0, 0, 0, 0, 0, 0,
+	0, 0, 0, 0
+};
+
+void AddFenceDoors()
+{
+	signed int v0;    // esi
+	char *v1;         // eax
+	signed int v2;    // ebx
+	unsigned char v3; // cl
+	char v4;          // cl
+	char v5;          // cl
+
+	v0 = 0;
+	do {
+		v1 = (char *)&dungeon[-1][v0 + 39];
+		v2 = 40;
+		do {
+			if (v1[1] == 7) {
+				v3 = *(v1 - 39);
+				if (v3 > 0x98u
+				    || v3 < 0x82u
+				    || (v4 = v1[41], (unsigned char)v4 > 0x98u)
+				    || (unsigned char)v4 < 0x82u) {
+					if ((unsigned char)*v1 <= 0x98u && (unsigned char)*v1 >= 0x82u) {
+						v5 = v1[2];
+						if ((unsigned char)v5 <= 0x98u && (unsigned char)v5 >= 0x82u)
+							v1[1] = -109;
+					}
+				} else {
+					v1[1] = -110;
+				}
+			}
+			v1 += 40;
+			--v2;
+		} while (v2);
+		++v0;
+	} while (v0 < 40);
+}
+
+void FenceDoorFix()
+{
+	signed int v0;    // edi
+	char *v1;         // eax
+	signed int v2;    // esi
+	char v3;          // bl
+	char v4;          // cl
+	unsigned char v5; // cl
+	char v6;          // dl
+	char v7;          // cl
+	char v8;          // cl
+	char v9;          // dl
+
+	v0 = 0;
+	do {
+		v1 = (char *)&dungeon[-1][v0 + 39];
+		v2 = 40;
+		do {
+			v3 = v1[1];
+			if (v3 == -110
+			        && ((v4 = v1[41], (unsigned char)v4 > 0x98u)
+			               || (unsigned char)v4 < 0x82u
+			               || (v5 = *(v1 - 39), v5 > 0x98u)
+			               || v5 < 0x82u
+			               || (v6 = v1[41], v6 != -126)
+			                   && v5 != -126
+			                   && v6 != -124
+			                   && v5 != -124
+			                   && v6 != -123
+			                   && v5 != -123
+			                   && v6 != -122
+			                   && v5 != -122
+			                   && v6 != -120
+			                   && v5 != -120
+			                   && v6 != -118
+			                   && v5 != -118
+			                   && v6 != -116
+			                   && v5 != -116)
+			    || v3 == -109
+			        && ((v7 = v1[2], (unsigned char)v7 > 0x98u)
+			               || (unsigned char)v7 < 0x82u
+			               || (v8 = *v1, (unsigned char)*v1 > 0x98u)
+			               || (unsigned char)v8 < 0x82u
+			               || (v9 = v1[2], v9 != -125)
+			                   && v8 != -125
+			                   && v9 != -124
+			                   && v8 != -124
+			                   && v9 != -123
+			                   && v8 != -123
+			                   && v9 != -121
+			                   && v8 != -121
+			                   && v9 != -119
+			                   && v8 != -119
+			                   && v9 != -118
+			                   && v8 != -118
+			                   && v9 != -117
+			                   && v8 != -117)) {
+				v1[1] = 7;
+			}
+			v1 += 40;
+			--v2;
+		} while (v2);
+		++v0;
+	} while (v0 < 40);
+}
+
+int DRLG_L3Anvil()
+{
+	int v0;            // esi
+	signed int v1;     // edi
+	signed int v2;     // ebx
+	signed int v3;     // eax
+	int v4;            // ecx
+	unsigned char v5;  // dl
+	signed int v7;     // ebx
+	int v8;            // edi
+	int v9;            // ecx
+	signed int v10;    // eax
+	unsigned char v11; // dl
+	signed int v12;    // [esp+Ch] [ebp-Ch]
+	signed int v13;    // [esp+Ch] [ebp-Ch]
+	signed int v14;    // [esp+10h] [ebp-8h]
+	int v15;           // [esp+14h] [ebp-4h]
+
+	v0 = random(0, 29);
+	v1 = 0;
+	v15 = random(0, 29);
+	v12 = 0;
+	while (1) {
+		if (v12 >= 200)
+			return 1;
+		++v12;
+		v14 = 1;
+		v2 = 2;
+		do {
+			if (v14 != 1)
+				break;
+			v3 = 0;
+			v4 = v15 + v1 + 40 * v0;
+			do {
+				if (v14 != 1)
+					break;
+				v5 = L3ANVIL[v2];
+				if (v5 && dungeon[0][v4] != v5)
+					v14 = 0;
+				if (dflags[0][v4])
+					v14 = 0;
+				++v2;
+				++v3;
+				v4 += 40;
+			} while (v3 < 11);
+			++v1;
+		} while (v1 < 11);
+		v1 = 0;
+		if (v14)
+			break;
+		if (++v0 == 29) {
+			v0 = 0;
+			if (++v15 == 29)
+				v15 = 0;
+		}
+	}
+	if (v12 >= 200)
+		return 1;
+	v13 = 11;
+	v7 = 123;
+	v8 = v15 + 40 * v0;
+	do {
+		v9 = v8;
+		v10 = 11;
+		do {
+			v11 = L3ANVIL[v7];
+			if (v11)
+				dungeon[0][v9] = v11;
+			dflags[0][v9] |= DFLAG_EXPLORED;
+			++v7;
+			v9 += 40;
+			--v10;
+		} while (v10);
+		++v8;
+		--v13;
+	} while (v13);
+	setpc_y = v15;
+	setpc_w = 11;
+	setpc_h = 11;
+	setpc_x = v0;
+	return 0;
+}
+// 5CF330: using guessed type int setpc_h;
+// 5CF334: using guessed type int setpc_w;
+
+void FixL3Warp()
+{
+	int i, j;
+
+	for(j = 0; j < 40; j++) {
+		for(i = 0; i < 40; i++) {
+			if(dungeon[i][j] == 125 && dungeon[i + 1][j] == 125 && dungeon[i][j + 1] == 125 && dungeon[i + 1][j + 1] == 125) {
+				dungeon[i][j] = 156;
+				dungeon[i + 1][j] = 155;
+				dungeon[i][j + 1] = 153;
+				dungeon[i + 1][j + 1] = 154;
+				return;
+			}
+			if(dungeon[i][j] == 5 && dungeon[i + 1][j + 1] == 7) {
+				dungeon[i][j] = 7;
+			}
+		}
+	}
+}
+
+void FixL3HallofHeroes()
+{
+	int i, j;
+
+	for(j = 0; j < 40; j++) {
+		for(i = 0; i < 40; i++) {
+			if(dungeon[i][j] == 5 && dungeon[i + 1][j + 1] == 7) {
+				dungeon[i][j] = 7;
+			}
+		}
+	}
+	for(j = 0; j < 40; j++) {
+		for(i = 0; i < 40; i++) {
+			if(dungeon[i][j] == 5 && dungeon[i + 1][j + 1] == 12 && dungeon[i + 1][j] == 7) {
+				dungeon[i][j] = 7;
+				dungeon[i][j + 1] = 7;
+				dungeon[i + 1][j + 1] = 7;
+			}
+			if(dungeon[i][j] == 5 && dungeon[i + 1][j + 1] == 12 && dungeon[i][j + 1] == 7) {
+				dungeon[i][j] = 7;
+				dungeon[i + 1][j] = 7;
+				dungeon[i + 1][j + 1] = 7;
+			}
+		}
+	}
+}
+
+void DRLG_L3LockRec(int x, int y)
+{
+	int v2;   // esi
+	int v3;   // edi
+	char *v4; // eax
+	char *v5; // ebp
+
+	v2 = x;
+	v3 = y;
+	v4 = &lockout[x][y];
+	if (*v4) {
+		v5 = &lockout[x][y];
+		do {
+			*v4 = 0;
+			++lockoutcnt;
+			DRLG_L3LockRec(v2, v3 - 1);
+			DRLG_L3LockRec(v2, v3 + 1);
+			DRLG_L3LockRec(v2 - 1, v3);
+			v5 += 40;
+			++v2;
+			v4 = v5;
+		} while (*v5);
+	}
+}
+// 528380: using guessed type int lockoutcnt;
+
+BOOL DRLG_L3Lockout()
+{
+	int v0;        // esi
+	signed int v1; // edx
+	signed int v2; // ecx
+	signed int v3; // eax
+	int x;         // [esp+4h] [ebp-8h]
+	int y;         // [esp+8h] [ebp-4h]
+
+	v0 = 0;
+	v1 = 0;
+	do {
+		v2 = 0;
+		v3 = v1;
+		do {
+			if (dungeon[0][v3]) {
+				lockout[0][v3] = 1;
+				x = v2;
+				y = v1;
+				++v0;
+			} else {
+				lockout[0][v3] = 0;
+			}
+			++v2;
+			v3 += 40;
+		} while (v2 < 40);
+		++v1;
+	} while (v1 < 40);
+	lockoutcnt = 0;
+	DRLG_L3LockRec(x, y);
+	return v0 == lockoutcnt;
+}
+// 528380: using guessed type int lockoutcnt;
+
+void CreateL3Dungeon(unsigned int rseed, int entry)
+{
+	int i, j;
+
+	SetRndSeed(rseed);
+	dminx = 16;
+	dminy = 16;
+	dmaxx = 96;
+	dmaxy = 96;
+	DRLG_InitTrans();
+	DRLG_InitSetPC();
+	DRLG_L3(entry);
+	DRLG_L3Pass3();
+
+	for(j = 0; j < 112; j++) {
+		for(i = 0; i < 112; i++) {
+			if(dPiece[i][j] >= 56 && dPiece[i][j] <= 147) {
+				DoLighting(i, j, 7, -1);
+			} else if(dPiece[i][j] >= 154 && dPiece[i][j] <= 161) {
+				DoLighting(i, j, 7, -1);
+			} else if(dPiece[i][j] == 150) {
+				DoLighting(i, j, 7, -1);
+			} else if(dPiece[i][j] == 152) {
+				DoLighting(i, j, 7, -1);
+			}
+		}
+	}
+
+	DRLG_SetPC();
+}
+// 5CF328: using guessed type int dmaxx;
+// 5CF32C: using guessed type int dmaxy;
+// 5D2458: using guessed type int dminx;
+// 5D245C: using guessed type int dminy;
+
+void DRLG_L3(int entry)
+{
+	int x1, y1, x2, y2, i, j;
+	BOOL found, genok;
+
+	lavapool = FALSE;
+
+	do {
+		do {
+			do {
+				InitL3Dungeon();
+				x1 = random(0, 20) + 10;
+				y1 = random(0, 20) + 10;
+				x2 = x1 + 2;
+				y2 = y1 + 2;
+				DRLG_L3FillRoom(x1, y1, x2, y2);
+				DRLG_L3CreateBlock(x1, y1, 2, 0);
+				DRLG_L3CreateBlock(x2, y1, 2, 1);
+				DRLG_L3CreateBlock(x1, y2, 2, 2);
+				DRLG_L3CreateBlock(x1, y1, 2, 3);
+				if(QuestStatus(QTYPE_ANVIL)) {
+					x1 = random(0, 10) + 10;
+					y1 = random(0, 10) + 10;
+					x2 = x1 + 12;
+					y2 = y1 + 12;
+					DRLG_L3FloorArea(x1, y1, x2, y2);
+				}
+				DRLG_L3FillDiags();
+				DRLG_L3FillSingles();
+				DRLG_L3FillStraights();
+				DRLG_L3FillDiags();
+				DRLG_L3Edges();
+				if(DRLG_L3GetFloorArea() >= 600) {
+					found = DRLG_L3Lockout();
+				} else {
+					found = FALSE;
+				}
+			} while(!found);
+			DRLG_L3MakeMegas();
+			if(entry == 0) {
+				genok = DRLG_L3PlaceMiniSet(L3UP, 1, 1, -1, -1, 1, 0);
+				if(!genok) {
+					genok = DRLG_L3PlaceMiniSet(L3DOWN, 1, 1, -1, -1, 0, 1);
+					if(!genok && currlevel == 9) {
+						genok = DRLG_L3PlaceMiniSet(L3HOLDWARP, 1, 1, -1, -1, 0, 6);
+					}
+				}
+			} else if(entry == 1) {
+				genok = DRLG_L3PlaceMiniSet(L3UP, 1, 1, -1, -1, 0, 0);
+				if(!genok) {
+					genok = DRLG_L3PlaceMiniSet(L3DOWN, 1, 1, -1, -1, 1, 1);
+					ViewX += 2;
+					ViewY -= 2;
+					if(!genok && currlevel == 9) {
+						genok = DRLG_L3PlaceMiniSet(L3HOLDWARP, 1, 1, -1, -1, 0, 6);
+					}
+				}
+			} else {
+				genok = DRLG_L3PlaceMiniSet(L3UP, 1, 1, -1, -1, 0, 0);
+				if(!genok) {
+					genok = DRLG_L3PlaceMiniSet(L3DOWN, 1, 1, -1, -1, 0, 1);
+					if(!genok && currlevel == 9) {
+						genok = DRLG_L3PlaceMiniSet(L3HOLDWARP, 1, 1, -1, -1, 1, 6);
+					}
+				}
+			}
+			if(!genok && QuestStatus(QTYPE_ANVIL)) {
+				genok = DRLG_L3Anvil();
+			}
+		} while(genok == TRUE);
+		DRLG_L3Pool();
+	} while(!lavapool);
+
+	DRLG_L3PoolFix();
+	FixL3Warp();
+	DRLG_L3PlaceRndSet(L3ISLE1, 70);
+	DRLG_L3PlaceRndSet(L3ISLE2, 70);
+	DRLG_L3PlaceRndSet(L3ISLE3, 30);
+	DRLG_L3PlaceRndSet(L3ISLE4, 30);
+	DRLG_L3PlaceRndSet(L3ISLE1, 100);
+	DRLG_L3PlaceRndSet(L3ISLE2, 100);
+	DRLG_L3PlaceRndSet(L3ISLE5, 90);
+	FixL3HallofHeroes();
+	DRLG_L3River();
+
+	if(QuestStatus(QTYPE_ANVIL)) {
+		dungeon[setpc_x + 7][setpc_y + 5] = 7;
+		dungeon[setpc_x + 8][setpc_y + 5] = 7;
+		dungeon[setpc_x + 9][setpc_y + 5] = 7;
+		if(dungeon[setpc_x + 10][setpc_y + 5] == 17 || dungeon[setpc_x + 10][setpc_y + 5] == 18) {
+			dungeon[setpc_x + 10][setpc_y + 5] = 45;
+		}
+	}
+
+	DRLG_PlaceThemeRooms(5, 10, 7, 0, 0);
+	DRLG_L3Wood();
+	DRLG_L3PlaceRndSet(L3TITE1, 10);
+	DRLG_L3PlaceRndSet(L3TITE2, 10);
+	DRLG_L3PlaceRndSet(L3TITE3, 10);
+	DRLG_L3PlaceRndSet(L3TITE6, 20);
+	DRLG_L3PlaceRndSet(L3TITE7, 20);
+	DRLG_L3PlaceRndSet(L3TITE8, 20);
+	DRLG_L3PlaceRndSet(L3TITE9, 20);
+	DRLG_L3PlaceRndSet(L3TITE10, 20);
+	DRLG_L3PlaceRndSet(L3TITE11, 30);
+	DRLG_L3PlaceRndSet(L3TITE12, 20);
+	DRLG_L3PlaceRndSet(L3TITE13, 20);
+	DRLG_L3PlaceRndSet(L3CREV1, 30);
+	DRLG_L3PlaceRndSet(L3CREV2, 30);
+	DRLG_L3PlaceRndSet(L3CREV3, 30);
+	DRLG_L3PlaceRndSet(L3CREV4, 30);
+	DRLG_L3PlaceRndSet(L3CREV5, 30);
+	DRLG_L3PlaceRndSet(L3CREV6, 30);
+	DRLG_L3PlaceRndSet(L3CREV7, 30);
+	DRLG_L3PlaceRndSet(L3CREV8, 30);
+	DRLG_L3PlaceRndSet(L3CREV9, 30);
+	DRLG_L3PlaceRndSet(L3CREV10, 30);
+	DRLG_L3PlaceRndSet(L3CREV11, 30);
+	DRLG_L3PlaceRndSet(L3XTRA1, 25);
+	DRLG_L3PlaceRndSet(L3XTRA2, 25);
+	DRLG_L3PlaceRndSet(L3XTRA3, 25);
+	DRLG_L3PlaceRndSet(L3XTRA4, 25);
+	DRLG_L3PlaceRndSet(L3XTRA5, 25);
+
+	for(j = 0; j < DMAXY; j++) {
+		for(i = 0; i < DMAXX; i++) {
+			pdungeon[i][j] = dungeon[i][j];
+		}
+	}
+
+	DRLG_Init_Globals();
+}
+// 528378: using guessed type char lavapool;
+
+void InitL3Dungeon()
+{
+	int i, j;
+
+	memset(dungeon, 0, sizeof(dungeon));
+
+	for(j = 0; j < 40; j++) {
+		for(i = 0; i < 40; i++) {
+			dungeon[i][j] = 0;
+			dflags[i][j] = 0;
+		}
+	}
+}
+
+BOOL DRLG_L3FillRoom(int x1, int y1, int x2, int y2)
+{
+	int i, j, v;
+
+	if(x1 <= 1 || x2 >= 34 || y1 <= 1 || y2 >= 38) {
+		return FALSE;
+	}
+
+	v = 0;
+	for(j = y1; j <= y2; j++) {
+		for(i = x1; i <= x2; i++) {
+			v += dungeon[i][j];
+		}
+	}
+
+	if(v != 0) {
+		return FALSE;
+	}
+
+	for(j = y1 + 1; j < y2; j++) {
+		for(i = x1 + 1; i < x2; i++) {
+			dungeon[i][j] = 1;
+		}
+	}
+	for(j = y1; j <= y2; j++) {
+		if(random(0, 2) != 0) {
+			dungeon[x1][j] = 1;
+		}
+		if(random(0, 2) != 0) {
+			dungeon[x2][j] = 1;
+		}
+	}
+	for(i = x1; i <= x2; i++) {
+		if(random(0, 2) != 0) {
+			dungeon[i][y1] = 1;
+		}
+		if(random(0, 2) != 0) {
+			dungeon[i][y2] = 1;
+		}
+	}
+
+	return TRUE;
+}
+
+void DRLG_L3CreateBlock(int x, int y, int obs, int dir)
+{
+	int blksizex, blksizey, x1, y1, x2, y2;
+	BOOL contflag;
+
+	blksizex = random(0, 2) + 3;
+	blksizey = random(0, 2) + 3;
+
+	if(dir == 0) {
+		y2 = y - 1;
+		y1 = y2 - blksizey;
+		if(blksizex < obs) {
+			x1 = random(0, blksizex) + x;
+		}
+		if(blksizex == obs) {
+			x1 = x;
+		}
+		if(blksizex > obs) {
+			x1 = x - random(0, blksizex);
+		}
+		x2 = blksizex + x1;
+	}
+	if(dir == 3) {
+		x2 = x - 1;
+		x1 = x2 - blksizex;
+		if(blksizey < obs) {
+			y1 = random(0, blksizey) + y;
+		}
+		if(blksizey == obs) {
+			y1 = y;
+		}
+		if(blksizey > obs) {
+			y1 = y - random(0, blksizey);
+		}
+		y2 = y1 + blksizey;
+	}
+	if(dir == 2) {
+		y1 = y + 1;
+		y2 = y1 + blksizey;
+		if(blksizex < obs) {
+			x1 = random(0, blksizex) + x;
+		}
+		if(blksizex == obs) {
+			x1 = x;
+		}
+		if(blksizex > obs) {
+			x1 = x - random(0, blksizex);
+		}
+		x2 = blksizex + x1;
+	}
+	if(dir == 1) {
+		x1 = x + 1;
+		x2 = x1 + blksizex;
+		if(blksizey < obs) {
+			y1 = random(0, blksizey) + y;
+		}
+		if(blksizey == obs) {
+			y1 = y;
+		}
+		if(blksizey > obs) {
+			y1 = y - random(0, blksizey);
+		}
+		y2 = y1 + blksizey;
+	}
+
+	if(DRLG_L3FillRoom(x1, y1, x2, y2) == TRUE) {
+		contflag = random(0, 4);
+		if(contflag && dir != 2) {
+			DRLG_L3CreateBlock(x1, y1, blksizey, 0);
+		}
+		if(contflag && dir != 3) {
+			DRLG_L3CreateBlock(x2, y1, blksizex, 1);
+		}
+		if(contflag && dir != 0) {
+			DRLG_L3CreateBlock(x1, y2, blksizey, 2);
+		}
+		if(contflag && dir != 1) {
+			DRLG_L3CreateBlock(x1, y1, blksizex, 3);
+		}
+	}
+}
+
+void DRLG_L3FloorArea(int x1, int y1, int x2, int y2)
+{
+	int i;    // esi
+	char *v5; // edx
+	int v6;   // eax
+
+	for (i = y1; i <= y2; ++i) {
+		if (x1 <= x2) {
+			v5 = (char *)&dungeon[x1][i];
+			v6 = x2 - x1 + 1;
+			do {
+				*v5 = 1;
+				v5 += 40;
+				--v6;
+			} while (v6);
+		}
+	}
+}
+
+void DRLG_L3FillDiags()
+{
+	int i, j, v;
+
+	for(j = 0; j < 39; j++) {
+		for(i = 0; i < 39; i++) {
+			v = dungeon[i + 1][j + 1] + 2 * dungeon[i][j + 1] + 4 * dungeon[i + 1][j] + 8 * dungeon[i][j];
+			if(v == 6) {
+				if(random(0, 2) == 0) {
+					dungeon[i][j] = 1;
+				} else {
+					dungeon[i + 1][j + 1] = 1;
+				}
+			}
+			if(v == 9) {
+				if(random(0, 2) == 0) {
+					dungeon[i + 1][j] = 1;
+				} else {
+					dungeon[i][j + 1] = 1;
+				}
+			}
+		}
+	}
+}
+
+void DRLG_L3FillSingles()
+{
+	int i, j;
+
+	for(j = 1; j < 39; j++) {
+		for(i = 1; i < 39; i++) {
+			if(dungeon[i][j] == 0
+			&& dungeon[i][j - 1] + dungeon[i - 1][j - 1] + dungeon[i + 1][j - 1] == 3
+			&& dungeon[i + 1][j] + dungeon[i - 1][j] == 2
+			&& dungeon[i][j + 1] + dungeon[i - 1][j + 1] + dungeon[i + 1][j + 1] == 3) {
+				dungeon[i][j] = 1;
+			}
+		}
+	}
+}
+
+void DRLG_L3FillStraights()
+{
+	int i, j, xc, xs, yc, ys, k;
+
+	for(j = 0; j < 39; j++) {
+		xs = 0;
+		for(i = 0; i < 37; i++) {
+			if(dungeon[i][j] == 0 && dungeon[i][j + 1] == 1) {
+				if(xs == 0) {
+					xc = i;
+				}
+				xs++;
+			} else {
+				if(xs > 3 && random(0, 2) != 0) {
+					for(k = xc; k < i; k++) {
+						dungeon[k][j] = random(0, 2);
+					}
+				}
+				xs = 0;
+			}
+		}
+	}
+	for(j = 0; j < 39; j++) {
+		xs = 0;
+		for(i = 0; i < 37; i++) {
+			if(dungeon[i][j] == 1 && dungeon[i][j + 1] == 0) {
+				if(xs == 0) {
+					xc = i;
+				}
+				xs++;
+			} else {
+				if(xs > 3 && random(0, 2) != 0) {
+					for(k = xc; k < i; k++) {
+						dungeon[k][j + 1] = random(0, 2);
+					}
+				}
+				xs = 0;
+			}
+		}
+	}
+	for(i = 0; i < 39; i++) {
+		ys = 0;
+		for(j = 0; j < 37; j++) {
+			if(dungeon[i][j] == 0 && dungeon[i + 1][j] == 1) {
+				if(ys == 0) {
+					yc = j;
+				}
+				ys++;
+			} else {
+				if(ys > 3 && random(0, 2) != 0) {
+					for(k = yc; k < j; k++) {
+						dungeon[i][k] = random(0, 2);
+					}
+				}
+				ys = 0;
+			}
+		}
+	}
+	for(i = 0; i < 39; i++) {
+		ys = 0;
+		for(j = 0; j < 37; j++) {
+			if(dungeon[i][j] == 1 && dungeon[i + 1][j] == 0) {
+				if(ys == 0) {
+					yc = j;
+				}
+				ys++;
+			} else {
+				if(ys > 3 && random(0, 2) != 0) {
+					for(k = yc; k < j; k++) {
+						dungeon[i + 1][k] = random(0, 2);
+					}
+				}
+				ys = 0;
+			}
+		}
+	}
+}
+
+void DRLG_L3Edges()
+{
+	int i, j;
+
+	for(j = 0; j < 40; j++) {
+		dungeon[39][j] = 0;
+	}
+	for(i = 0; i < 40; i++) {
+		dungeon[i][39] = 0;
+	}
+}
+
+int DRLG_L3GetFloorArea()
+{
+	int i, j, gfa;
+
+	gfa = 0;
+
+	for(j = 0; j < 40; j++) {
+		for(i = 0; i < 40; i++) {
+			gfa += dungeon[i][j];
+		}
+	}
+
+	return gfa;
+}
+
+void DRLG_L3MakeMegas()
+{
+	int i, j, v;
+
+	for(j = 0; j < 39; j++) {
+		for(i = 0; i < 39; i++) {
+			v = dungeon[i + 1][j + 1] + 2 * dungeon[i][j + 1] + 4 * dungeon[i + 1][j] + 8 * dungeon[i][j];
+			if(v == 6) {
+				if(random(0, 2) == 0) {
+					v = 12;
+				} else {
+					v = 5;
+				}
+			}
+			if(v == 9) {
+				if(random(0, 2) == 0) {
+					v = 13;
+				} else {
+					v = 14;
+				}
+			}
+			dungeon[i][j] = L3ConvTbl[v];
+		}
+		dungeon[39][j] = 8;
+	}
+	for(i = 0; i < 40; i++) {
+		dungeon[i][39] = 8;
+	}
+}
+
+void DRLG_L3River()
+{
+	int rx, ry, px, py, dir, pdir, nodir, nodir2, dircheck;
+	int river[3][100];
+	int rivercnt, riveramt;
+	int i, trys, found, bridge, lpcnt;
+	BOOL bail;
+
+	rivercnt = 0;
+	bail = FALSE;
+	trys = 0;
+
+	while(trys < 200 && rivercnt < 4) {
+		bail = FALSE;
+		while(!bail && trys < 200) {
+			trys++;
+			rx = 0;
+			ry = 0;
+			i = 0;
+			while((dungeon[rx][ry] < 25 || dungeon[rx][ry] > 28) && i < 100) {
+				rx = random(0, 40);
+				ry = random(0, 40);
+				i++;
+				while((dungeon[rx][ry] < 25 || dungeon[rx][ry] > 28) && ry < 40) {
+					rx++;
+					if(rx >= 40) {
+						rx = 0;
+						ry++;
+					}
+				}
+			}
+			if(i >= 100) {
+				return;
+			}
+			switch(dungeon[rx][ry]) {
+			case 25:
+				dir = 3;
+				nodir = 2;
+				river[2][0] = 40;
+				break;
+			case 26:
+				dir = 0;
+				nodir = 1;
+				river[2][0] = 38;
+				break;
+			case 27:
+				dir = 1;
+				nodir = 0;
+				river[2][0] = 41;
+				break;
+			case 28:
+				dir = 2;
+				nodir = 3;
+				river[2][0] = 39;
+				break;
+			}
+			river[0][0] = rx;
+			river[1][0] = ry;
+			riveramt = 1;
+			nodir2 = 4;
+			dircheck = 0;
+			while(dircheck < 4 && riveramt < 100) {
+				px = rx;
+				py = ry;
+				if(dircheck == 0) {
+					dir = random(0, 4);
+				} else {
+					dir = (dir + 1) & 3;
+				}
+				dircheck++;
+				while(dir == nodir || dir == nodir2) {
+					dir = (dir + 1) & 3;
+					dircheck++;
+				}
+				if(dir == 0 && ry > 0) {
+					ry--;
+				}
+				if(dir == 1 && ry < 40) {
+					ry++;
+				}
+				if(dir == 2 && rx < 40) {
+					rx++;
+				}
+				if(dir == 3 && rx > 0) {
+					rx--;
+				}
+				if(dungeon[rx][ry] == 7) {
+					dircheck = 0;
+					if(dir < 2) {
+						river[2][riveramt] = (BYTE)random(0, 2) + 17;
+					}
+					if(dir > 1) {
+						river[2][riveramt] = (BYTE)random(0, 2) + 15;
+					}
+					river[0][riveramt] = rx;
+					river[1][riveramt] = ry;
+					riveramt++;
+					if(dir == 0 && pdir == 2 || dir == 3 && pdir == 1) {
+						if(riveramt > 2) {
+							river[2][riveramt - 2] = 22;
+						}
+						if(dir == 0) {
+							nodir2 = 1;
+						} else {
+							nodir2 = 2;
+						}
+					}
+					if(dir == 0 && pdir == 3 || dir == 2 && pdir == 1) {
+						if(riveramt > 2) {
+							river[2][riveramt - 2] = 21;
+						}
+						if(dir == 0) {
+							nodir2 = 1;
+						} else {
+							nodir2 = 3;
+						}
+					}
+					if(dir == 1 && pdir == 2 || dir == 3 && pdir == 0) {
+						if(riveramt > 2) {
+							river[2][riveramt - 2] = 20;
+						}
+						if(dir == 1) {
+							nodir2 = 0;
+						} else {
+							nodir2 = 2;
+						}
+					}
+					if(dir == 1 && pdir == 3 || dir == 2 && pdir == 0) {
+						if(riveramt > 2) {
+							river[2][riveramt - 2] = 19;
+						}
+						if(dir == 1) {
+							nodir2 = 0;
+						} else {
+							nodir2 = 3;
+						}
+					}
+					pdir = dir;
+				} else {
+					rx = px;
+					ry = py;
+				}
+			}
+			if(dir == 0 && dungeon[rx][ry - 1] == 10 && dungeon[rx][ry - 2] == 8) {
+				river[0][riveramt] = rx;
+				river[1][riveramt] = ry - 1;
+				river[2][riveramt] = 24;
+				if(pdir == 2) {
+					river[2][riveramt - 1] = 22;
+				}
+				if(pdir == 3) {
+					river[2][riveramt - 1] = 21;
+				}
+				bail = TRUE;
+			}
+			if(dir == 1 && dungeon[rx][ry + 1] == 2 && dungeon[rx][ry + 2] == 8) {
+				river[0][riveramt] = rx;
+				river[1][riveramt] = ry + 1;
+				river[2][riveramt] = 42;
+				if(pdir == 2) {
+					river[2][riveramt - 1] = 20;
+				}
+				if(pdir == 3) {
+					river[2][riveramt - 1] = 19;
+				}
+				bail = TRUE;
+			}
+			if(dir == 2 && dungeon[rx + 1][ry] == 4 && dungeon[rx + 2][ry] == 8) {
+				river[0][riveramt] = rx + 1;
+				river[1][riveramt] = ry;
+				river[2][riveramt] = 43;
+				if(pdir == 0) {
+					river[2][riveramt - 1] = 19;
+				}
+				if(pdir == 1) {
+					river[2][riveramt - 1] = 21;
+				}
+				bail = TRUE;
+			}
+			if(dir == 3 && dungeon[rx - 1][ry] == 9 && dungeon[rx - 2][ry] == 8) {
+				river[0][riveramt] = rx - 1;
+				river[1][riveramt] = ry;
+				river[2][riveramt] = 23;
+				if(pdir == 0) {
+					river[2][riveramt - 1] = 20;
+				}
+				if(pdir == 1) {
+					river[2][riveramt - 1] = 22;
+				}
+				bail = TRUE;
+			}
+		}
+		if(bail == TRUE && riveramt < 7) {
+			bail = FALSE;
+		}
+		if(bail == TRUE) {
+			found = 0;
+			lpcnt = 0;
+			while(found == 0 && lpcnt < 30) {
+				lpcnt++;
+				bridge = random(0, riveramt);
+				if((river[2][bridge] == 15 || river[2][bridge] == 16)
+				&& dungeon[river[0][bridge]][river[1][bridge] - 1] == 7
+				&& dungeon[river[0][bridge]][river[1][bridge] + 1] == 7) {
+					found = 1;
+				}
+				if((river[2][bridge] == 17 || river[2][bridge] == 18)
+				&& dungeon[river[0][bridge] - 1][river[1][bridge]] == 7
+				&& dungeon[river[0][bridge] + 1][river[1][bridge]] == 7) {
+					found = 2;
+				}
+				for(i = 0; i < riveramt && found != 0; i++) {
+					if(found == 1
+					&& (river[1][bridge] - 1 == river[1][i] || river[1][bridge] + 1 == river[1][i])
+					&& river[0][bridge] == river[0][i]) {
+						found = 0;
+					}
+					if(found == 2
+					&& (river[0][bridge] - 1 == river[0][i] || river[0][bridge] + 1 == river[0][i])
+					&& river[1][bridge] == river[1][i]) {
+						found = 0;
+					}
+				}
+			}
+			if(found != 0) {
+				if(found == 1) {
+					river[2][bridge] = 44;
+				} else {
+					river[2][bridge] = 45;
+				}
+				rivercnt++;
+				for(bridge = 0; bridge <= riveramt; bridge++) {
+					dungeon[river[0][bridge]][river[1][bridge]] = river[2][bridge];
+				}
+			} else {
+				bail = FALSE;
+			}
+		}
+	}
+}
+
+void DRLG_L3Pool()
+{
+	int i, j, dunx, duny, totarea, poolchance;
+	BOOL found;
+	unsigned char k;
+	static unsigned char poolsub[15] = { 0, 35, 26, 36, 25, 29, 34, 7, 33, 28, 27, 37, 32, 31, 30 };
+
+	for(duny = 0; duny < 40; duny++) {
+		for(dunx = 0; dunx < 40; dunx++) {
+			if(dungeon[dunx][duny] != 8) {
+				continue;
+			}
+			dungeon[dunx][duny] |= 0x80;
+			totarea = 1;
+			if(dunx + 1 < 40) {
+				found = DRLG_L3SpawnEdge(dunx + 1, duny, &totarea);
+			} else {
+				found = TRUE;
+			}
+			if(dunx - 1 > 0 && !found) {
+				found = DRLG_L3SpawnEdge(dunx - 1, duny, &totarea);
+			} else {
+				found = TRUE;
+			}
+			if(duny + 1 < 40 && !found) {
+				found = DRLG_L3SpawnEdge(dunx, duny + 1, &totarea);
+			} else {
+				found = TRUE;
+			}
+			if(duny - 1 > 0 && !found) {
+				found = DRLG_L3SpawnEdge(dunx, duny - 1, &totarea);
+			} else {
+				found = TRUE;
+			}
+			poolchance = random(0, 100);
+			for(j = duny - totarea; j < duny + totarea; j++) {
+				for(i = dunx - totarea; i < dunx + totarea; i++) {
+					if(dungeon[i][j] & 0x80 && j >= 0 && j < 40 && i >= 0 && i < 40) {
+						dungeon[i][j] &= ~0x80;
+						if(totarea > 4 && poolchance < 25 && !found) {
+							k = poolsub[dungeon[i][j]];
+							if(k != 0 && k <= 37) {
+								dungeon[i][j] = k;
+							}
+							lavapool = 1;
+						}
+					}
+				}
+			}
+		}
+	}
+}
+// 528378: using guessed type char lavapool;
+
+BOOL DRLG_L3SpawnEdge(int x, int y, int *totarea)
+{
+	unsigned char i;
+	static unsigned char spawntable[15] = { 0, 10, 3, 5, 12, 6, 9, 0, 0, 12, 3, 6, 9, 10, 5 };
+
+	if(*totarea > 40) {
+		return TRUE;
+	}
+	if(x < 0 || y < 0 || x >= 40 || y >= 40) {
+		return TRUE;
+	}
+	if(dungeon[x][y] & 0x80) {
+		return FALSE;
+	}
+	if(dungeon[x][y] > 15) {
+		return TRUE;
+	}
+
+	i = dungeon[x][y];
+	dungeon[x][y] |= 0x80;
+	*totarea += 1;
+
+	if(i != 8) {
+		if(spawntable[i] & 8 && DRLG_L3Spawn(x, y - 1, totarea) == TRUE) {
+			return TRUE;
+		}
+		if(spawntable[i] & 4 && DRLG_L3Spawn(x, y + 1, totarea) == TRUE) {
+			return TRUE;
+		}
+		if(spawntable[i] & 2 && DRLG_L3Spawn(x + 1, y, totarea) == TRUE) {
+			return TRUE;
+		}
+		if(spawntable[i] & 1 && DRLG_L3Spawn(x - 1, y, totarea) == TRUE) {
+			return TRUE;
+		}
+	} else {
+		if(DRLG_L3SpawnEdge(x + 1, y, totarea) == TRUE) {
+			return TRUE;
+		}
+		if(DRLG_L3SpawnEdge(x - 1, y, totarea) == TRUE) {
+			return TRUE;
+		}
+		if(DRLG_L3SpawnEdge(x, y + 1, totarea) == TRUE) {
+			return TRUE;
+		}
+		if(DRLG_L3SpawnEdge(x, y - 1, totarea) == TRUE) {
+			return TRUE;
+		}
+	}
+
+	return FALSE;
+}
+
+BOOL DRLG_L3Spawn(int x, int y, int *totarea)
+{
+	unsigned char i;
+	static unsigned char spawntable[15] = { 0, 10, 67, 5, 44, 6, 9, 0, 0, 28, 131, 6, 9, 10, 5 };
+
+	if(*totarea > 40) {
+		return TRUE;
+	}
+	if(x < 0 || y < 0 || x >= 40 || y >= 40) {
+		return TRUE;
+	}
+	if(dungeon[x][y] & 0x80) {
+		return FALSE;
+	}
+	if(dungeon[x][y] > 15) {
+		return TRUE;
+	}
+
+	i = dungeon[x][y];
+	dungeon[x][y] |= 0x80;
+	*totarea += 1;
+
+	if(spawntable[i] & 8 && DRLG_L3Spawn(x, y - 1, totarea) == TRUE) {
+		return TRUE;
+	}
+	if(spawntable[i] & 4 && DRLG_L3Spawn(x, y + 1, totarea) == TRUE) {
+		return TRUE;
+	}
+	if(spawntable[i] & 2 && DRLG_L3Spawn(x + 1, y, totarea) == TRUE) {
+		return TRUE;
+	}
+	if(spawntable[i] & 1 && DRLG_L3Spawn(x - 1, y, totarea) == TRUE) {
+		return TRUE;
+	}
+	if(spawntable[i] & 0x80 && DRLG_L3SpawnEdge(x, y - 1, totarea) == TRUE) {
+		return TRUE;
+	}
+	if(spawntable[i] & 0x40 && DRLG_L3SpawnEdge(x, y + 1, totarea) == TRUE) {
+		return TRUE;
+	}
+	if(spawntable[i] & 0x20 && DRLG_L3SpawnEdge(x + 1, y, totarea) == TRUE) {
+		return TRUE;
+	}
+	if(spawntable[i] & 0x10 && DRLG_L3SpawnEdge(x - 1, y, totarea) == TRUE) {
+		return TRUE;
+	}
+
+	return FALSE;
+}
+
+void DRLG_L3PoolFix()
+{
+	signed int v0;    // esi
+	char *v1;         // eax
+	char *v2;         // edi
+	unsigned char v3; // cl
+	char v4;          // cl
+	char v5;          // cl
+	char v6;          // cl
+	char v7;          // cl
+	char v8;          // cl
+	char v9;          // al
+	BOOLEAN v10;      // zf
+	signed int v11;   // [esp+10h] [ebp-4h]
+
+	v0 = 0;
+	do {
+		v1 = (char *)&dungeon[-1][v0];
+		v11 = 40;
+		do {
+			v2 = v1 + 40;
+			if (v1[40] == 8) {
+				v3 = *(v1 - 1);
+				if (v3 >= 0x19u && v3 <= 0x29u && (unsigned char)*v1 >= 0x19u && (unsigned char)*v1 <= 0x29u) {
+					v4 = v1[1];
+					if ((unsigned char)v4 >= 0x19u && (unsigned char)v4 <= 0x29u) {
+						v5 = v1[39];
+						if ((unsigned char)v5 >= 0x19u && (unsigned char)v5 <= 0x29u) {
+							v6 = v1[41];
+							if ((unsigned char)v6 >= 0x19u && (unsigned char)v6 <= 0x29u) {
+								v7 = v1[79];
+								if ((unsigned char)v7 >= 0x19u && (unsigned char)v7 <= 0x29u) {
+									v8 = v1[80];
+									if ((unsigned char)v8 >= 0x19u && (unsigned char)v8 <= 0x29u) {
+										v9 = v1[81];
+										if ((unsigned char)v9 >= 0x19u && (unsigned char)v9 <= 0x29u)
+											*v2 = 33;
+									}
+								}
+							}
+						}
+					}
+				}
+			}
+			v10 = v11-- == 1;
+			v1 = v2;
+		} while (!v10);
+		++v0;
+	} while (v0 < 40);
+}
+
+BOOL DRLG_L3PlaceMiniSet(const unsigned char *miniset, int tmin, int tmax, int cx, int cy, BOOL setview, int ldir)
+{
+	int sx, sy, sw, sh, xx, yy, i, ii, numt, trys;
+	BOOL found;
+
+	sw = miniset[0];
+	sh = miniset[1];
+
+	if(tmax - tmin == 0) {
+		numt = 1;
+	} else {
+		numt = random(0, tmax - tmin) + tmin;
+	}
+
+	for(i = 0; i < numt; i++) {
+		sx = random(0, 40 - sw);
+		sy = random(0, 40 - sh);
+		found = FALSE;
+		trys = 0;
+		while(!found && trys < 200) {
+			trys++;
+			found = TRUE;
+			if(cx != -1 && sx >= cx - sw && sx <= cx + 12) {
+				sx = random(0, 40 - sw);
+				sy = random(0, 40 - sh);
+				found = FALSE;
+			}
+			if(cy != -1 && sy >= cy - sh && sy <= cy + 12) {
+				sx = random(0, 40 - sw);
+				sy = random(0, 40 - sh);
+				found = FALSE;
+			}
+			ii = 2;
+			for(yy = 0; yy < sh && found == TRUE; yy++) {
+				for(xx = 0; xx < sw && found == TRUE; xx++) {
+					if(miniset[ii] != 0 && dungeon[xx + sx][yy + sy] != miniset[ii]) {
+						found = FALSE;
+					}
+					if(dflags[xx + sx][yy + sy] != 0) {
+						found = FALSE;
+					}
+					ii++;
+				}
+			}
+			if(!found) {
+				sx++;
+				if(sx == 40 - sw) {
+					sx = 0;
+					sy++;
+					if(sy == 40 - sh) {
+						sy = 0;
+					}
+				}
+			}
+		}
+		if(trys >= 200) {
+			return TRUE;
+		}
+		ii = sw * sh + 2;
+		for(yy = 0; yy < sh; yy++) {
+			for(xx = 0; xx < sw; xx++) {
+				if(miniset[ii] != 0) {
+					dungeon[xx + sx][yy + sy] = miniset[ii];
+				}
+				ii++;
+			}
+		}
+	}
+
+	if(setview == TRUE) {
+		ViewX = 2 * sx + 17;
+		ViewY = 2 * sy + 19;
+	}
+	if(ldir == 0) {
+		LvlViewX = 2 * sx + 17;
+		LvlViewY = 2 * sy + 19;
+	}
+
+	return FALSE;
+}
+// 5CF320: using guessed type int LvlViewY;
+// 5CF324: using guessed type int LvlViewX;
+
+void DRLG_L3PlaceRndSet(const unsigned char *miniset, int rndper)
+{
+	int sx, sy, sw, sh, xx, yy, ii, kk;
+	BOOL found;
+
+	sw = miniset[0];
+	sh = miniset[1];
+
+	for(sy = 0; sy < 40 - sh; sy++) {
+		for(sx = 0; sx < 40 - sw; sx++) {
+			found = TRUE;
+			ii = 2;
+			for(yy = 0; yy < sh && found == TRUE; yy++) {
+				for(xx = 0; xx < sw && found == TRUE; xx++) {
+					if(miniset[ii] != 0 && dungeon[xx + sx][yy + sy] != miniset[ii]) {
+						found = FALSE;
+					}
+					if(dflags[xx + sx][yy + sy] != 0) {
+						found = FALSE;
+					}
+					ii++;
+				}
+			}
+			kk = sw * sh + 2;
+			if(miniset[kk] >= 84 && miniset[kk] <= 100 && found == TRUE) {
+				if(dungeon[sx - 1][sy] >= 84 && dungeon[sx - 1][sy] <= 100) {
+					found = FALSE;
+				}
+				if(dungeon[sx + 1][sy] >= 84 && dungeon[sx - 1][sy] <= 100) {
+					found = FALSE;
+				}
+				if(dungeon[sx][sy + 1] >= 84 && dungeon[sx - 1][sy] <= 100) {
+					found = FALSE;
+				}
+				if(dungeon[sx][sy - 1] >= 84 && dungeon[sx - 1][sy] <= 100) {
+					found = FALSE;
+				}
+			}
+			if(found == TRUE && random(0, 100) < rndper) {
+				for(yy = 0; yy < sh; yy++) {
+					for(xx = 0; xx < sw; xx++) {
+						if(miniset[kk] != 0) {
+							dungeon[xx + sx][yy + sy] = miniset[kk];
+						}
+						kk++;
+					}
+				}
+			}
+		}
+	}
+}
+
+void DRLG_L3Wood()
+{
+	char *v0;      // edi
+	int v1;        // edx
+	_BYTE *v2;     // eax
+	int v3;        // edx
+	_BYTE *v4;     // ebx
+	int v5;        // esi
+	int v6;        // esi
+	int v7;        // ebx
+	int v8;        // ebx
+	signed int v9; // esi
+	_BYTE *v10;    // eax
+	int v11;       // esi
+	int v12;       // ebx
+	int v13;       // eax
+	_BYTE *v14;    // ecx
+	int v15;       // ecx
+	int v16;       // eax
+	int v17;       // esi
+	int v18;       // esi
+	//int v19; // eax
+	int v20;        // edi
+	int v21;        // esi
+	int i;          // edx
+	int v23;        // esi
+	int v24;        // edi
+	signed int v25; // ecx
+	int v26;        // ebx
+	char *v27;      // esi
+	int v28;        // ecx
+	int v29;        // edi
+	int v30;        // ecx
+	int v31;        // edi
+	int v32;        // ebx
+	int v33;        // ebx
+	char *v34;      // esi
+	signed int v35; // ecx
+	int v36;        // [esp+Ch] [ebp-14h]
+	int v37;        // [esp+10h] [ebp-10h]
+	int v38;        // [esp+10h] [ebp-10h]
+	int v39;        // [esp+10h] [ebp-10h]
+	int v40;        // [esp+10h] [ebp-10h]
+	int v41;        // [esp+10h] [ebp-10h]
+	int x;          // [esp+14h] [ebp-Ch]
+	int xa;         // [esp+14h] [ebp-Ch]
+	signed int v44; // [esp+18h] [ebp-8h]
+	signed int v45; // [esp+18h] [ebp-8h]
+	int y;          // [esp+1Ch] [ebp-4h]
+	signed int ya;  // [esp+1Ch] [ebp-4h]
+
+	y = 0;
+	do {
+		x = 0;
+		v44 = 1;
+		v0 = (char *)dungeon + y;
+		do {
+			if (*v0 == 10 && random(0, 2)) {
+				v1 = v44 - 1;
+				if (*v0 == 10) {
+					v2 = (unsigned char *)v0;
+					do {
+						v2 += 40;
+						++v1;
+					} while (*v2 == 10);
+				}
+				v3 = v1 - 1;
+				v37 = v3;
+				if (v3 - (v44 - 1) > 0) {
+					*v0 = 127;
+					if (v44 < v3) {
+						v4 = (unsigned char *)v0 + 40;
+						v5 = v3 - v44;
+						do {
+							*v4 = random(0, 2) != 0 ? 126 : -127;
+							v4 += 40;
+							--v5;
+						} while (v5);
+					}
+					dungeon[v37][y] = -128;
+				}
+			}
+			if (*v0 == 9 && random(0, 2)) {
+				v6 = y;
+				v7 = y;
+				if (*v0 == 9) {
+					do
+						++v7;
+					while (dungeon[x][v7] == 9);
+				}
+				v8 = v7 - 1;
+				if (v8 - y > 0) {
+					*v0 = 123;
+					while (++v6 < v8) {
+						if (random(0, 2))
+							dungeon[x][v6] = 121;
+						else
+							dungeon[x][v6] = 124;
+					}
+					dungeon[x][v8] = 122;
+				}
+			}
+			if (*v0 == 11 && v0[40] == 10 && v0[1] == 9 && random(0, 2)) {
+				v9 = v44;
+				*v0 = 125;
+				if (v0[40] == 10) {
+					v10 = (unsigned char *)v0 + 40;
+					do {
+						v10 += 40;
+						++v9;
+					} while (*v10 == 10);
+				}
+				v11 = v9 - 1;
+				if (v44 < v11) {
+					v38 = (int)(v0 + 40);
+					v12 = v11 - v44;
+					do {
+						v13 = random(0, 2);
+						v14 = (_BYTE *)v38;
+						v38 += 40;
+						--v12;
+						*v14 = v13 != 0 ? 126 : -127;
+					} while (v12);
+				}
+				v15 = v11;
+				v16 = y + 1;
+				v17 = v16;
+				for (dungeon[v15][v16 - 1] = 128; dungeon[x][v17] == 9; ++v17) /* check  *((_BYTE *)&dMonster[111][2 * v15 + 111] + v16 + 3) */
+					;
+				v18 = v17 - 1;
+				v39 = y + 1;
+				if (v16 < v18) {
+					do {
+						if (random(0, 2))
+							dungeon[x][v39] = 121;
+						else
+							dungeon[x][v39] = 124;
+						++v39;
+					} while (v39 < v18);
+				}
+				dungeon[x][v18] = 122;
+			}
+			++v44;
+			++x;
+			v0 += 40;
+		} while (v44 - 1 < 39);
+		++y;
+	} while (y < 39);
+	ya = 0;
+	do {
+		xa = 0;
+		v45 = 0;
+		do {
+			if (dungeon[v45][ya] != 7)
+				goto LABEL_112;
+			if (random(0, 1))
+				goto LABEL_112;
+			//_LOBYTE(v19) = SkipThemeRoom(xa, ya);
+			if (!SkipThemeRoom(xa, ya))
+				goto LABEL_112;
+			v36 = random(0, 2);
+			if (!v36) {
+				v20 = ya;
+				v21 = ya;
+				for (i = ya; WoodVertU(xa, i); i = v21)
+					--v21;
+				v23 = v21 + 1;
+				while (WoodVertD(xa, v20))
+					++v20;
+				v24 = v20 - 1;
+				v25 = 1;
+				if (dungeon[v45][v23] == 7)
+					v25 = 0;
+				if (dungeon[v45][v24] == 7)
+					v25 = 0;
+				if (v24 - v23 <= 1)
+					goto LABEL_112;
+				if (!v25)
+					goto LABEL_112;
+				v40 = random(0, v24 - v23 - 1) + v23 + 1;
+				v26 = v23;
+				if (v23 > v24)
+					goto LABEL_112;
+				do {
+					if (v26 != v40) {
+						v27 = (char *)&dungeon[v45][v26];
+						if (*v27 == 7)
+							*v27 = random(0, 2) != 0 ? -121 : -119;
+						if (*v27 == 10)
+							*v27 = -125;
+						if (*v27 == 126)
+							*v27 = -123;
+						if (*v27 == -127)
+							*v27 = -123;
+						if (*v27 == 2)
+							*v27 = -117;
+						if (*v27 == -122)
+							*v27 = -118;
+						if (*v27 == -120)
+							*v27 = -118;
+					}
+					++v26;
+				} while (v26 <= v24);
+			}
+			if (v36 == 1) {
+				v28 = xa;
+				v29 = xa;
+				while (WoodHorizL(v28, ya))
+					v28 = --v29;
+				v30 = xa;
+				v31 = v29 + 1;
+				v32 = xa;
+				while (WoodHorizR(v30, ya))
+					v30 = ++v32;
+				v33 = v32 - 1;
+				v34 = (char *)&dungeon[v31][ya];
+				v35 = 1;
+				if (*v34 == 7)
+					v35 = 0;
+				if (dungeon[v33][ya] == 7)
+					v35 = 0;
+				if (v33 - v31 > 1 && v35) {
+					v41 = random(0, v33 - v31 - 1) + v31 + 1;
+					while (1) {
+						if (v31 > v33)
+							break;
+						if (v31 != v41) {
+							if (*v34 == 7) {
+								if (random(0, 2)) {
+									*v34 = -122;
+									goto LABEL_110;
+								}
+								*v34 = -120;
+							}
+							if (*v34 == 9)
+								*v34 = -126;
+							if (*v34 == 121)
+								*v34 = -124;
+							if (*v34 == 124)
+								*v34 = -124;
+							if (*v34 == 4)
+								*v34 = -116;
+							if (*v34 == -121)
+								*v34 = -118;
+							if (*v34 == -119)
+								*v34 = -118;
+						}
+					LABEL_110:
+						++v31;
+						v34 += 40;
+					}
+				}
+			}
+		LABEL_112:
+			++v45;
+			++xa;
+		} while (v45 < 40);
+		++ya;
+	} while (ya < 40);
+	AddFenceDoors();
+	FenceDoorFix();
+}
+
+BOOL WoodVertU(int i, int y)
+{
+	if((dungeon[i + 1][y] > 152 || dungeon[i + 1][y] < 130)
+	&& (dungeon[i - 1][y] > 152 || dungeon[i - 1][y] < 130)) {
+		if(dungeon[i][y] == 7) {
+			return TRUE;
+		}
+		if(dungeon[i][y] == 10) {
+			return TRUE;
+		}
+		if(dungeon[i][y] == 126) {
+			return TRUE;
+		}
+		if(dungeon[i][y] == 129) {
+			return TRUE;
+		}
+		if(dungeon[i][y] == 134) {
+			return TRUE;
+		}
+		if(dungeon[i][y] == 136) {
+			return TRUE;
+		}
+	}
+
+	return FALSE;
+}
+
+BOOL WoodVertD(int i, int y)
+{
+	if((dungeon[i + 1][y] > 152 || dungeon[i + 1][y] < 130)
+	&& (dungeon[i - 1][y] > 152 || dungeon[i - 1][y] < 130)) {
+		if(dungeon[i][y] == 7) {
+			return TRUE;
+		}
+		if(dungeon[i][y] == 2) {
+			return TRUE;
+		}
+		if(dungeon[i][y] == 134) {
+			return TRUE;
+		}
+		if(dungeon[i][y] == 136) {
+			return TRUE;
+		}
+	}
+
+	return FALSE;
+}
+
+BOOL WoodHorizL(int x, int j)
+{
+	if((dungeon[x][j + 1] > 152 || dungeon[x][j + 1] < 130)
+	&& (dungeon[x][j - 1] > 152 || dungeon[x][j - 1] < 130)) {
+		if(dungeon[x][j] == 7) {
+			return TRUE;
+		}
+		if(dungeon[x][j] == 9) {
+			return TRUE;
+		}
+		if(dungeon[x][j] == 121) {
+			return TRUE;
+		}
+		if(dungeon[x][j] == 124) {
+			return TRUE;
+		}
+		if(dungeon[x][j] == 135) {
+			return TRUE;
+		}
+		if(dungeon[x][j] == 137) {
+			return TRUE;
+		}
+	}
+
+	return FALSE;
+}
+
+BOOL WoodHorizR(int x, int j)
+{
+	if((dungeon[x][j + 1] > 152 || dungeon[x][j + 1] < 130)
+	&& (dungeon[x][j - 1] > 152 || dungeon[x][j - 1] < 130)) {
+		if(dungeon[x][j] == 7) {
+			return TRUE;
+		}
+		if(dungeon[x][j] == 4) {
+			return TRUE;
+		}
+		if(dungeon[x][j] == 135) {
+			return TRUE;
+		}
+		if(dungeon[x][j] == 137) {
+			return TRUE;
+		}
+	}
+
+	return FALSE;
+}
+
+void DRLG_L3Pass3()
+{
+	int i, j, xx, yy;
+	long v1, v2, v3, v4, lv;
+
+	lv = 8 - 1;
+
+#if (_MSC_VER >= 800) && (_MSC_VER <= 1200)
+	__asm {
+		mov		esi, pMegaTiles
+		mov		eax, lv
+		shl		eax, 3
+		add		esi, eax
+		xor		eax, eax
+		lodsw
+		inc		eax
+		mov		v1, eax
+		lodsw
+		inc		eax
+		mov		v2, eax
+		lodsw
+		inc		eax
+		mov		v3, eax
+		lodsw
+		inc		eax
+		mov		v4, eax
+	}
+#else
+	v1 = *((WORD *)&pMegaTiles[lv * 8]) + 1;
+	v2 = *((WORD *)&pMegaTiles[lv * 8] + 1) + 1;
+	v3 = *((WORD *)&pMegaTiles[lv * 8] + 2) + 1;
+	v4 = *((WORD *)&pMegaTiles[lv * 8] + 3) + 1;
+#endif
+
+	for (j = 0; j < MAXDUNY; j += 2)
+	{
+		for (i = 0; i < MAXDUNX; i += 2) {
+			dPiece[i][j] = v1;
+			dPiece[i + 1][j] = v2;
+			dPiece[i][j + 1] = v3;
+			dPiece[i + 1][j + 1] = v4;
+		}
+	}
+
+	yy = 16;
+	for (j = 0; j < DMAXY; j++) {
+		xx = 16;
+		for (i = 0; i < DMAXX; i++) {
+			lv = (unsigned char)dungeon[i][j] - 1;
+#if (_MSC_VER >= 800) && (_MSC_VER <= 1200)
+			if (lv >= 0) {
+				__asm {
+					mov		esi, pMegaTiles
+					mov		eax, lv
+					shl		eax, 3
+					add		esi, eax
+					xor		eax, eax
+					lodsw
+					inc		eax
+					mov		v1, eax
+					lodsw
+					inc		eax
+					mov		v2, eax
+					lodsw
+					inc		eax
+					mov		v3, eax
+					lodsw
+					inc		eax
+					mov		v4, eax
+				}
+			} else {
+				v1 = 0;
+				v2 = 0;
+				v3 = 0;
+				v4 = 0;
+			}
+#else
+			if (lv >= 0) {
+				v1 = *((WORD *)&pMegaTiles[lv * 8]) + 1;
+				v2 = *((WORD *)&pMegaTiles[lv * 8] + 1) + 1;
+				v3 = *((WORD *)&pMegaTiles[lv * 8] + 2) + 1;
+				v4 = *((WORD *)&pMegaTiles[lv * 8] + 3) + 1;
+			} else {
+				v1 = 0;
+				v2 = 0;
+				v3 = 0;
+				v4 = 0;
+			}
+#endif
+			dPiece[xx][yy] = v1;
+			dPiece[xx + 1][yy] = v2;
+			dPiece[xx][yy + 1] = v3;
+			dPiece[xx + 1][yy + 1] = v4;
+			xx += 2;
+		}
+		yy += 2;
+	}
+}
+
+void LoadL3Dungeon(char *sFileName, int vx, int vy)
+{
+	int i, j, rw, rh;
+	BYTE *pLevelMap, *lm;
+
+	InitL3Dungeon();
+	dminx = 16;
+	dminy = 16;
+	dmaxx = 96;
+	dmaxy = 96;
+	DRLG_InitTrans();
+	pLevelMap = LoadFileInMem(sFileName, 0);
+
+	lm = pLevelMap;
+	rw = *lm;
+	lm += 2;
+	rh = *lm;
+	lm += 2;
+
+	for(j = 0; j < rh; j++) {
+		for(i = 0; i < rw; i++) {
+			if(*lm != 0) {
+				dungeon[i][j] = *lm;
+			} else {
+				dungeon[i][j] = 7;
+			}
+			lm += 2;
+		}
+	}
+	for(j = 0; j < 40; j++) {
+		for(i = 0; i < 40; i++) {
+			if(dungeon[i][j] == 0) {
+				dungeon[i][j] = 8;
+			}
+		}
+	}
+
+	abyssx = 112;
+	DRLG_L3Pass3();
+	DRLG_Init_Globals();
+	ViewX = 31;
+	ViewY = 83;
+	SetMapMonsters(pLevelMap, 0, 0);
+	SetMapObjects(pLevelMap, 0, 0);
+
+	for(j = 0; j < 112; j++) {
+		for(i = 0; i < 112; i++) {
+			if(dPiece[i][j] >= 56 && dPiece[i][j] <= 147) {
+				DoLighting(i, j, 7, -1);
+			} else if(dPiece[i][j] >= 154 && dPiece[i][j] <= 161) {
+				DoLighting(i, j, 7, -1);
+			} else if(dPiece[i][j] == 150) {
+				DoLighting(i, j, 7, -1);
+			} else if(dPiece[i][j] == 152) {
+				DoLighting(i, j, 7, -1);
+			}
+		}
+	}
+
+	mem_free_dbg(pLevelMap);
+}
+// 52837C: using guessed type int abyssx;
+// 5CF328: using guessed type int dmaxx;
+// 5CF32C: using guessed type int dmaxy;
+// 5D2458: using guessed type int dminx;
+// 5D245C: using guessed type int dminy;
+
+void LoadPreL3Dungeon(char *sFileName, int vx, int vy)
+{
+	int i, j, rw, rh;
+	BYTE *pLevelMap, *lm;
+
+	InitL3Dungeon();
+	DRLG_InitTrans();
+	pLevelMap = LoadFileInMem(sFileName, 0);
+
+	lm = pLevelMap;
+	rw = *lm;
+	lm += 2;
+	rh = *lm;
+	lm += 2;
+
+	for(j = 0; j < rh; j++) {
+		for(i = 0; i < rw; i++) {
+			if(*lm != 0) {
+				dungeon[i][j] = *lm;
+			} else {
+				dungeon[i][j] = 7;
+			}
+			lm += 2;
+		}
+	}
+	for(j = 0; j < 40; j++) {
+		for(i = 0; i < 40; i++) {
+			if(dungeon[i][j] == 0) {
+				dungeon[i][j] = 8;
+			}
+		}
+	}
+
+	memcpy(pdungeon, dungeon, sizeof(pdungeon));
+	mem_free_dbg(pLevelMap);
+}
+
+DEVILUTION_END_NAMESPACE