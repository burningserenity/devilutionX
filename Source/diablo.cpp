//HEADER_GOES_HERE

#include "../types.h"

int diablo_cpp_init_value; // weak
HWND ghMainWnd;
int glMid1Seed[NUMLEVELS];
int glMid2Seed[NUMLEVELS];
int gnLevelTypeTbl[NUMLEVELS];
int MouseY; // idb
int MouseX; // idb
bool gbGameLoopStartup; // idb
int glSeedTbl[NUMLEVELS];
BOOL gbRunGame;
int glMid3Seed[NUMLEVELS];
BOOL gbRunGameResult;
int zoomflag; // weak
BOOL gbProcessPlayers;
int glEndSeed[NUMLEVELS];
BOOL dword_5256E8;
HINSTANCE ghInst; // idb
int DebugMonsters[10];
char cineflag; // weak
int drawpanflag; // weak
int visiondebug; // weak
int scrollflag; /* unused */
BOOL light4flag;
int leveldebug; // weak
int monstdebug; // weak
int trigdebug; /* unused */
int setseed; // weak
int debugmonsttypes; // weak
int PauseMode; // weak
int sgnTimeoutCurs;
char sgbMouseDown; // weak
int color_cycle_timer; // weak

int diablo_inf = 0x7F800000; // weak

/* rdata */

BOOL fullscreen = TRUE;
#ifdef _DEBUG
int showintrodebug = 1;
int questdebug = -1;
int debug_mode_key_s;
int debug_mode_key_w;
int debug_mode_key_inverted_v;
int debug_mode_dollar_sign;
int debug_mode_key_d;
int debug_mode_key_i;
int dbgplr;
int dbgqst;
int dbgmon;
int arrowdebug;
int frameflag;
int frameend;
int framerate;
int framestart;
#endif
BOOL FriendlyMode = TRUE;
char *spszMsgTbl[4] =
{
  "I need help! Come Here!",
  "Follow me.",
  "Here's something for you.",
  "Now you DIE!"
}; // weak
char *spszMsgKeyTbl[4] = { "F9", "F10", "F11", "F12" }; // weak

struct diablo_cpp_init
{
	diablo_cpp_init()
	{
		diablo_cpp_init_value = diablo_inf;
	}
} _diablo_cpp_init;
// 479BF8: using guessed type int diablo_inf;
// 525514: using guessed type int diablo_cpp_init_value;

void __cdecl FreeGameMem()
{
	void *v0; // ecx
	void *v1; // ecx
	void *v2; // ecx
	void *v3; // ecx
	void *v4; // ecx

	music_stop();
	v0 = pDungeonCels;
	pDungeonCels = 0;
	mem_free_dbg(v0);
	v1 = pMegaTiles;
	pMegaTiles = 0;
	mem_free_dbg(v1);
	v2 = pLevelPieces;
	pLevelPieces = 0;
	mem_free_dbg(v2);
	v3 = level_special_cel;
	level_special_cel = 0;
	mem_free_dbg(v3);
	v4 = pSpeedCels;
	pSpeedCels = 0;
	mem_free_dbg(v4);
	FreeMissiles();
	FreeMonsters();
	FreeObjectGFX();
	FreeEffects();
	FreeTownerGFX();
}

int __fastcall diablo_init_menu(int a1, int bSinglePlayer)
{
	int v2; // esi
	int v3; // edi
	int v4; // ecx
	int pfExitProgram; // [esp+Ch] [ebp-4h]

	v2 = bSinglePlayer;
	v3 = a1;
	byte_678640 = 1;
	while ( 1 )
	{
		pfExitProgram = 0;
		dword_5256E8 = FALSE;
		if ( !NetInit(v2, &pfExitProgram) )
			break;
		byte_678640 = 0;
		if ( (v3 || !gbValidSaveFile)
		  && (InitLevels(), InitQuests(), InitPortals(), InitDungMsgs(myplr), !gbValidSaveFile)
		  || (v4 = WM_DIABLOADGAME, !dword_5256E8) )
		{
			v4 = WM_DIABNEWGAME;
		}
		run_game_loop(v4);
		NetClose();
		pfile_create_player_description(0, 0);
		if ( !gbRunGameResult )
			goto LABEL_11;
	}
	gbRunGameResult = pfExitProgram == 0;
LABEL_11:
	SNetDestroy();
	return gbRunGameResult;
}
// 678640: using guessed type char byte_678640;

void __fastcall run_game_loop(int uMsg)
{
	//int v3; // eax
	bool v5; // zf
	//int v6; // eax
	signed int v7; // [esp+8h] [ebp-24h]
	WNDPROC saveProc; // [esp+Ch] [ebp-20h]
	struct tagMSG msg; // [esp+10h] [ebp-1Ch]

	nthread_ignore_mutex(1);
	start_game(uMsg);
	saveProc = SetWindowProc(GM_Game);
	control_update_life_mana();
	msg_process_net_packets();
	gbRunGame = TRUE;
	gbProcessPlayers = TRUE;
	gbRunGameResult = TRUE;
	drawpanflag = 255;
	DrawAndBlit();
	PaletteFadeIn(8);
	drawpanflag = 255;
	gbGameLoopStartup = 1;
	nthread_ignore_mutex(0);
	while ( gbRunGame )
	{
		diablo_color_cyc_logic();
		if ( PeekMessage(&msg, NULL, 0, 0, PM_NOREMOVE) )
		{
			SetThreadPriority(GetCurrentThread(), THREAD_PRIORITY_ABOVE_NORMAL);
			while ( PeekMessage(&msg, NULL, 0, 0, PM_REMOVE) )
			{
				if ( msg.message == WM_QUIT )
				{
					gbRunGameResult = FALSE;
					gbRunGame = FALSE;
					break;
				}
				TranslateMessage(&msg);
				DispatchMessage(&msg);
			}
			if ( !gbRunGame || (v7 = 1, !nthread_has_500ms_passed()) )
				v7 = 0;
			SetThreadPriority(GetCurrentThread(), THREAD_PRIORITY_NORMAL);
			v5 = v7 == 0;
		}
		else
		{
			//_LOBYTE(v6) = nthread_has_500ms_passed();
			v5 = nthread_has_500ms_passed() == 0;
		}
		if ( !v5 )
		{
			multi_process_network_packets();
			game_loop(gbGameLoopStartup);
			msgcmd_send_chat();
			gbGameLoopStartup = 0;
			DrawAndBlit();
		}
#ifdef SLEEP
		Sleep(1);
#endif
	}
	if ( (unsigned char)gbMaxPlayers > 1u )
		pfile_write_hero();
	pfile_flush_W();
	PaletteFadeOut(8);
	SetCursor(0);
	ClearScreenBuffer();
	drawpanflag = 255;
	scrollrt_draw_game_screen(1);
	SetWindowProc(saveProc);
	free_game();
	if ( cineflag )
	{
		cineflag = FALSE;
		DoEnding();
	}
}
// 525718: using guessed type char cineflag;
// 52571C: using guessed type int drawpanflag;
// 679660: using guessed type char gbMaxPlayers;

void __fastcall start_game(int uMsg)
{
	cineflag = FALSE;
	zoomflag = 1;
	InitCursor();
	InitLightTable();
	LoadDebugGFX();
	music_stop();
	ShowProgress(uMsg);
	gmenu_init_menu();
	InitLevelCursor();
	sgnTimeoutCurs = 0;
	sgbMouseDown = 0;
	track_repeat_walk(0);
}
// 52569C: using guessed type int zoomflag;
// 525718: using guessed type char cineflag;
// 525748: using guessed type char sgbMouseDown;

void __cdecl free_game()
{
	int i; // esi

	FreeControlPan();
	FreeInvGFX();
	FreeGMenu();
	FreeQuestText();
	FreeStoreMem();

	for(i = 0; i < MAX_PLRS; i++)
		FreePlayerGFX(i);

	FreeItemGFX();
	FreeCursor();
	FreeLightTable();
	FreeDebugGFX();
	FreeGameMem();
}

bool __cdecl diablo_get_not_running()
{
	SetLastError(0);
	CreateEvent(NULL, FALSE, FALSE, "DiabloEvent");
	return GetLastError() != ERROR_ALREADY_EXISTS;
}

int WINAPI WinMain(HINSTANCE hInstance, HINSTANCE hPrevInstance, LPSTR lpCmdLine, int nCmdShow)
{
	HINSTANCE v4; // esi
	char Filename[260]; // [esp+8h] [ebp-10Ch]
	char value_name[8]; // [esp+10Ch] [ebp-8h]

	v4 = hInstance;
#ifndef DEBUGGER
	diablo_reload_process(hInstance);
#endif
	ghInst = v4;
	if ( RestrictedTest() )
		ErrOkDlg(IDD_DIALOG10, 0, "C:\\Src\\Diablo\\Source\\DIABLO.CPP", 877);
	if ( ReadOnlyTest() )
	{
		if ( !GetModuleFileName(ghInst, Filename, 0x104u) )
			*Filename = '\0';
		DirErrorDlg(Filename);
	}
	ShowCursor(FALSE);
	srand(GetTickCount());
	InitHash();
	exception_get_filter();
	if ( !diablo_find_window("DIABLO") && diablo_get_not_running() )
	{
		diablo_init_screen();
		diablo_parse_flags(lpCmdLine);
		init_create_window(nCmdShow);
		sound_init();
		UiInitialize();
#ifdef _DEBUG
		if ( showintrodebug )
			play_movie("gendata\\logo.smk", 1);
#else
		play_movie("gendata\\logo.smk", 1);
#endif
		strcpy(value_name, "Intro");
		if ( !SRegLoadValue("Diablo", value_name, 0, (int *)&hInstance) )
			hInstance = (HINSTANCE)1;
		if ( hInstance )
			play_movie("gendata\\diablo1.smk", 1);
		SRegSaveValue("Diablo", value_name, 0, 0);
#ifdef _DEBUG
		if ( showintrodebug )
		{
			UiTitleDialog(7);
			BlackPalette();
		}
#else
		UiTitleDialog(7);
		BlackPalette();
#endif
		mainmenu_loop();
		UiDestroy();
		SaveGamma();
		if ( ghMainWnd )
		{
			Sleep(300);
			DestroyWindow(ghMainWnd);
		}
	}
	return 0;
}

void __fastcall diablo_parse_flags(char *args)
{
#ifdef _DEBUG
	int n; // edi
	int v15; // eax
#endif
	while ( *args )
	{
		for ( ; isspace(*args); ++args )
			;
		if ( !_strcmpi("dd_emulate", args) )
		{
			gbEmulate = 1;
			args += strlen("dd_emulate");
		}
		else if ( !_strcmpi("dd_backbuf", args) )
		{
			gbBackBuf = 1;
			args += strlen("dd_backbuf");
		}
		else if ( !_strcmpi("ds_noduplicates", args) )
		{
			gbDupSounds = FALSE;
			args += strlen("ds_noduplicates");
		}
		else
		{
#ifdef _DEBUG
			switch ( tolower(*args++) )
			{
				case '^': // god mod with all spells as skills
					debug_mode_key_inverted_v = 1;
					break;
				case '$': // demi-god
					debug_mode_dollar_sign = 1;
					break;
				/*case 'b': // enable drop log
					debug_mode_key_b = 1;
					break;*/
				case 'd': // no startup video+???
					showintrodebug = 0;
					debug_mode_key_d = 1;
					break;
				case 'f': // draw fps
					EnableFrameCount();
					break;
				case 'i': // disable network timeout
					debug_mode_key_i = 1;
					break;
				/*case 'j': // <level>: init trigger at level
					for ( ; isspace(*args); ++args )
						;
					for ( n = 0; isdigit(*args); n = v15 + 10 * n - 48 )
						v15 = *args++;
					debug_mode_key_J_trigger = n;
					break;*/
				case 'l': // <dtype> <level>: start in level as type
					setlevel = 0;
					for ( leveldebug = 1; isspace(*args); ++args )
						;
					for ( n = 0; isdigit(*args); n = v15 + 10 * n - 48 )
						v15 = *args++;
					for ( leveltype = n; isspace(*args); ++args )
						;
					for ( n = 0; isdigit(*args); n = v15 + 10 * n - 48 )
						v15 = *args++;
					currlevel = n;
					plr[0].plrlevel = n;
					break;
				case 'm': // <mtype>: add debug monster, up to 10 allowed
					for ( monstdebug = 1; isspace(*args); ++args )
						;
					for ( n = 0; isdigit(*args); n = v15 + 10 * n - 48 )
						v15 = *args++;
					DebugMonsters[debugmonsttypes++] = n;
					break;
				case 'n': // disable startup video
					showintrodebug = 0;
					break;
				case 'q': // <qnum>: force a certain quest
					for ( ; isspace(*args); ++args )
						;
					for ( n = 0; isdigit(*args); n = v15 + 10 * n - 48 )
						v15 = *args++;
					questdebug = n;
					break;
				case 'r': // <seed>: set map seed to
					for ( ; isspace(*args); ++args )
						;
					for ( n = 0; isdigit(*args); n = v15 + 10 * n - 48 )
						v15 = *args++;
					setseed = n;
					break;
				case 's': // unused
					debug_mode_key_s = 1;
					break;
				case 't': // <qlvl>: sets current quest level
					leveldebug = 1;
					for ( setlevel = 1; isspace(*args); ++args )
						;
					for ( n = 0; isdigit(*args); n = v15 + 10 * n - 48 )
						v15 = *args++;
					setlvlnum = n;
					break;
				case 'v': // draw yellow debug tiles
					visiondebug = 1;
					break;
				case 'w': // rest of the cheats, some only in town
					debug_mode_key_w = 1;
					break;
				case 'x':
					fullscreen = FALSE;
					break;
				default:
					break;
			}
#else
			tolower(*args++);
#endif
		}
	}
}
// 52A548: using guessed type char gbBackBuf;
// 52A549: using guessed type char gbEmulate;

void __cdecl diablo_init_screen()
{
	int v0; // ecx
	int *v1; // eax

	v0 = 0;
	MouseX = 320;
	MouseY = 240;
	ScrollInfo._sdx = 0;
	ScrollInfo._sdy = 0;
	ScrollInfo._sxoff = 0;
	ScrollInfo._syoff = 0;
	ScrollInfo._sdir = 0;
	v1 = screen_y_times_768;
	do
	{
		*v1 = v0;
		++v1;
		v0 += 768;
	}
	while ( (signed int)v1 < (signed int)&screen_y_times_768[1024] );
	ClrDiabloMsg();
}
// 69CEFC: using guessed type int scrollrt_cpp_init_value;

BOOL __fastcall diablo_find_window(LPCSTR lpClassName)
{
	HWND result; // eax
	HWND v2; // esi
	HWND v3; // eax
	HWND v4; // edi

	result = FindWindow(lpClassName, 0);
	v2 = result;
	if ( !result )
		return 0;

	v3 = GetLastActivePopup(result);
	if ( v3 )
		v2 = v3;
	v4 = GetTopWindow(v2);
	if ( !v4 )
		v4 = v2;
	SetForegroundWindow(v2);
	SetFocus(v4);
	return 1;
}

void __fastcall diablo_reload_process(HMODULE hModule)
{
	char *i; // eax
	DWORD dwSize; // esi
	BOOL v3; // edi
	_DWORD *v4; // eax
	_DWORD *v5; // esi
	HWND v6; // eax
	char Name[276]; // [esp+Ch] [ebp-29Ch]
	char Filename[260]; // [esp+120h] [ebp-188h]
	STARTUPINFOA si; // [esp+224h] [ebp-84h]
	SYSTEM_INFO sinf; // [esp+268h] [ebp-40h]
	PROCESS_INFORMATION pi; // [esp+28Ch] [ebp-1Ch]
	DWORD dwProcessId; // [esp+29Ch] [ebp-Ch]
	HANDLE hMap; // [esp+2A0h] [ebp-8h]
	HWND hWnd; // [esp+2A4h] [ebp-4h]

	*Filename = empty_string;
	memset(Filename + 1, 0, sizeof(Filename) - 1);
//	*(_WORD *)&Filename[257] = 0;
//	Filename[259] = 0;
	GetModuleFileName(hModule, Filename, 0x104u);
	wsprintf(Name, "Reload-%s", Filename);
	for ( i = Name; *i; ++i )
	{
		if ( *i == '\\' )
			*i = '/';
	}
	GetSystemInfo(&sinf);
	dwSize = sinf.dwPageSize;
	if ( sinf.dwPageSize < 4096 )
		dwSize = 4096;
	hMap = CreateFileMapping((HANDLE)0xFFFFFFFF, NULL, SEC_COMMIT|PAGE_READWRITE, 0, dwSize, Name);
	v3 = GetLastError() != ERROR_ALREADY_EXISTS;
	if ( hMap )
	{
		v4 = (unsigned int *)MapViewOfFile(hMap, FILE_MAP_ALL_ACCESS, 0, 0, dwSize);
		v5 = v4;
		if ( v4 )
		{
			if ( v3 )
			{
				*v4 = -1;
				v4[1] = 0;
				memset(&si, 0, sizeof(si));
				si.cb = sizeof(si);
				CreateProcess(Filename, NULL, NULL, NULL, FALSE, CREATE_NEW_PROCESS_GROUP, NULL, NULL, &si, &pi);
				WaitForInputIdle(pi.hProcess, 0xFFFFFFFF);
				CloseHandle(pi.hThread);
				CloseHandle(pi.hProcess);
				while ( *v5 < 0 )
					Sleep(1000);
				UnmapViewOfFile(v5);
				CloseHandle(hMap);
				ExitProcess(0);
			}
			if ( InterlockedIncrement((long *)v4) )
			{
				v6 = GetForegroundWindow();
				do
				{
					hWnd = v6;
					v6 = GetWindow(v6, 3u);
				}
				while ( v6 );
				while ( 1 )
				{
					GetWindowThreadProcessId(hWnd, &dwProcessId);
					if ( dwProcessId == v5[1] )
						break;
					hWnd = GetWindow(hWnd, 2u);
					if ( !hWnd )
						goto LABEL_23;
				}
				SetForegroundWindow(hWnd);
LABEL_23:
				UnmapViewOfFile(v5);
				CloseHandle(hMap);
				ExitProcess(0);
			}
			v5[1] = GetCurrentProcessId();
		}
	}
}

int __cdecl PressEscKey()
{
	int result; // eax

	result = 0;
	if ( doomflag )
	{
		doom_close();
		result = 1;
	}
	if ( helpflag )
	{
		helpflag = 0;
		result = 1;
	}
	if ( qtextflag )
	{
		qtextflag = FALSE;
		sfx_stop();
	}
	else
	{
		if ( !stextflag )
			goto LABEL_10;
		STextESC();
	}
	result = 1;
LABEL_10:
	if ( msgflag )
	{
		msgdelay = 0;
		result = 1;
	}
	if ( talkflag )
	{
		control_reset_talk();
		result = 1;
	}
	if ( dropGoldFlag )
	{
		control_drop_gold(VK_ESCAPE);
		result = 1;
	}
	if ( spselflag )
	{
		spselflag = 0;
		result = 1;
	}
	return result;
}
// 4B84DC: using guessed type int dropGoldFlag;
// 4B8960: using guessed type int talkflag;
// 4B8C98: using guessed type int spselflag;
// 52575C: using guessed type int doomflag;
// 52B9F0: using guessed type char msgdelay;
// 52B9F1: using guessed type char msgflag;
// 646D00: using guessed type char qtextflag;
// 6AA705: using guessed type char stextflag;

LRESULT __stdcall DisableInputWndProc(HWND hWnd, UINT uMsg, WPARAM wParam, LPARAM lParam)
{
	bool v5; // zf

	if ( uMsg <= WM_LBUTTONDOWN )
	{
		if ( uMsg != WM_LBUTTONDOWN )
		{
			if ( uMsg >= WM_KEYFIRST
			  && (uMsg <= WM_CHAR
			   || uMsg == WM_SYSKEYDOWN
			   || uMsg == WM_SYSCOMMAND
			   || uMsg == WM_MOUSEFIRST) )
			{
				return 0;
			}
			return MainWndProc(hWnd, uMsg, wParam, lParam);
		}
		if ( !sgbMouseDown )
		{
			sgbMouseDown = 1;
LABEL_21:
			SetCapture(hWnd);
			return 0;
		}
		return 0;
	}
	if ( uMsg == WM_LBUTTONUP )
	{
		v5 = sgbMouseDown == 1;
		goto LABEL_23;
	}
	if ( uMsg != WM_RBUTTONDOWN )
	{
		if ( uMsg != WM_RBUTTONUP )
		{
			if ( uMsg == WM_CAPTURECHANGED )
			{
				if ( hWnd != (HWND)lParam )
					sgbMouseDown = 0;
				return 0;
			}
			return MainWndProc(hWnd, uMsg, wParam, lParam);
		}
		v5 = sgbMouseDown == 2;
LABEL_23:
		if ( v5 )
		{
			sgbMouseDown = 0;
			ReleaseCapture();
		}
		return 0;
	}
	if ( !sgbMouseDown )
	{
		sgbMouseDown = 2;
		goto LABEL_21;
	}
	return 0;
}
// 525748: using guessed type char sgbMouseDown;

LRESULT __stdcall GM_Game(HWND hWnd, UINT uMsg, WPARAM wParam, LPARAM lParam)
{
	if ( uMsg > WM_LBUTTONDOWN )
	{
		if ( uMsg == WM_LBUTTONUP )
		{
			MouseX = (unsigned short)lParam;
			MouseY = (unsigned int)lParam >> 16;
			if ( sgbMouseDown != 1 )
				return 0;
			sgbMouseDown = 0;
			LeftMouseUp();
			track_repeat_walk(0);
		}
		else
		{
			if ( uMsg == WM_RBUTTONDOWN )
			{
				MouseX = (unsigned short)lParam;
				MouseY = (unsigned int)lParam >> 16;
				if ( !sgbMouseDown )
				{
					sgbMouseDown = 2;
					SetCapture(hWnd);
					RightMouseDown();
				}
				return 0;
			}
			if ( uMsg != WM_RBUTTONUP )
			{
				if ( uMsg == WM_CAPTURECHANGED )
				{
					if ( hWnd != (HWND)lParam )
					{
						sgbMouseDown = 0;
						track_repeat_walk(0);
					}
				}
				else if ( uMsg > WM_DIAB && uMsg <= WM_DIABRETOWN )
				{
					if ( (unsigned char)gbMaxPlayers > 1u )
						pfile_write_hero();
					nthread_ignore_mutex(1);
					PaletteFadeOut(8);
					FreeMonsterSnd();
					music_stop();
					track_repeat_walk(0);
					sgbMouseDown = 0;
					ReleaseCapture();
					ShowProgress(uMsg);
					drawpanflag = 255;
					DrawAndBlit();
					if ( gbRunGame )
						PaletteFadeIn(8);
					nthread_ignore_mutex(0);
					gbGameLoopStartup = 1;
					return 0;
				}
				return MainWndProc(hWnd, uMsg, wParam, lParam);
			}
			MouseX = (unsigned short)lParam;
			MouseY = (unsigned int)lParam >> 16;
			if ( sgbMouseDown != 2 )
				return 0;
			sgbMouseDown = 0;
		}
		ReleaseCapture();
		return 0;
	}
	switch ( uMsg )
	{
		case WM_LBUTTONDOWN:
			MouseX = (unsigned short)lParam;
			MouseY = (unsigned int)lParam >> 16;
			if ( !sgbMouseDown )
			{
				sgbMouseDown = 1;
				SetCapture(hWnd);
				track_repeat_walk(LeftMouseDown(wParam));
			}
			return 0;
		case WM_KEYFIRST:
			PressKey(wParam);
			return 0;
		case WM_KEYUP:
			ReleaseKey(wParam);
			return 0;
		case WM_CHAR:
			PressChar(wParam);
			return 0;
		case WM_SYSKEYDOWN:
			if ( PressSysKey(wParam) )
				return 0;
			return MainWndProc(hWnd, uMsg, wParam, lParam);
		case WM_SYSCOMMAND:
			if ( wParam == SC_CLOSE )
			{
				gbRunGame = FALSE;
				gbRunGameResult = FALSE;
				return 0;
			}
			return MainWndProc(hWnd, uMsg, wParam, lParam);
	}
	if ( uMsg != WM_MOUSEFIRST )
		return MainWndProc(hWnd, uMsg, wParam, lParam);
	MouseX = (unsigned short)lParam;
	MouseY = (unsigned int)lParam >> 16;
	gmenu_on_mouse_move((unsigned short)lParam);
	return 0;
}
// 52571C: using guessed type int drawpanflag;
// 525748: using guessed type char sgbMouseDown;
// 679660: using guessed type char gbMaxPlayers;

bool __fastcall LeftMouseDown(int a1)
{
	int v1; // edi
	int v3; // eax
	bool v6; // zf
	int v7; // ecx
	int v8; // eax
	unsigned char v9; // dl
	unsigned char v11; // dl
	unsigned short v12; // ax
	unsigned char v13; // dl
	unsigned short v15; // [esp-8h] [ebp-10h]

	v1 = a1;
	if ( gmenu_left_mouse(1) || control_check_talk_btn() || sgnTimeoutCurs )
		return 0;
	if ( deathflag )
	{
		control_check_btn_press();
		return 0;
	}
	if ( PauseMode == 2 )
		return 0;
	if ( doomflag )
	{
		doom_close();
		return 0;
	}
	if ( spselflag )
	{
		SetSpell();
		return 0;
	}
	if ( stextflag )
	{
		CheckStoreBtn();
		return 0;
	}
	if ( MouseY >= 352 )
	{
		if ( !talkflag && !dropGoldFlag )
		{
			if ( !gmenu_exception() )
				CheckInvScrn();
		}
		DoPanBtn();
		if ( pcurs <= 1 || pcurs >= 12 )
			return 0;
		goto LABEL_48;
	}
	if ( gmenu_exception() || TryIconCurs() )
		return 0;
	if ( questlog && MouseX > 32 && MouseX < 288 && MouseY > 32 && MouseY < 308 )
	{
		QuestlogESC();
		return 0;
	}
	if ( qtextflag )
	{
		qtextflag = FALSE;
		sfx_stop();
		return 0;
	}
	if ( chrflag && MouseX < 320 )
	{
		CheckChrBtns();
		return 0;
	}
	if ( invflag && MouseX > 320 )
	{
		if ( !dropGoldFlag )
			CheckInvItem();
		return 0;
	}
	if ( sbookflag && MouseX > 320 )
	{
		CheckSBook();
		return 0;
	}
	if ( pcurs >= CURSOR_FIRSTITEM )
	{
		if ( !TryInvPut() )
			return 0;
		NetSendCmdPItem(TRUE, CMD_PUTITEM, cursmx, cursmy);
LABEL_48:
		SetCursor(CURSOR_HAND);
		return 0;
	}
	v3 = 21720 * myplr;
	if ( plr[myplr]._pStatPts && !spselflag )
		CheckLvlBtn();
	if ( lvlbtndown )
		return 0;
	if ( leveltype != DTYPE_TOWN )
	{
		v7 = abs(plr[myplr].WorldX - cursmx) < 2 && abs(plr[myplr].WorldY - cursmy) < 2;
		_HIWORD(v8) = _HIWORD(pcurs);
		if ( pcursitem != -1 && pcurs == 1 && v1 != 5 )
		{
			_LOWORD(v8) = pcursitem;
			NetSendCmdLocParam1(TRUE, (invflag == 0) + CMD_GOTOGETITEM, cursmx, cursmy, v8);
LABEL_96:
			if ( pcursitem != -1 )
				return 0;
			v6 = pcursobj == -1;
			goto LABEL_98;
		}
		if ( pcursobj != -1 )
		{
			if ( v1 != 5 || v7 && object[pcursobj]._oBreak == 1 )
			{
				NetSendCmdLocParam1(TRUE, (pcurs == 5) + CMD_OPOBJXY, cursmx, cursmy, pcursobj);
				goto LABEL_95;
			}
		}
		if ( plr[myplr]._pwtype == 1 )
		{
			if ( v1 == 5 )
			{
				v9 = CMD_RATTACKXY;
LABEL_84:
				NetSendCmdLoc(TRUE, v9, cursmx, cursmy);
				goto LABEL_95;
			}
			if ( pcursmonst != -1 )
			{
				v15 = pcursmonst;
				if ( !CanTalkToMonst(pcursmonst) )
				{
					v11 = CMD_RATTACKID;
LABEL_89:
					NetSendCmdParam1(TRUE, v11, v15);
					goto LABEL_96;
				}
LABEL_88:
				v11 = CMD_ATTACKID;
				goto LABEL_89;
			}
			_LOBYTE(v12) = pcursplr;
			if ( pcursplr == -1 || FriendlyMode )
				goto LABEL_96;
			v13 = CMD_RATTACKPID;
		}
		else
		{
			if ( v1 == 5 )
			{
				if ( pcursmonst == -1 || !CanTalkToMonst(pcursmonst) )
				{
					v9 = CMD_SATTACKXY;
					goto LABEL_84;
				}
				v12 = pcursmonst;
				v13 = CMD_ATTACKID;
LABEL_94:
				NetSendCmdParam1(TRUE, v13, v12);
LABEL_95:
				if ( v1 == 5 )
					return 0;
				goto LABEL_96;
			}
			if ( pcursmonst != -1 )
			{
				v15 = pcursmonst;
				goto LABEL_88;
			}
			_LOBYTE(v12) = pcursplr;
			if ( pcursplr == -1 || FriendlyMode )
				goto LABEL_96;
			v13 = CMD_ATTACKPID;
		}
		v12 = (char)v12;
		goto LABEL_94;
	}
	if ( pcursitem != -1 && pcurs == 1 )
	{
		_LOWORD(v3) = pcursitem;
		NetSendCmdLocParam1(TRUE, (invflag == 0) + CMD_GOTOGETITEM, cursmx, cursmy, v3);
	}
	if ( pcursmonst != -1 )
		NetSendCmdLocParam1(TRUE, CMD_TALKXY, cursmx, cursmy, pcursmonst);
	v6 = pcursitem == -1;
LABEL_98:
	if ( v6 && pcursmonst == -1 && pcursplr == -1 )
		return 1;
	return 0;
}
// 484368: using guessed type int FriendlyMode;
// 4B84DC: using guessed type int dropGoldFlag;
// 4B851C: using guessed type int lvlbtndown;
// 4B8960: using guessed type int talkflag;
// 4B8968: using guessed type int sbookflag;
// 4B8C98: using guessed type int spselflag;
// 4B8CC0: using guessed type char pcursitem;
// 4B8CC1: using guessed type char pcursobj;
// 4B8CC2: using guessed type char pcursplr;
// 525740: using guessed type int PauseMode;
// 52575C: using guessed type int doomflag;
// 646D00: using guessed type char qtextflag;
// 69BD04: using guessed type int questlog;
// 6AA705: using guessed type char stextflag;

bool __cdecl TryIconCurs()
{
	unsigned char v0; // dl
	int v1; // edx
	int v2; // eax
	int v3; // eax
	int v4; // ST0C_4
	int v5; // eax

	switch ( pcurs )
	{
		case CURSOR_RESURRECT:
			v0 = CMD_RESURRECT;
LABEL_3:
			NetSendCmdParam1(TRUE, v0, pcursplr);
			return 1;
		case CURSOR_HEALOTHER:
			v0 = CMD_HEALOTHER;
			goto LABEL_3;
		case CURSOR_TELEKINESIS:
			DoTelekinesis();
			return 1;
		case CURSOR_IDENTIFY:
			if ( pcursinvitem != -1 )
			{
				CheckIdentify(myplr, pcursinvitem);
				return 1;
			}
LABEL_26:
			SetCursor(CURSOR_HAND);
			return 1;
		case CURSOR_REPAIR:
			if ( pcursinvitem != -1 )
			{
				DoRepair(myplr, pcursinvitem);
				return 1;
			}
			goto LABEL_26;
		case CURSOR_RECHARGE:
			if ( pcursinvitem != -1 )
			{
				DoRecharge(myplr, pcursinvitem);
				return 1;
			}
			goto LABEL_26;
		case CURSOR_TELEPORT:
			v1 = plr[myplr]._pTSpell;
			if ( pcursmonst == -1 )
			{
				if ( pcursplr == -1 )
				{
					v4 = GetSpellLevel(myplr, v1);
					v5 = 21720 * myplr;
					_LOWORD(v5) = plr[myplr]._pTSpell;
					NetSendCmdLocParam2(TRUE, CMD_TSPELLXY, cursmx, cursmy, v5, v4);
				}
				else
				{
					v3 = GetSpellLevel(myplr, v1);
					NetSendCmdParam3(TRUE, CMD_TSPELLPID, pcursplr, plr[myplr]._pTSpell, v3);
				}
			}
			else
			{
				v2 = GetSpellLevel(myplr, v1);
				NetSendCmdParam3(TRUE, CMD_TSPELLID, pcursmonst, plr[myplr]._pTSpell, v2);
			}
			goto LABEL_26;
	}
	if ( pcurs == CURSOR_DISARM && pcursobj == -1 )
		goto LABEL_26;
	return 0;
}
// 4B8CB8: using guessed type char pcursinvitem;
// 4B8CC1: using guessed type char pcursobj;
// 4B8CC2: using guessed type char pcursplr;

void __cdecl LeftMouseUp()
{
	gmenu_left_mouse(0);
	control_release_talk_btn();
	if ( panbtndown )
		CheckBtnUp();
	if ( chrbtnactive )
		ReleaseChrBtns();
	if ( lvlbtndown )
		ReleaseLvlBtn();
	if ( stextflag )
		ReleaseStoreBtn();
}
// 4B851C: using guessed type int lvlbtndown;
// 4B87A8: using guessed type int chrbtnactive;
// 4B8C90: using guessed type int panbtndown;
// 6AA705: using guessed type char stextflag;

void __cdecl RightMouseDown()
{
	if ( !gmenu_exception() && sgnTimeoutCurs == CURSOR_NONE && PauseMode != 2 && !plr[myplr]._pInvincible )
	{
		if ( doomflag )
		{
			doom_close();
		}
		else if ( !stextflag )
		{
			if ( spselflag )
			{
				SetSpell();
			}
			else if ( MouseY >= 352
				   || (!sbookflag || MouseX <= 320)
				   && !TryIconCurs()
				   && (pcursinvitem == -1 || !UseInvItem(myplr, pcursinvitem)) )
			{
				if ( pcurs == 1 )
				{
					if ( pcursinvitem == -1 || !UseInvItem(myplr, pcursinvitem) )
						CheckPlrSpell();
				}
				else if ( pcurs > 1 && pcurs < 12 )
				{
					SetCursor(CURSOR_HAND);
				}
			}
		}
	}
}
// 4B8968: using guessed type int sbookflag;
// 4B8C98: using guessed type int spselflag;
// 4B8CB8: using guessed type char pcursinvitem;
// 525740: using guessed type int PauseMode;
// 52575C: using guessed type int doomflag;
// 6AA705: using guessed type char stextflag;

bool __fastcall PressSysKey(int wParam)
{
	if ( gmenu_exception() || wParam != VK_F10 )
		return 0;
	diablo_hotkey_msg(1);
	return 1;
}

void __fastcall diablo_hotkey_msg(int dwMsg)
{
	int v1; // esi
	char *v2; // eax
	char Filename[260]; // [esp+4h] [ebp-154h]
	char ReturnedString[80]; // [esp+108h] [ebp-50h]

	v1 = dwMsg;
	if ( gbMaxPlayers != 1 )
	{
		if ( !GetModuleFileName(ghInst, Filename, 0x104u) )
			TermMsg("Can't get program name");
		v2 = strrchr(Filename, '\\');
		if ( v2 )
			*v2 = 0;
		strcat(Filename, "\\Diablo.ini");
		GetPrivateProfileString("NetMsg", spszMsgKeyTbl[v1], spszMsgTbl[v1], ReturnedString, 0x50u, Filename);
		NetSendCmdString(-1, ReturnedString);
	}
}
// 48436C: using guessed type char *spszMsgTbl[4];
// 48437C: using guessed type char *spszMsgKeyTbl[4];
// 679660: using guessed type char gbMaxPlayers;

void __fastcall ReleaseKey(int vkey)
{
	if ( vkey == VK_SNAPSHOT )
		CaptureScreen();
}

void __fastcall PressKey(int vkey)
{
	int v1; // esi
	int v2; // ecx
	int v3; // ecx
	signed int v4; // eax

	v1 = vkey;
	if ( !gmenu_presskeys(vkey) && !control_presskeys(v1) )
	{
		if ( !deathflag )
			goto LABEL_113;
		if ( sgnTimeoutCurs == CURSOR_NONE )
		{
			if ( v1 == VK_F9 )
				diablo_hotkey_msg(0);
			if ( v1 == VK_F10 )
				diablo_hotkey_msg(1);
			if ( v1 == VK_F11 )
				diablo_hotkey_msg(2);
			if ( v1 == VK_F12 )
				diablo_hotkey_msg(3);
			if ( v1 == VK_RETURN )
				control_type_message();
			if ( v1 == VK_ESCAPE )
			{
LABEL_113:
				if ( v1 == VK_ESCAPE )
				{
					if ( !PressEscKey() )
					{
						track_repeat_walk(0);
						gamemenu_previous();
					}
					return;
				}
				if ( sgnTimeoutCurs == CURSOR_NONE && !dropGoldFlag )
				{
					if ( v1 == VK_PAUSE )
					{
						diablo_pause_game();
						return;
					}
					if ( PauseMode != 2 )
					{
						switch ( v1 )
						{
							case VK_RETURN:
								if ( stextflag )
								{
									STextEnter();
								}
								else if ( questlog )
								{
									QuestlogEnter();
								}
								else
								{
									control_type_message();
								}
								return;
							case VK_F1:
								if ( helpflag )
								{
									helpflag = 0;
									return;
								}
								if ( stextflag )
								{
									ClearPanel();
									AddPanelString("No help available", 1);
									AddPanelString("while in stores", 1);
									track_repeat_walk(0);
									return;
								}
								invflag = 0;
								chrflag = 0;
								sbookflag = 0;
								spselflag = 0;
								if ( qtextflag && leveltype == DTYPE_TOWN)
								{
									qtextflag = FALSE;
									sfx_stop();
								}
								questlog = 0;
								automapflag = 0;
								msgdelay = 0;
								gamemenu_off();
								DisplayHelp();
LABEL_110:
								doom_close();
								return;
#ifdef _DEBUG
							case VK_F3:
								if ( pcursitem != -1 )
								{
									sprintf(tempstr, "IDX = %i  :  Seed = %i  :  CF = %i", item[pcursitem].IDidx, item[pcursitem]._iSeed, item[pcursitem]._iCreateInfo);
									NetSendCmdString(1 << myplr, tempstr);
								}
								sprintf(tempstr, "Numitems : %i", numitems);
								NetSendCmdString(1 << myplr, tempstr);
								return;
							case VK_F4:
								PrintDebugQuest();
								return;
#endif
							case VK_F5:
								v2 = 0;
								goto LABEL_48;
							case VK_F6:
								v2 = 1;
								goto LABEL_48;
							case VK_F7:
								v2 = 2;
								goto LABEL_48;
							case VK_F8:
								v2 = 3;
LABEL_48:
								if ( spselflag )
									SetSpeedSpell(v2);
								else
									ToggleSpell(v2);
								return;
							case VK_F9:
								v3 = 0;
LABEL_59:
								diablo_hotkey_msg(v3);
								return;
							case VK_F10:
								v3 = 1;
								goto LABEL_59;
							case VK_F11:
								v3 = 2;
								goto LABEL_59;
							case VK_F12:
								v3 = 3;
								goto LABEL_59;
							case VK_UP:
								if ( stextflag )
								{
									STextUp();
								}
								else if ( questlog )
								{
									QuestlogUp();
								}
								else if ( helpflag )
								{
									HelpScrollUp();
								}
								else if ( automapflag )
								{
									AutomapUp();
								}
								return;
							case VK_DOWN:
								if ( stextflag )
								{
									STextDown();
								}
								else if ( questlog )
								{
									QuestlogDown();
								}
								else if ( helpflag )
								{
									HelpScrollDown();
								}
								else if ( automapflag )
								{
									AutomapDown();
								}
								return;
							case VK_PRIOR:
								if ( stextflag )
									STextPrior();
								return;
							case VK_NEXT:
								if ( stextflag )
									STextNext();
								return;
							case VK_LEFT:
								if ( automapflag && !talkflag )
									AutomapLeft();
								return;
							case VK_RIGHT:
								if ( automapflag && !talkflag )
									AutomapRight();
								return;
							case VK_TAB:
								DoAutoMap();
								return;
							case VK_SPACE:
								if ( !chrflag )
								{
									if ( !invflag )
									{
LABEL_106:
										helpflag = 0;
										invflag = 0;
										chrflag = 0;
										sbookflag = 0;
										spselflag = 0;
										if ( qtextflag && leveltype == DTYPE_TOWN )
										{
											qtextflag = FALSE;
											sfx_stop();
										}
										questlog = 0;
										automapflag = 0;
										msgdelay = 0;
										gamemenu_off();
										goto LABEL_110;
									}
									v4 = MouseX;
									if ( MouseX >= 480 || MouseY >= 352 )
									{
LABEL_101:
										if ( !invflag && chrflag && v4 > 160 && MouseY < 352 )
											SetCursorPos(v4 - 160, MouseY);
										goto LABEL_106;
									}
									SetCursorPos(MouseX + 160, MouseY);
								}
								v4 = MouseX;
								goto LABEL_101;
						}
					}
				}
			}
		}
	}
}
// 4B84DC: using guessed type int dropGoldFlag;
// 4B8960: using guessed type int talkflag;
// 4B8968: using guessed type int sbookflag;
// 4B8C98: using guessed type int spselflag;
// 525740: using guessed type int PauseMode;
// 52B9F0: using guessed type char msgdelay;
// 646D00: using guessed type char qtextflag;
// 69BD04: using guessed type int questlog;
// 6AA705: using guessed type char stextflag;

void __cdecl diablo_pause_game()
{
	if ( (unsigned char)gbMaxPlayers <= 1u )
	{
		if ( PauseMode )
		{
			PauseMode = 0;
		}
		else
		{
			PauseMode = 2;
			FreeMonsterSnd();
			track_repeat_walk(0);
		}
		drawpanflag = 255;
	}
}
// 52571C: using guessed type int drawpanflag;
// 525740: using guessed type int PauseMode;
// 679660: using guessed type char gbMaxPlayers;

void __fastcall PressChar(int vkey)
{
	int v1; // ebx
	BOOL v4; // ecx
	int v5; // ecx
	int v6; // eax
	BOOL v7; // ecx
	int v9; // ecx
	int v10; // eax
	int v11; // eax
	int v12; // eax
	int v13; // eax
	int v14; // eax
	int v15; // eax
	int v16; // eax
	int v18; // [esp-4h] [ebp-8h]

	v1 = vkey;
	if ( !gmenu_exception() && !control_talk_last_key(v1) && sgnTimeoutCurs == CURSOR_NONE && !deathflag )
	{
		if ( (_BYTE)v1 == 'p' || (_BYTE)v1 == 'P' )
		{
			diablo_pause_game();
		}
		else if ( PauseMode != 2 )
		{
			if ( doomflag )
			{
				doom_close();
				return;
			}
			if ( dropGoldFlag )
			{
				control_drop_gold(v1);
				return;
			}
			switch ( v1 )
			{
				case '!':
				case '1':
					v9 = myplr;
					v10 = plr[myplr].SpdList[0]._itype;
					if ( v10 != -1 && v10 != 11 )
					{
						v18 = 47;
						goto LABEL_72;
					}
					return;
				case '#':
				case '3':
					v9 = myplr;
					v12 = plr[myplr].SpdList[2]._itype;
					if ( v12 != -1 && v12 != 11 )
					{
						v18 = 49;
						goto LABEL_72;
					}
					return;
				case '$':
				case '4':
					v9 = myplr;
					v13 = plr[myplr].SpdList[3]._itype;
					if ( v13 != -1 && v13 != 11 )
					{
						v18 = 50;
						goto LABEL_72;
					}
					return;
				case '%':
				case '5':
					v9 = myplr;
					v14 = plr[myplr].SpdList[4]._itype;
					if ( v14 != -1 && v14 != 11 )
					{
						v18 = 51;
						goto LABEL_72;
					}
					return;
				case '&':
				case '7':
					v9 = myplr;
					v16 = plr[myplr].SpdList[6]._itype;
					if ( v16 != -1 && v16 != 11 )
					{
						v18 = 53;
						goto LABEL_72;
					}
					return;
				case '*':
				case '8':
#ifdef _DEBUG
					if ( debug_mode_key_inverted_v || debug_mode_key_w )
					{
						NetSendCmd(TRUE, CMD_CHEAT_EXPERIENCE);
						return;
					}
#endif
					v9 = myplr;
					if ( plr[myplr].SpdList[7]._itype != -1
					  && plr[myplr].SpdList[7]._itype != 11 )
					{
						v18 = 54;
						goto LABEL_72;
					}
					return;
				case '+':
				case '=':
					if ( automapflag )
						AutomapZoomIn();
					return;
				case '-':
				case '_':
					if ( automapflag )
						AutomapZoomOut();
					return;
				case '2':
				case '@':
					v9 = myplr;
					v11 = plr[myplr].SpdList[1]._itype;
					if ( v11 != -1 && v11 != 11 )
					{
						v18 = 48;
						goto LABEL_72;
					}
					return;
				case '6':
				case '^':
					v9 = myplr;
					v15 = plr[myplr].SpdList[5]._itype;
					if ( v15 != -1 && v15 != 11 )
					{
						v18 = 52;
LABEL_72:
						UseInvItem(v9, v18);
					}
					return;
				case 'B':
				case 'b':
					if ( !stextflag )
					{
						invflag = 0;
						sbookflag = sbookflag == 0;
					}
					return;
				case 'C':
				case 'c':
					if ( !stextflag )
					{
						questlog = 0;
						v7 = chrflag == 0;
						chrflag = chrflag == 0;
						if ( !v7 || invflag )
							goto LABEL_18;
						goto LABEL_24;
					}
					return;
				case 'F':
				case 'f':
					IncreaseGamma();
					return;
				case 'G':
				case 'g':
					DecreaseGamma();
					return;
				case 'I':
				case 'i':
					if ( stextflag )
						return;
					sbookflag = 0;
					v4 = invflag == 0;
					invflag = invflag == 0;
					if ( !v4 || chrflag )
					{
LABEL_24:
						if ( MouseX < 480 )
						{
							v5 = MouseY;
							if ( MouseY < 352 )
							{
								v6 = MouseX + 160;
								goto LABEL_27;
							}
						}
					}
					else
					{
LABEL_18:
						if ( MouseX > 160 )
						{
							v5 = MouseY;
							if ( MouseY < 352 )
							{
								v6 = MouseX - 160;
LABEL_27:
								SetCursorPos(v6, v5);
								return;
							}
						}
					}
					break;
				case 'Q':
				case 'q':
					if ( !stextflag )
					{
						chrflag = 0;
						if ( questlog )
							questlog = 0;
						else
							StartQuestlog();
					}
					return;
				case 'S':
				case 's':
					if ( !stextflag )
					{
						invflag = 0;
						if ( spselflag )
							spselflag = 0;
						else
							DoSpeedBook();
						track_repeat_walk(0);
					}
					return;
				case 'V':
					NetSendCmdString(1 << myplr, gszVersionNumber);
					return;
				case 'v':
					NetSendCmdString(1 << myplr, gszProductName);
					return;
				case 'Z':
				case 'z':
					zoomflag = zoomflag == 0;
					return;
#ifdef _DEBUG
				case ')':
				case '0':
					if ( debug_mode_key_inverted_v )
					{
						if ( arrowdebug > 2 )
							arrowdebug = 0;
						if ( !arrowdebug )
						{
							plr[myplr]._pIFlags &= ~ISPL_FIRE_ARROWS;
							plr[myplr]._pIFlags &= ~ISPL_LIGHT_ARROWS;
						}
						if ( arrowdebug == 1 )
							plr[myplr]._pIFlags |= ISPL_FIRE_ARROWS;
						if ( arrowdebug == 2 )
							plr[myplr]._pIFlags |= ISPL_LIGHT_ARROWS;
						arrowdebug++;
					}
					return;
				case ':':
					if ( !currlevel && debug_mode_key_w )
						SetAllSpellsCheat();
					return;
				case '[':
					if ( !currlevel && debug_mode_key_w )
						TakeGoldCheat();
					return;
				case ']':
					if ( !currlevel && debug_mode_key_w )
						MaxSpellsCheat();
					return;
				case 'a':
					if ( debug_mode_key_inverted_v )
					{
						spelldata[SPL_TELEPORT].sTownSpell = TRUE;
						plr[myplr]._pSplLvl[plr[myplr]._pSpell]++;
					}
					return;
				case 'D':
					PrintDebugPlayer(1);
					return;
				case 'd':
					PrintDebugPlayer(0);
					return;
				case 'e':
					if ( debug_mode_key_d )
					{
						sprintf(tempstr, "EFlag = %i", plr[myplr]._peflag);
						NetSendCmdString(1 << myplr, tempstr);
					}
					return;
				case 'L':
				case 'l':
					if ( debug_mode_key_inverted_v )
						ToggleLighting();
					return;
				case 'M':
					NextDebugMonster();
					return;
				case 'm':
					GetDebugMonster();
					return;
				case 'R':
				case 'r':
					sprintf(tempstr, "seed = %i", glSeedTbl[currlevel]);
					NetSendCmdString(1 << myplr, tempstr);
					sprintf(tempstr, "Mid1 = %i : Mid2 = %i : Mid3 = %i", glMid1Seed[currlevel], glMid2Seed[currlevel], glMid3Seed[currlevel]);
					NetSendCmdString(1 << myplr, tempstr);
					sprintf(tempstr, "End = %i", glEndSeed[currlevel]);
					NetSendCmdString(1 << myplr, tempstr);
					return;
				case 'T':
				case 't':
					if ( debug_mode_key_inverted_v )
					{
						sprintf(tempstr, "PX = %i  PY = %i", plr[myplr].WorldX, plr[myplr].WorldY);
						NetSendCmdString(1 << myplr, tempstr);
						sprintf(tempstr, "CX = %i  CY = %i  DP = %i", cursmx, cursmy, dungeon[cursmx][cursmy]);
						NetSendCmdString(1 << myplr, tempstr);
					}
					return;
				case '|':
					if ( !currlevel && debug_mode_key_w )
						GiveGoldCheat();
					return;
				case '~':
					if ( !currlevel && debug_mode_key_w )
						StoresCheat();
					return;
#endif
				default:
					return;
			}
		}
	}
}
// 4B84DC: using guessed type int dropGoldFlag;
// 4B8968: using guessed type int sbookflag;
// 4B8C98: using guessed type int spselflag;
// 52569C: using guessed type int zoomflag;
// 525740: using guessed type int PauseMode;
// 52575C: using guessed type int doomflag;
// 69BD04: using guessed type int questlog;
// 6AA705: using guessed type char stextflag;

void __cdecl LoadLvlGFX()
{
	switch(leveltype)
	{
		case DTYPE_TOWN:
			pDungeonCels = LoadFileInMem("Levels\\TownData\\Town.CEL", 0);
			pMegaTiles = LoadFileInMem("Levels\\TownData\\Town.TIL", 0);
			pLevelPieces = LoadFileInMem("Levels\\TownData\\Town.MIN", 0);
			level_special_cel = LoadFileInMem("Levels\\TownData\\TownS.CEL", 0);
			break;
		case DTYPE_CATHEDRAL:
			pDungeonCels = LoadFileInMem("Levels\\L1Data\\L1.CEL", 0);
			pMegaTiles = LoadFileInMem("Levels\\L1Data\\L1.TIL", 0);
			pLevelPieces = LoadFileInMem("Levels\\L1Data\\L1.MIN", 0);
			level_special_cel = LoadFileInMem("Levels\\L1Data\\L1S.CEL", 0);
			break;
		case DTYPE_CATACOMBS:
			pDungeonCels = LoadFileInMem("Levels\\L2Data\\L2.CEL", 0);
			pMegaTiles = LoadFileInMem("Levels\\L2Data\\L2.TIL", 0);
			pLevelPieces = LoadFileInMem("Levels\\L2Data\\L2.MIN", 0);
			level_special_cel = LoadFileInMem("Levels\\L2Data\\L2S.CEL", 0);
			break;
		case DTYPE_CAVES:
			pDungeonCels = LoadFileInMem("Levels\\L3Data\\L3.CEL", 0);
			pMegaTiles = LoadFileInMem("Levels\\L3Data\\L3.TIL", 0);
			pLevelPieces = LoadFileInMem("Levels\\L3Data\\L3.MIN", 0);
			level_special_cel = LoadFileInMem("Levels\\L1Data\\L1S.CEL", 0);
			break;
		case DTYPE_HELL:
			pDungeonCels = LoadFileInMem("Levels\\L4Data\\L4.CEL", 0);
			pMegaTiles = LoadFileInMem("Levels\\L4Data\\L4.TIL", 0);
			pLevelPieces = LoadFileInMem("Levels\\L4Data\\L4.MIN", 0);
			level_special_cel = LoadFileInMem("Levels\\L2Data\\L2S.CEL", 0);
			break;
		default:
			TermMsg("LoadLvlGFX");
			return;
	}
}

void __cdecl LoadAllGFX()
{
	pSpeedCels = DiabloAllocPtr(0x100000);
	IncProgress();
	IncProgress();
	InitObjectGFX();
	IncProgress();
	InitMissileGFX();
	IncProgress();
}

void __fastcall CreateLevel(int lvldir)
{
	int hnd; // cl

	switch ( leveltype )
	{
		case DTYPE_TOWN:
			CreateTown(lvldir);
			InitTownTriggers();
			hnd = 0;
			break;
		case DTYPE_CATHEDRAL:
			CreateL5Dungeon(glSeedTbl[currlevel], lvldir);
			InitL1Triggers();
			Freeupstairs();
			hnd = 1;
			break;
		case DTYPE_CATACOMBS:
			CreateL2Dungeon(glSeedTbl[currlevel], lvldir);
			InitL2Triggers();
			Freeupstairs();
			hnd = 2;
			break;
		case DTYPE_CAVES:
			CreateL3Dungeon(glSeedTbl[currlevel], lvldir);
			InitL3Triggers();
			Freeupstairs();
			hnd = 3;
			break;
		case DTYPE_HELL:
			CreateL4Dungeon(glSeedTbl[currlevel], lvldir);
			InitL4Triggers();
			Freeupstairs();
			hnd = 4;
			break;
		default:
			TermMsg("CreateLevel");
			return;
	}

	LoadRndLvlPal(hnd);
}

void __fastcall LoadGameLevel(BOOL firstflag, int lvldir)
{
	int v2; // ebp
	bool visited; // edx
	int i; // ecx
	int j; // eax

	v2 = 0;
	if ( setseed )
		glSeedTbl[currlevel] = setseed;
	music_stop();
	SetCursor(CURSOR_HAND);
	SetRndSeed(glSeedTbl[currlevel]);
	IncProgress();
	MakeLightTable();
	LoadLvlGFX();
	IncProgress();
	if ( firstflag )
	{
		InitInv();
		InitItemGFX();
		InitQuestText();

		if ( gbMaxPlayers )
		{
			for(i = 0; i < gbMaxPlayers; i++)
				InitPlrGFXMem(i);
		}

		InitStores();
		InitAutomapOnce();
		InitHelp();
	}
	SetRndSeed(glSeedTbl[currlevel]);
	if ( leveltype == DTYPE_TOWN)
		SetupTownStores();
	IncProgress();
	InitAutomap();
	if ( leveltype != DTYPE_TOWN && lvldir != 4 )
	{
		InitLighting();
		InitVision();
	}
	InitLevelMonsters();
	IncProgress();
	if ( !setlevel )
	{
		CreateLevel(lvldir);
		IncProgress();
		FillSolidBlockTbls();
		SetRndSeed(glSeedTbl[currlevel]);
		if ( leveltype != DTYPE_TOWN )
		{
			GetLevelMTypes();
			InitThemes();
			LoadAllGFX();
		}
		else
		{
			InitMissileGFX();
		}
		IncProgress();
		if ( lvldir == 3 )
			GetReturnLvlPos();
		if ( lvldir == 5 )
			GetPortalLvlPos();
		IncProgress();

		for(i = 0; i < MAX_PLRS; i++)
		{
			if ( plr[i].plractive )
			{
				if ( currlevel == plr[i].plrlevel )
				{
					InitPlayerGFX(v2);
					if ( lvldir != 4 )
						InitPlayer(v2, firstflag);
				}
			}
			++v2;
		}

		PlayDungMsgs();
		InitMultiView();
		IncProgress();

		visited = 0;
		if ( gbMaxPlayers > 0 )
		{
			for(i = 0; i < gbMaxPlayers; i++)
			{
				if ( plr[i].plractive )
					visited = visited || plr[i]._pLvlVisited[currlevel];
			}
		}
		SetRndSeed(glSeedTbl[currlevel]);
		if ( leveltype != DTYPE_TOWN)
		{
			if ( firstflag || lvldir == 4 || !plr[myplr]._pLvlVisited[currlevel] || gbMaxPlayers != 1 )
			{
				HoldThemeRooms();
				glMid1Seed[currlevel] = GetRndSeed();
				InitMonsters();
				glMid2Seed[currlevel] = GetRndSeed();
				InitObjects();
				InitItems();
				CreateThemeRooms();
				glMid3Seed[currlevel] = GetRndSeed();
				InitMissiles();
				InitDead();
				glEndSeed[currlevel] = GetRndSeed();
				if ( gbMaxPlayers != 1 )
					DeltaLoadLevel();
				IncProgress();
				SavePreLighting();
				goto LABEL_55;
			}
			InitMonsters();
			InitMissiles();
			InitDead();
			IncProgress();
			LoadLevel();
LABEL_54:
			IncProgress();
LABEL_55:
			if ( gbMaxPlayers == 1 )
				ResyncQuests();
			else
				ResyncMPQuests();
			goto LABEL_72;
		}

		for(i = 0; i < 112; i++)
		{
			for(j = 0; j < 112; j++)
				dFlags[i][j] |= DFLAG_LIT;
		}

		InitTowners();
		InitItems();
		InitMissiles();
		IncProgress();
		if ( !firstflag && lvldir != 4 && plr[myplr]._pLvlVisited[currlevel] )
		{
			if ( gbMaxPlayers != 1 )
				goto LABEL_53;
			LoadLevel();
		}
		if ( gbMaxPlayers == 1 )
			goto LABEL_54;
LABEL_53:
		DeltaLoadLevel();
		goto LABEL_54;
	}
	pSpeedCels = DiabloAllocPtr(0x100000);
	LoadSetMap();
	IncProgress();
	GetLevelMTypes();
	InitMonsters();
	InitMissileGFX();
	InitDead();
	FillSolidBlockTbls();
	IncProgress();
	if ( lvldir == 5 )
		GetPortalLvlPos();

	for(i = 0; i < MAX_PLRS; i++)
	{
		if ( plr[i].plractive )
		{
			if ( currlevel == plr[i].plrlevel )
			{
				InitPlayerGFX(v2);
				if ( lvldir != 4 )
					InitPlayer(v2, firstflag);
			}
		}
		++v2;
	}

	InitMultiView();
	IncProgress();
	if ( firstflag || lvldir == 4 || !plr[myplr]._pSLvlVisited[setlvlnum] )
	{
		InitItems();
		SavePreLighting();
	}
	else
	{
		LoadLevel();
	}
	InitMissiles();
	IncProgress();
LABEL_72:
	SyncPortals();

	for(i = 0; i < MAX_PLRS; i++)
	{
		if ( plr[i].plractive && plr[i].plrlevel == currlevel && (!plr[i]._pLvlChanging || i == myplr) )
		{
			if ( plr[i]._pHitPoints <= 0 )
				dFlags[plr[i].WorldX][plr[i].WorldY] |= DFLAG_DEAD_PLAYER;
			else if ( gbMaxPlayers == 1 )
				dPlayer[plr[i].WorldX][plr[i].WorldY] = i + 1;
			else
				SyncInitPlrPos(i);
		}
	}

	if ( leveltype != DTYPE_TOWN )
		SetDungeonMicros();
	InitLightMax();
	IncProgress();
	IncProgress();
	if ( firstflag )
	{
		InitControlPan();
		IncProgress();
	}
	if ( leveltype != DTYPE_TOWN)
	{
		ProcessLightList();
		ProcessVisionList();
	}
	music_start(leveltype);
	//do
	//	_LOBYTE(v19) = IncProgress();
	while ( !IncProgress() );
	if ( setlevel && setlvlnum == SL_SKELKING && quests[QTYPE_KING]._qactive == 2 )
		PlaySFX(USFX_SKING1);
}
// 525738: using guessed type int setseed;
// 5CF31D: using guessed type char setlevel;
// 679660: using guessed type char gbMaxPlayers;

void __fastcall game_loop(bool bStartup)
{
	int v1; // ecx
	int v2; // esi

	v1 = bStartup != 0 ? 0x39 : 0;
	v2 = v1 + 3;
	if ( v1 != -3 )
	{
		while ( 1 )
		{
			--v2;
			if ( !multi_handle_delta() )
				break;
			timeout_cursor(0);
			game_logic();
			if ( gbRunGame )
			{
				if ( gbMaxPlayers != 1 )
				{
					if ( nthread_has_500ms_passed() )
					{
						if ( v2 )
							continue;
					}
				}
			}
			return;
		}
		timeout_cursor(1);
	}
}
// 679660: using guessed type char gbMaxPlayers;

void __cdecl game_logic()
{
	if ( PauseMode != 2 )
	{
		if ( PauseMode == 1 )
			PauseMode = 2;
		if ( gbMaxPlayers == 1 && gmenu_exception() )
		{
			drawpanflag |= 1u;
		}
		else
		{
			if ( !gmenu_exception() && sgnTimeoutCurs == CURSOR_NONE )
			{
				CheckCursMove();
				track_process();
			}
			if ( gbProcessPlayers )
				ProcessPlayers();
			if ( leveltype != DTYPE_TOWN )
			{
				ProcessMonsters();
				ProcessObjects();
				ProcessMissiles();
				ProcessItems();
				ProcessLightList();
				ProcessVisionList();
			}
			else
			{
				ProcessTowners();
				ProcessItems();
				ProcessMissiles();
			}
#ifdef _DEBUG
			if ( debug_mode_key_inverted_v )
			{
				if ( GetAsyncKeyState(VK_SHIFT) & 0x8000 )
					ScrollView();
			}
#endif
			sound_update();
			ClearPlrMsg();
			CheckTriggers();
			CheckQuests();
			drawpanflag |= 1u;
			pfile_update(0);
		}
	}
}
// 525718: using guessed type char cineflag;
// 52571C: using guessed type int drawpanflag;
// 525740: using guessed type int PauseMode;
// 679660: using guessed type char gbMaxPlayers;

void __fastcall timeout_cursor(bool bTimeout)
{
	if ( bTimeout )
	{
		if ( sgnTimeoutCurs == CURSOR_NONE && !sgbMouseDown )
		{
			sgnTimeoutCurs = pcurs;
			multi_net_ping();
			ClearPanel();
			AddPanelString("-- Network timeout --", 1);
			AddPanelString("-- Waiting for players --", 1);
			SetCursor(CURSOR_HOURGLASS);
			drawpanflag = 255;
		}
		scrollrt_draw_game_screen(1);
	}
	else if ( sgnTimeoutCurs )
	{
		SetCursor(sgnTimeoutCurs);
		sgnTimeoutCurs = 0;
		ClearPanel();
		drawpanflag = 255;
	}
}
// 52571C: using guessed type int drawpanflag;
// 525748: using guessed type char sgbMouseDown;

void __cdecl diablo_color_cyc_logic()
{
	DWORD v0; // eax

	v0 = GetTickCount();
	if ( v0 - color_cycle_timer >= 0x32 )
	{
		color_cycle_timer = v0;
		if ( palette_get_colour_cycling() )
		{
			if ( leveltype == DTYPE_HELL )
			{
				lighting_color_cycling();
			}
			else if ( leveltype == DTYPE_CAVES )
			{
				if ( fullscreen )
					palette_update_caves();
			}
		}
	}
}
<<<<<<< HEAD
// 484364: using guessed type int fullscreen;
// 52574C: using guessed type int color_cycle_timer;

=======
// 52574C: using guessed type int color_cycle_timer;
// 5BB1ED: using guessed type char leveltype;

>>>>>>> ee41cefd
<|MERGE_RESOLUTION|>--- conflicted
+++ resolved
@@ -1,2284 +1,2276 @@
-//HEADER_GOES_HERE
-
-#include "../types.h"
-
-int diablo_cpp_init_value; // weak
-HWND ghMainWnd;
-int glMid1Seed[NUMLEVELS];
-int glMid2Seed[NUMLEVELS];
-int gnLevelTypeTbl[NUMLEVELS];
-int MouseY; // idb
-int MouseX; // idb
-bool gbGameLoopStartup; // idb
-int glSeedTbl[NUMLEVELS];
-BOOL gbRunGame;
-int glMid3Seed[NUMLEVELS];
-BOOL gbRunGameResult;
-int zoomflag; // weak
-BOOL gbProcessPlayers;
-int glEndSeed[NUMLEVELS];
-BOOL dword_5256E8;
-HINSTANCE ghInst; // idb
-int DebugMonsters[10];
-char cineflag; // weak
-int drawpanflag; // weak
-int visiondebug; // weak
-int scrollflag; /* unused */
-BOOL light4flag;
-int leveldebug; // weak
-int monstdebug; // weak
-int trigdebug; /* unused */
-int setseed; // weak
-int debugmonsttypes; // weak
-int PauseMode; // weak
-int sgnTimeoutCurs;
-char sgbMouseDown; // weak
-int color_cycle_timer; // weak
-
-int diablo_inf = 0x7F800000; // weak
-
-/* rdata */
-
-BOOL fullscreen = TRUE;
-#ifdef _DEBUG
-int showintrodebug = 1;
-int questdebug = -1;
-int debug_mode_key_s;
-int debug_mode_key_w;
-int debug_mode_key_inverted_v;
-int debug_mode_dollar_sign;
-int debug_mode_key_d;
-int debug_mode_key_i;
-int dbgplr;
-int dbgqst;
-int dbgmon;
-int arrowdebug;
-int frameflag;
-int frameend;
-int framerate;
-int framestart;
-#endif
-BOOL FriendlyMode = TRUE;
-char *spszMsgTbl[4] =
-{
-  "I need help! Come Here!",
-  "Follow me.",
-  "Here's something for you.",
-  "Now you DIE!"
-}; // weak
-char *spszMsgKeyTbl[4] = { "F9", "F10", "F11", "F12" }; // weak
-
-struct diablo_cpp_init
-{
-	diablo_cpp_init()
-	{
-		diablo_cpp_init_value = diablo_inf;
-	}
-} _diablo_cpp_init;
-// 479BF8: using guessed type int diablo_inf;
-// 525514: using guessed type int diablo_cpp_init_value;
-
-void __cdecl FreeGameMem()
-{
-	void *v0; // ecx
-	void *v1; // ecx
-	void *v2; // ecx
-	void *v3; // ecx
-	void *v4; // ecx
-
-	music_stop();
-	v0 = pDungeonCels;
-	pDungeonCels = 0;
-	mem_free_dbg(v0);
-	v1 = pMegaTiles;
-	pMegaTiles = 0;
-	mem_free_dbg(v1);
-	v2 = pLevelPieces;
-	pLevelPieces = 0;
-	mem_free_dbg(v2);
-	v3 = level_special_cel;
-	level_special_cel = 0;
-	mem_free_dbg(v3);
-	v4 = pSpeedCels;
-	pSpeedCels = 0;
-	mem_free_dbg(v4);
-	FreeMissiles();
-	FreeMonsters();
-	FreeObjectGFX();
-	FreeEffects();
-	FreeTownerGFX();
-}
-
-int __fastcall diablo_init_menu(int a1, int bSinglePlayer)
-{
-	int v2; // esi
-	int v3; // edi
-	int v4; // ecx
-	int pfExitProgram; // [esp+Ch] [ebp-4h]
-
-	v2 = bSinglePlayer;
-	v3 = a1;
-	byte_678640 = 1;
-	while ( 1 )
-	{
-		pfExitProgram = 0;
-		dword_5256E8 = FALSE;
-		if ( !NetInit(v2, &pfExitProgram) )
-			break;
-		byte_678640 = 0;
-		if ( (v3 || !gbValidSaveFile)
-		  && (InitLevels(), InitQuests(), InitPortals(), InitDungMsgs(myplr), !gbValidSaveFile)
-		  || (v4 = WM_DIABLOADGAME, !dword_5256E8) )
-		{
-			v4 = WM_DIABNEWGAME;
-		}
-		run_game_loop(v4);
-		NetClose();
-		pfile_create_player_description(0, 0);
-		if ( !gbRunGameResult )
-			goto LABEL_11;
-	}
-	gbRunGameResult = pfExitProgram == 0;
-LABEL_11:
-	SNetDestroy();
-	return gbRunGameResult;
-}
-// 678640: using guessed type char byte_678640;
-
-void __fastcall run_game_loop(int uMsg)
-{
-	//int v3; // eax
-	bool v5; // zf
-	//int v6; // eax
-	signed int v7; // [esp+8h] [ebp-24h]
-	WNDPROC saveProc; // [esp+Ch] [ebp-20h]
-	struct tagMSG msg; // [esp+10h] [ebp-1Ch]
-
-	nthread_ignore_mutex(1);
-	start_game(uMsg);
-	saveProc = SetWindowProc(GM_Game);
-	control_update_life_mana();
-	msg_process_net_packets();
-	gbRunGame = TRUE;
-	gbProcessPlayers = TRUE;
-	gbRunGameResult = TRUE;
-	drawpanflag = 255;
-	DrawAndBlit();
-	PaletteFadeIn(8);
-	drawpanflag = 255;
-	gbGameLoopStartup = 1;
-	nthread_ignore_mutex(0);
-	while ( gbRunGame )
-	{
-		diablo_color_cyc_logic();
-		if ( PeekMessage(&msg, NULL, 0, 0, PM_NOREMOVE) )
-		{
-			SetThreadPriority(GetCurrentThread(), THREAD_PRIORITY_ABOVE_NORMAL);
-			while ( PeekMessage(&msg, NULL, 0, 0, PM_REMOVE) )
-			{
-				if ( msg.message == WM_QUIT )
-				{
-					gbRunGameResult = FALSE;
-					gbRunGame = FALSE;
-					break;
-				}
-				TranslateMessage(&msg);
-				DispatchMessage(&msg);
-			}
-			if ( !gbRunGame || (v7 = 1, !nthread_has_500ms_passed()) )
-				v7 = 0;
-			SetThreadPriority(GetCurrentThread(), THREAD_PRIORITY_NORMAL);
-			v5 = v7 == 0;
-		}
-		else
-		{
-			//_LOBYTE(v6) = nthread_has_500ms_passed();
-			v5 = nthread_has_500ms_passed() == 0;
-		}
-		if ( !v5 )
-		{
-			multi_process_network_packets();
-			game_loop(gbGameLoopStartup);
-			msgcmd_send_chat();
-			gbGameLoopStartup = 0;
-			DrawAndBlit();
-		}
-#ifdef SLEEP
-		Sleep(1);
-#endif
-	}
-	if ( (unsigned char)gbMaxPlayers > 1u )
-		pfile_write_hero();
-	pfile_flush_W();
-	PaletteFadeOut(8);
-	SetCursor(0);
-	ClearScreenBuffer();
-	drawpanflag = 255;
-	scrollrt_draw_game_screen(1);
-	SetWindowProc(saveProc);
-	free_game();
-	if ( cineflag )
-	{
-		cineflag = FALSE;
-		DoEnding();
-	}
-}
-// 525718: using guessed type char cineflag;
-// 52571C: using guessed type int drawpanflag;
-// 679660: using guessed type char gbMaxPlayers;
-
-void __fastcall start_game(int uMsg)
-{
-	cineflag = FALSE;
-	zoomflag = 1;
-	InitCursor();
-	InitLightTable();
-	LoadDebugGFX();
-	music_stop();
-	ShowProgress(uMsg);
-	gmenu_init_menu();
-	InitLevelCursor();
-	sgnTimeoutCurs = 0;
-	sgbMouseDown = 0;
-	track_repeat_walk(0);
-}
-// 52569C: using guessed type int zoomflag;
-// 525718: using guessed type char cineflag;
-// 525748: using guessed type char sgbMouseDown;
-
-void __cdecl free_game()
-{
-	int i; // esi
-
-	FreeControlPan();
-	FreeInvGFX();
-	FreeGMenu();
-	FreeQuestText();
-	FreeStoreMem();
-
-	for(i = 0; i < MAX_PLRS; i++)
-		FreePlayerGFX(i);
-
-	FreeItemGFX();
-	FreeCursor();
-	FreeLightTable();
-	FreeDebugGFX();
-	FreeGameMem();
-}
-
-bool __cdecl diablo_get_not_running()
-{
-	SetLastError(0);
-	CreateEvent(NULL, FALSE, FALSE, "DiabloEvent");
-	return GetLastError() != ERROR_ALREADY_EXISTS;
-}
-
-int WINAPI WinMain(HINSTANCE hInstance, HINSTANCE hPrevInstance, LPSTR lpCmdLine, int nCmdShow)
-{
-	HINSTANCE v4; // esi
-	char Filename[260]; // [esp+8h] [ebp-10Ch]
-	char value_name[8]; // [esp+10Ch] [ebp-8h]
-
-	v4 = hInstance;
-#ifndef DEBUGGER
-	diablo_reload_process(hInstance);
-#endif
-	ghInst = v4;
-	if ( RestrictedTest() )
-		ErrOkDlg(IDD_DIALOG10, 0, "C:\\Src\\Diablo\\Source\\DIABLO.CPP", 877);
-	if ( ReadOnlyTest() )
-	{
-		if ( !GetModuleFileName(ghInst, Filename, 0x104u) )
-			*Filename = '\0';
-		DirErrorDlg(Filename);
-	}
-	ShowCursor(FALSE);
-	srand(GetTickCount());
-	InitHash();
-	exception_get_filter();
-	if ( !diablo_find_window("DIABLO") && diablo_get_not_running() )
-	{
-		diablo_init_screen();
-		diablo_parse_flags(lpCmdLine);
-		init_create_window(nCmdShow);
-		sound_init();
-		UiInitialize();
-#ifdef _DEBUG
-		if ( showintrodebug )
-			play_movie("gendata\\logo.smk", 1);
-#else
-		play_movie("gendata\\logo.smk", 1);
-#endif
-		strcpy(value_name, "Intro");
-		if ( !SRegLoadValue("Diablo", value_name, 0, (int *)&hInstance) )
-			hInstance = (HINSTANCE)1;
-		if ( hInstance )
-			play_movie("gendata\\diablo1.smk", 1);
-		SRegSaveValue("Diablo", value_name, 0, 0);
-#ifdef _DEBUG
-		if ( showintrodebug )
-		{
-			UiTitleDialog(7);
-			BlackPalette();
-		}
-#else
-		UiTitleDialog(7);
-		BlackPalette();
-#endif
-		mainmenu_loop();
-		UiDestroy();
-		SaveGamma();
-		if ( ghMainWnd )
-		{
-			Sleep(300);
-			DestroyWindow(ghMainWnd);
-		}
-	}
-	return 0;
-}
-
-void __fastcall diablo_parse_flags(char *args)
-{
-#ifdef _DEBUG
-	int n; // edi
-	int v15; // eax
-#endif
-	while ( *args )
-	{
-		for ( ; isspace(*args); ++args )
-			;
-		if ( !_strcmpi("dd_emulate", args) )
-		{
-			gbEmulate = 1;
-			args += strlen("dd_emulate");
-		}
-		else if ( !_strcmpi("dd_backbuf", args) )
-		{
-			gbBackBuf = 1;
-			args += strlen("dd_backbuf");
-		}
-		else if ( !_strcmpi("ds_noduplicates", args) )
-		{
-			gbDupSounds = FALSE;
-			args += strlen("ds_noduplicates");
-		}
-		else
-		{
-#ifdef _DEBUG
-			switch ( tolower(*args++) )
-			{
-				case '^': // god mod with all spells as skills
-					debug_mode_key_inverted_v = 1;
-					break;
-				case '$': // demi-god
-					debug_mode_dollar_sign = 1;
-					break;
-				/*case 'b': // enable drop log
-					debug_mode_key_b = 1;
-					break;*/
-				case 'd': // no startup video+???
-					showintrodebug = 0;
-					debug_mode_key_d = 1;
-					break;
-				case 'f': // draw fps
-					EnableFrameCount();
-					break;
-				case 'i': // disable network timeout
-					debug_mode_key_i = 1;
-					break;
-				/*case 'j': // <level>: init trigger at level
-					for ( ; isspace(*args); ++args )
-						;
-					for ( n = 0; isdigit(*args); n = v15 + 10 * n - 48 )
-						v15 = *args++;
-					debug_mode_key_J_trigger = n;
-					break;*/
-				case 'l': // <dtype> <level>: start in level as type
-					setlevel = 0;
-					for ( leveldebug = 1; isspace(*args); ++args )
-						;
-					for ( n = 0; isdigit(*args); n = v15 + 10 * n - 48 )
-						v15 = *args++;
-					for ( leveltype = n; isspace(*args); ++args )
-						;
-					for ( n = 0; isdigit(*args); n = v15 + 10 * n - 48 )
-						v15 = *args++;
-					currlevel = n;
-					plr[0].plrlevel = n;
-					break;
-				case 'm': // <mtype>: add debug monster, up to 10 allowed
-					for ( monstdebug = 1; isspace(*args); ++args )
-						;
-					for ( n = 0; isdigit(*args); n = v15 + 10 * n - 48 )
-						v15 = *args++;
-					DebugMonsters[debugmonsttypes++] = n;
-					break;
-				case 'n': // disable startup video
-					showintrodebug = 0;
-					break;
-				case 'q': // <qnum>: force a certain quest
-					for ( ; isspace(*args); ++args )
-						;
-					for ( n = 0; isdigit(*args); n = v15 + 10 * n - 48 )
-						v15 = *args++;
-					questdebug = n;
-					break;
-				case 'r': // <seed>: set map seed to
-					for ( ; isspace(*args); ++args )
-						;
-					for ( n = 0; isdigit(*args); n = v15 + 10 * n - 48 )
-						v15 = *args++;
-					setseed = n;
-					break;
-				case 's': // unused
-					debug_mode_key_s = 1;
-					break;
-				case 't': // <qlvl>: sets current quest level
-					leveldebug = 1;
-					for ( setlevel = 1; isspace(*args); ++args )
-						;
-					for ( n = 0; isdigit(*args); n = v15 + 10 * n - 48 )
-						v15 = *args++;
-					setlvlnum = n;
-					break;
-				case 'v': // draw yellow debug tiles
-					visiondebug = 1;
-					break;
-				case 'w': // rest of the cheats, some only in town
-					debug_mode_key_w = 1;
-					break;
-				case 'x':
-					fullscreen = FALSE;
-					break;
-				default:
-					break;
-			}
-#else
-			tolower(*args++);
-#endif
-		}
-	}
-}
-// 52A548: using guessed type char gbBackBuf;
-// 52A549: using guessed type char gbEmulate;
-
-void __cdecl diablo_init_screen()
-{
-	int v0; // ecx
-	int *v1; // eax
-
-	v0 = 0;
-	MouseX = 320;
-	MouseY = 240;
-	ScrollInfo._sdx = 0;
-	ScrollInfo._sdy = 0;
-	ScrollInfo._sxoff = 0;
-	ScrollInfo._syoff = 0;
-	ScrollInfo._sdir = 0;
-	v1 = screen_y_times_768;
-	do
-	{
-		*v1 = v0;
-		++v1;
-		v0 += 768;
-	}
-	while ( (signed int)v1 < (signed int)&screen_y_times_768[1024] );
-	ClrDiabloMsg();
-}
-// 69CEFC: using guessed type int scrollrt_cpp_init_value;
-
-BOOL __fastcall diablo_find_window(LPCSTR lpClassName)
-{
-	HWND result; // eax
-	HWND v2; // esi
-	HWND v3; // eax
-	HWND v4; // edi
-
-	result = FindWindow(lpClassName, 0);
-	v2 = result;
-	if ( !result )
-		return 0;
-
-	v3 = GetLastActivePopup(result);
-	if ( v3 )
-		v2 = v3;
-	v4 = GetTopWindow(v2);
-	if ( !v4 )
-		v4 = v2;
-	SetForegroundWindow(v2);
-	SetFocus(v4);
-	return 1;
-}
-
-void __fastcall diablo_reload_process(HMODULE hModule)
-{
-	char *i; // eax
-	DWORD dwSize; // esi
-	BOOL v3; // edi
-	_DWORD *v4; // eax
-	_DWORD *v5; // esi
-	HWND v6; // eax
-	char Name[276]; // [esp+Ch] [ebp-29Ch]
-	char Filename[260]; // [esp+120h] [ebp-188h]
-	STARTUPINFOA si; // [esp+224h] [ebp-84h]
-	SYSTEM_INFO sinf; // [esp+268h] [ebp-40h]
-	PROCESS_INFORMATION pi; // [esp+28Ch] [ebp-1Ch]
-	DWORD dwProcessId; // [esp+29Ch] [ebp-Ch]
-	HANDLE hMap; // [esp+2A0h] [ebp-8h]
-	HWND hWnd; // [esp+2A4h] [ebp-4h]
-
-	*Filename = empty_string;
-	memset(Filename + 1, 0, sizeof(Filename) - 1);
-//	*(_WORD *)&Filename[257] = 0;
-//	Filename[259] = 0;
-	GetModuleFileName(hModule, Filename, 0x104u);
-	wsprintf(Name, "Reload-%s", Filename);
-	for ( i = Name; *i; ++i )
-	{
-		if ( *i == '\\' )
-			*i = '/';
-	}
-	GetSystemInfo(&sinf);
-	dwSize = sinf.dwPageSize;
-	if ( sinf.dwPageSize < 4096 )
-		dwSize = 4096;
-	hMap = CreateFileMapping((HANDLE)0xFFFFFFFF, NULL, SEC_COMMIT|PAGE_READWRITE, 0, dwSize, Name);
-	v3 = GetLastError() != ERROR_ALREADY_EXISTS;
-	if ( hMap )
-	{
-		v4 = (unsigned int *)MapViewOfFile(hMap, FILE_MAP_ALL_ACCESS, 0, 0, dwSize);
-		v5 = v4;
-		if ( v4 )
-		{
-			if ( v3 )
-			{
-				*v4 = -1;
-				v4[1] = 0;
-				memset(&si, 0, sizeof(si));
-				si.cb = sizeof(si);
-				CreateProcess(Filename, NULL, NULL, NULL, FALSE, CREATE_NEW_PROCESS_GROUP, NULL, NULL, &si, &pi);
-				WaitForInputIdle(pi.hProcess, 0xFFFFFFFF);
-				CloseHandle(pi.hThread);
-				CloseHandle(pi.hProcess);
-				while ( *v5 < 0 )
-					Sleep(1000);
-				UnmapViewOfFile(v5);
-				CloseHandle(hMap);
-				ExitProcess(0);
-			}
-			if ( InterlockedIncrement((long *)v4) )
-			{
-				v6 = GetForegroundWindow();
-				do
-				{
-					hWnd = v6;
-					v6 = GetWindow(v6, 3u);
-				}
-				while ( v6 );
-				while ( 1 )
-				{
-					GetWindowThreadProcessId(hWnd, &dwProcessId);
-					if ( dwProcessId == v5[1] )
-						break;
-					hWnd = GetWindow(hWnd, 2u);
-					if ( !hWnd )
-						goto LABEL_23;
-				}
-				SetForegroundWindow(hWnd);
-LABEL_23:
-				UnmapViewOfFile(v5);
-				CloseHandle(hMap);
-				ExitProcess(0);
-			}
-			v5[1] = GetCurrentProcessId();
-		}
-	}
-}
-
-int __cdecl PressEscKey()
-{
-	int result; // eax
-
-	result = 0;
-	if ( doomflag )
-	{
-		doom_close();
-		result = 1;
-	}
-	if ( helpflag )
-	{
-		helpflag = 0;
-		result = 1;
-	}
-	if ( qtextflag )
-	{
-		qtextflag = FALSE;
-		sfx_stop();
-	}
-	else
-	{
-		if ( !stextflag )
-			goto LABEL_10;
-		STextESC();
-	}
-	result = 1;
-LABEL_10:
-	if ( msgflag )
-	{
-		msgdelay = 0;
-		result = 1;
-	}
-	if ( talkflag )
-	{
-		control_reset_talk();
-		result = 1;
-	}
-	if ( dropGoldFlag )
-	{
-		control_drop_gold(VK_ESCAPE);
-		result = 1;
-	}
-	if ( spselflag )
-	{
-		spselflag = 0;
-		result = 1;
-	}
-	return result;
-}
-// 4B84DC: using guessed type int dropGoldFlag;
-// 4B8960: using guessed type int talkflag;
-// 4B8C98: using guessed type int spselflag;
-// 52575C: using guessed type int doomflag;
-// 52B9F0: using guessed type char msgdelay;
-// 52B9F1: using guessed type char msgflag;
-// 646D00: using guessed type char qtextflag;
-// 6AA705: using guessed type char stextflag;
-
-LRESULT __stdcall DisableInputWndProc(HWND hWnd, UINT uMsg, WPARAM wParam, LPARAM lParam)
-{
-	bool v5; // zf
-
-	if ( uMsg <= WM_LBUTTONDOWN )
-	{
-		if ( uMsg != WM_LBUTTONDOWN )
-		{
-			if ( uMsg >= WM_KEYFIRST
-			  && (uMsg <= WM_CHAR
-			   || uMsg == WM_SYSKEYDOWN
-			   || uMsg == WM_SYSCOMMAND
-			   || uMsg == WM_MOUSEFIRST) )
-			{
-				return 0;
-			}
-			return MainWndProc(hWnd, uMsg, wParam, lParam);
-		}
-		if ( !sgbMouseDown )
-		{
-			sgbMouseDown = 1;
-LABEL_21:
-			SetCapture(hWnd);
-			return 0;
-		}
-		return 0;
-	}
-	if ( uMsg == WM_LBUTTONUP )
-	{
-		v5 = sgbMouseDown == 1;
-		goto LABEL_23;
-	}
-	if ( uMsg != WM_RBUTTONDOWN )
-	{
-		if ( uMsg != WM_RBUTTONUP )
-		{
-			if ( uMsg == WM_CAPTURECHANGED )
-			{
-				if ( hWnd != (HWND)lParam )
-					sgbMouseDown = 0;
-				return 0;
-			}
-			return MainWndProc(hWnd, uMsg, wParam, lParam);
-		}
-		v5 = sgbMouseDown == 2;
-LABEL_23:
-		if ( v5 )
-		{
-			sgbMouseDown = 0;
-			ReleaseCapture();
-		}
-		return 0;
-	}
-	if ( !sgbMouseDown )
-	{
-		sgbMouseDown = 2;
-		goto LABEL_21;
-	}
-	return 0;
-}
-// 525748: using guessed type char sgbMouseDown;
-
-LRESULT __stdcall GM_Game(HWND hWnd, UINT uMsg, WPARAM wParam, LPARAM lParam)
-{
-	if ( uMsg > WM_LBUTTONDOWN )
-	{
-		if ( uMsg == WM_LBUTTONUP )
-		{
-			MouseX = (unsigned short)lParam;
-			MouseY = (unsigned int)lParam >> 16;
-			if ( sgbMouseDown != 1 )
-				return 0;
-			sgbMouseDown = 0;
-			LeftMouseUp();
-			track_repeat_walk(0);
-		}
-		else
-		{
-			if ( uMsg == WM_RBUTTONDOWN )
-			{
-				MouseX = (unsigned short)lParam;
-				MouseY = (unsigned int)lParam >> 16;
-				if ( !sgbMouseDown )
-				{
-					sgbMouseDown = 2;
-					SetCapture(hWnd);
-					RightMouseDown();
-				}
-				return 0;
-			}
-			if ( uMsg != WM_RBUTTONUP )
-			{
-				if ( uMsg == WM_CAPTURECHANGED )
-				{
-					if ( hWnd != (HWND)lParam )
-					{
-						sgbMouseDown = 0;
-						track_repeat_walk(0);
-					}
-				}
-				else if ( uMsg > WM_DIAB && uMsg <= WM_DIABRETOWN )
-				{
-					if ( (unsigned char)gbMaxPlayers > 1u )
-						pfile_write_hero();
-					nthread_ignore_mutex(1);
-					PaletteFadeOut(8);
-					FreeMonsterSnd();
-					music_stop();
-					track_repeat_walk(0);
-					sgbMouseDown = 0;
-					ReleaseCapture();
-					ShowProgress(uMsg);
-					drawpanflag = 255;
-					DrawAndBlit();
-					if ( gbRunGame )
-						PaletteFadeIn(8);
-					nthread_ignore_mutex(0);
-					gbGameLoopStartup = 1;
-					return 0;
-				}
-				return MainWndProc(hWnd, uMsg, wParam, lParam);
-			}
-			MouseX = (unsigned short)lParam;
-			MouseY = (unsigned int)lParam >> 16;
-			if ( sgbMouseDown != 2 )
-				return 0;
-			sgbMouseDown = 0;
-		}
-		ReleaseCapture();
-		return 0;
-	}
-	switch ( uMsg )
-	{
-		case WM_LBUTTONDOWN:
-			MouseX = (unsigned short)lParam;
-			MouseY = (unsigned int)lParam >> 16;
-			if ( !sgbMouseDown )
-			{
-				sgbMouseDown = 1;
-				SetCapture(hWnd);
-				track_repeat_walk(LeftMouseDown(wParam));
-			}
-			return 0;
-		case WM_KEYFIRST:
-			PressKey(wParam);
-			return 0;
-		case WM_KEYUP:
-			ReleaseKey(wParam);
-			return 0;
-		case WM_CHAR:
-			PressChar(wParam);
-			return 0;
-		case WM_SYSKEYDOWN:
-			if ( PressSysKey(wParam) )
-				return 0;
-			return MainWndProc(hWnd, uMsg, wParam, lParam);
-		case WM_SYSCOMMAND:
-			if ( wParam == SC_CLOSE )
-			{
-				gbRunGame = FALSE;
-				gbRunGameResult = FALSE;
-				return 0;
-			}
-			return MainWndProc(hWnd, uMsg, wParam, lParam);
-	}
-	if ( uMsg != WM_MOUSEFIRST )
-		return MainWndProc(hWnd, uMsg, wParam, lParam);
-	MouseX = (unsigned short)lParam;
-	MouseY = (unsigned int)lParam >> 16;
-	gmenu_on_mouse_move((unsigned short)lParam);
-	return 0;
-}
-// 52571C: using guessed type int drawpanflag;
-// 525748: using guessed type char sgbMouseDown;
-// 679660: using guessed type char gbMaxPlayers;
-
-bool __fastcall LeftMouseDown(int a1)
-{
-	int v1; // edi
-	int v3; // eax
-	bool v6; // zf
-	int v7; // ecx
-	int v8; // eax
-	unsigned char v9; // dl
-	unsigned char v11; // dl
-	unsigned short v12; // ax
-	unsigned char v13; // dl
-	unsigned short v15; // [esp-8h] [ebp-10h]
-
-	v1 = a1;
-	if ( gmenu_left_mouse(1) || control_check_talk_btn() || sgnTimeoutCurs )
-		return 0;
-	if ( deathflag )
-	{
-		control_check_btn_press();
-		return 0;
-	}
-	if ( PauseMode == 2 )
-		return 0;
-	if ( doomflag )
-	{
-		doom_close();
-		return 0;
-	}
-	if ( spselflag )
-	{
-		SetSpell();
-		return 0;
-	}
-	if ( stextflag )
-	{
-		CheckStoreBtn();
-		return 0;
-	}
-	if ( MouseY >= 352 )
-	{
-		if ( !talkflag && !dropGoldFlag )
-		{
-			if ( !gmenu_exception() )
-				CheckInvScrn();
-		}
-		DoPanBtn();
-		if ( pcurs <= 1 || pcurs >= 12 )
-			return 0;
-		goto LABEL_48;
-	}
-	if ( gmenu_exception() || TryIconCurs() )
-		return 0;
-	if ( questlog && MouseX > 32 && MouseX < 288 && MouseY > 32 && MouseY < 308 )
-	{
-		QuestlogESC();
-		return 0;
-	}
-	if ( qtextflag )
-	{
-		qtextflag = FALSE;
-		sfx_stop();
-		return 0;
-	}
-	if ( chrflag && MouseX < 320 )
-	{
-		CheckChrBtns();
-		return 0;
-	}
-	if ( invflag && MouseX > 320 )
-	{
-		if ( !dropGoldFlag )
-			CheckInvItem();
-		return 0;
-	}
-	if ( sbookflag && MouseX > 320 )
-	{
-		CheckSBook();
-		return 0;
-	}
-	if ( pcurs >= CURSOR_FIRSTITEM )
-	{
-		if ( !TryInvPut() )
-			return 0;
-		NetSendCmdPItem(TRUE, CMD_PUTITEM, cursmx, cursmy);
-LABEL_48:
-		SetCursor(CURSOR_HAND);
-		return 0;
-	}
-	v3 = 21720 * myplr;
-	if ( plr[myplr]._pStatPts && !spselflag )
-		CheckLvlBtn();
-	if ( lvlbtndown )
-		return 0;
-	if ( leveltype != DTYPE_TOWN )
-	{
-		v7 = abs(plr[myplr].WorldX - cursmx) < 2 && abs(plr[myplr].WorldY - cursmy) < 2;
-		_HIWORD(v8) = _HIWORD(pcurs);
-		if ( pcursitem != -1 && pcurs == 1 && v1 != 5 )
-		{
-			_LOWORD(v8) = pcursitem;
-			NetSendCmdLocParam1(TRUE, (invflag == 0) + CMD_GOTOGETITEM, cursmx, cursmy, v8);
-LABEL_96:
-			if ( pcursitem != -1 )
-				return 0;
-			v6 = pcursobj == -1;
-			goto LABEL_98;
-		}
-		if ( pcursobj != -1 )
-		{
-			if ( v1 != 5 || v7 && object[pcursobj]._oBreak == 1 )
-			{
-				NetSendCmdLocParam1(TRUE, (pcurs == 5) + CMD_OPOBJXY, cursmx, cursmy, pcursobj);
-				goto LABEL_95;
-			}
-		}
-		if ( plr[myplr]._pwtype == 1 )
-		{
-			if ( v1 == 5 )
-			{
-				v9 = CMD_RATTACKXY;
-LABEL_84:
-				NetSendCmdLoc(TRUE, v9, cursmx, cursmy);
-				goto LABEL_95;
-			}
-			if ( pcursmonst != -1 )
-			{
-				v15 = pcursmonst;
-				if ( !CanTalkToMonst(pcursmonst) )
-				{
-					v11 = CMD_RATTACKID;
-LABEL_89:
-					NetSendCmdParam1(TRUE, v11, v15);
-					goto LABEL_96;
-				}
-LABEL_88:
-				v11 = CMD_ATTACKID;
-				goto LABEL_89;
-			}
-			_LOBYTE(v12) = pcursplr;
-			if ( pcursplr == -1 || FriendlyMode )
-				goto LABEL_96;
-			v13 = CMD_RATTACKPID;
-		}
-		else
-		{
-			if ( v1 == 5 )
-			{
-				if ( pcursmonst == -1 || !CanTalkToMonst(pcursmonst) )
-				{
-					v9 = CMD_SATTACKXY;
-					goto LABEL_84;
-				}
-				v12 = pcursmonst;
-				v13 = CMD_ATTACKID;
-LABEL_94:
-				NetSendCmdParam1(TRUE, v13, v12);
-LABEL_95:
-				if ( v1 == 5 )
-					return 0;
-				goto LABEL_96;
-			}
-			if ( pcursmonst != -1 )
-			{
-				v15 = pcursmonst;
-				goto LABEL_88;
-			}
-			_LOBYTE(v12) = pcursplr;
-			if ( pcursplr == -1 || FriendlyMode )
-				goto LABEL_96;
-			v13 = CMD_ATTACKPID;
-		}
-		v12 = (char)v12;
-		goto LABEL_94;
-	}
-	if ( pcursitem != -1 && pcurs == 1 )
-	{
-		_LOWORD(v3) = pcursitem;
-		NetSendCmdLocParam1(TRUE, (invflag == 0) + CMD_GOTOGETITEM, cursmx, cursmy, v3);
-	}
-	if ( pcursmonst != -1 )
-		NetSendCmdLocParam1(TRUE, CMD_TALKXY, cursmx, cursmy, pcursmonst);
-	v6 = pcursitem == -1;
-LABEL_98:
-	if ( v6 && pcursmonst == -1 && pcursplr == -1 )
-		return 1;
-	return 0;
-}
-// 484368: using guessed type int FriendlyMode;
-// 4B84DC: using guessed type int dropGoldFlag;
-// 4B851C: using guessed type int lvlbtndown;
-// 4B8960: using guessed type int talkflag;
-// 4B8968: using guessed type int sbookflag;
-// 4B8C98: using guessed type int spselflag;
-// 4B8CC0: using guessed type char pcursitem;
-// 4B8CC1: using guessed type char pcursobj;
-// 4B8CC2: using guessed type char pcursplr;
-// 525740: using guessed type int PauseMode;
-// 52575C: using guessed type int doomflag;
-// 646D00: using guessed type char qtextflag;
-// 69BD04: using guessed type int questlog;
-// 6AA705: using guessed type char stextflag;
-
-bool __cdecl TryIconCurs()
-{
-	unsigned char v0; // dl
-	int v1; // edx
-	int v2; // eax
-	int v3; // eax
-	int v4; // ST0C_4
-	int v5; // eax
-
-	switch ( pcurs )
-	{
-		case CURSOR_RESURRECT:
-			v0 = CMD_RESURRECT;
-LABEL_3:
-			NetSendCmdParam1(TRUE, v0, pcursplr);
-			return 1;
-		case CURSOR_HEALOTHER:
-			v0 = CMD_HEALOTHER;
-			goto LABEL_3;
-		case CURSOR_TELEKINESIS:
-			DoTelekinesis();
-			return 1;
-		case CURSOR_IDENTIFY:
-			if ( pcursinvitem != -1 )
-			{
-				CheckIdentify(myplr, pcursinvitem);
-				return 1;
-			}
-LABEL_26:
-			SetCursor(CURSOR_HAND);
-			return 1;
-		case CURSOR_REPAIR:
-			if ( pcursinvitem != -1 )
-			{
-				DoRepair(myplr, pcursinvitem);
-				return 1;
-			}
-			goto LABEL_26;
-		case CURSOR_RECHARGE:
-			if ( pcursinvitem != -1 )
-			{
-				DoRecharge(myplr, pcursinvitem);
-				return 1;
-			}
-			goto LABEL_26;
-		case CURSOR_TELEPORT:
-			v1 = plr[myplr]._pTSpell;
-			if ( pcursmonst == -1 )
-			{
-				if ( pcursplr == -1 )
-				{
-					v4 = GetSpellLevel(myplr, v1);
-					v5 = 21720 * myplr;
-					_LOWORD(v5) = plr[myplr]._pTSpell;
-					NetSendCmdLocParam2(TRUE, CMD_TSPELLXY, cursmx, cursmy, v5, v4);
-				}
-				else
-				{
-					v3 = GetSpellLevel(myplr, v1);
-					NetSendCmdParam3(TRUE, CMD_TSPELLPID, pcursplr, plr[myplr]._pTSpell, v3);
-				}
-			}
-			else
-			{
-				v2 = GetSpellLevel(myplr, v1);
-				NetSendCmdParam3(TRUE, CMD_TSPELLID, pcursmonst, plr[myplr]._pTSpell, v2);
-			}
-			goto LABEL_26;
-	}
-	if ( pcurs == CURSOR_DISARM && pcursobj == -1 )
-		goto LABEL_26;
-	return 0;
-}
-// 4B8CB8: using guessed type char pcursinvitem;
-// 4B8CC1: using guessed type char pcursobj;
-// 4B8CC2: using guessed type char pcursplr;
-
-void __cdecl LeftMouseUp()
-{
-	gmenu_left_mouse(0);
-	control_release_talk_btn();
-	if ( panbtndown )
-		CheckBtnUp();
-	if ( chrbtnactive )
-		ReleaseChrBtns();
-	if ( lvlbtndown )
-		ReleaseLvlBtn();
-	if ( stextflag )
-		ReleaseStoreBtn();
-}
-// 4B851C: using guessed type int lvlbtndown;
-// 4B87A8: using guessed type int chrbtnactive;
-// 4B8C90: using guessed type int panbtndown;
-// 6AA705: using guessed type char stextflag;
-
-void __cdecl RightMouseDown()
-{
-	if ( !gmenu_exception() && sgnTimeoutCurs == CURSOR_NONE && PauseMode != 2 && !plr[myplr]._pInvincible )
-	{
-		if ( doomflag )
-		{
-			doom_close();
-		}
-		else if ( !stextflag )
-		{
-			if ( spselflag )
-			{
-				SetSpell();
-			}
-			else if ( MouseY >= 352
-				   || (!sbookflag || MouseX <= 320)
-				   && !TryIconCurs()
-				   && (pcursinvitem == -1 || !UseInvItem(myplr, pcursinvitem)) )
-			{
-				if ( pcurs == 1 )
-				{
-					if ( pcursinvitem == -1 || !UseInvItem(myplr, pcursinvitem) )
-						CheckPlrSpell();
-				}
-				else if ( pcurs > 1 && pcurs < 12 )
-				{
-					SetCursor(CURSOR_HAND);
-				}
-			}
-		}
-	}
-}
-// 4B8968: using guessed type int sbookflag;
-// 4B8C98: using guessed type int spselflag;
-// 4B8CB8: using guessed type char pcursinvitem;
-// 525740: using guessed type int PauseMode;
-// 52575C: using guessed type int doomflag;
-// 6AA705: using guessed type char stextflag;
-
-bool __fastcall PressSysKey(int wParam)
-{
-	if ( gmenu_exception() || wParam != VK_F10 )
-		return 0;
-	diablo_hotkey_msg(1);
-	return 1;
-}
-
-void __fastcall diablo_hotkey_msg(int dwMsg)
-{
-	int v1; // esi
-	char *v2; // eax
-	char Filename[260]; // [esp+4h] [ebp-154h]
-	char ReturnedString[80]; // [esp+108h] [ebp-50h]
-
-	v1 = dwMsg;
-	if ( gbMaxPlayers != 1 )
-	{
-		if ( !GetModuleFileName(ghInst, Filename, 0x104u) )
-			TermMsg("Can't get program name");
-		v2 = strrchr(Filename, '\\');
-		if ( v2 )
-			*v2 = 0;
-		strcat(Filename, "\\Diablo.ini");
-		GetPrivateProfileString("NetMsg", spszMsgKeyTbl[v1], spszMsgTbl[v1], ReturnedString, 0x50u, Filename);
-		NetSendCmdString(-1, ReturnedString);
-	}
-}
-// 48436C: using guessed type char *spszMsgTbl[4];
-// 48437C: using guessed type char *spszMsgKeyTbl[4];
-// 679660: using guessed type char gbMaxPlayers;
-
-void __fastcall ReleaseKey(int vkey)
-{
-	if ( vkey == VK_SNAPSHOT )
-		CaptureScreen();
-}
-
-void __fastcall PressKey(int vkey)
-{
-	int v1; // esi
-	int v2; // ecx
-	int v3; // ecx
-	signed int v4; // eax
-
-	v1 = vkey;
-	if ( !gmenu_presskeys(vkey) && !control_presskeys(v1) )
-	{
-		if ( !deathflag )
-			goto LABEL_113;
-		if ( sgnTimeoutCurs == CURSOR_NONE )
-		{
-			if ( v1 == VK_F9 )
-				diablo_hotkey_msg(0);
-			if ( v1 == VK_F10 )
-				diablo_hotkey_msg(1);
-			if ( v1 == VK_F11 )
-				diablo_hotkey_msg(2);
-			if ( v1 == VK_F12 )
-				diablo_hotkey_msg(3);
-			if ( v1 == VK_RETURN )
-				control_type_message();
-			if ( v1 == VK_ESCAPE )
-			{
-LABEL_113:
-				if ( v1 == VK_ESCAPE )
-				{
-					if ( !PressEscKey() )
-					{
-						track_repeat_walk(0);
-						gamemenu_previous();
-					}
-					return;
-				}
-				if ( sgnTimeoutCurs == CURSOR_NONE && !dropGoldFlag )
-				{
-					if ( v1 == VK_PAUSE )
-					{
-						diablo_pause_game();
-						return;
-					}
-					if ( PauseMode != 2 )
-					{
-						switch ( v1 )
-						{
-							case VK_RETURN:
-								if ( stextflag )
-								{
-									STextEnter();
-								}
-								else if ( questlog )
-								{
-									QuestlogEnter();
-								}
-								else
-								{
-									control_type_message();
-								}
-								return;
-							case VK_F1:
-								if ( helpflag )
-								{
-									helpflag = 0;
-									return;
-								}
-								if ( stextflag )
-								{
-									ClearPanel();
-									AddPanelString("No help available", 1);
-									AddPanelString("while in stores", 1);
-									track_repeat_walk(0);
-									return;
-								}
-								invflag = 0;
-								chrflag = 0;
-								sbookflag = 0;
-								spselflag = 0;
-								if ( qtextflag && leveltype == DTYPE_TOWN)
-								{
-									qtextflag = FALSE;
-									sfx_stop();
-								}
-								questlog = 0;
-								automapflag = 0;
-								msgdelay = 0;
-								gamemenu_off();
-								DisplayHelp();
-LABEL_110:
-								doom_close();
-								return;
-#ifdef _DEBUG
-							case VK_F3:
-								if ( pcursitem != -1 )
-								{
-									sprintf(tempstr, "IDX = %i  :  Seed = %i  :  CF = %i", item[pcursitem].IDidx, item[pcursitem]._iSeed, item[pcursitem]._iCreateInfo);
-									NetSendCmdString(1 << myplr, tempstr);
-								}
-								sprintf(tempstr, "Numitems : %i", numitems);
-								NetSendCmdString(1 << myplr, tempstr);
-								return;
-							case VK_F4:
-								PrintDebugQuest();
-								return;
-#endif
-							case VK_F5:
-								v2 = 0;
-								goto LABEL_48;
-							case VK_F6:
-								v2 = 1;
-								goto LABEL_48;
-							case VK_F7:
-								v2 = 2;
-								goto LABEL_48;
-							case VK_F8:
-								v2 = 3;
-LABEL_48:
-								if ( spselflag )
-									SetSpeedSpell(v2);
-								else
-									ToggleSpell(v2);
-								return;
-							case VK_F9:
-								v3 = 0;
-LABEL_59:
-								diablo_hotkey_msg(v3);
-								return;
-							case VK_F10:
-								v3 = 1;
-								goto LABEL_59;
-							case VK_F11:
-								v3 = 2;
-								goto LABEL_59;
-							case VK_F12:
-								v3 = 3;
-								goto LABEL_59;
-							case VK_UP:
-								if ( stextflag )
-								{
-									STextUp();
-								}
-								else if ( questlog )
-								{
-									QuestlogUp();
-								}
-								else if ( helpflag )
-								{
-									HelpScrollUp();
-								}
-								else if ( automapflag )
-								{
-									AutomapUp();
-								}
-								return;
-							case VK_DOWN:
-								if ( stextflag )
-								{
-									STextDown();
-								}
-								else if ( questlog )
-								{
-									QuestlogDown();
-								}
-								else if ( helpflag )
-								{
-									HelpScrollDown();
-								}
-								else if ( automapflag )
-								{
-									AutomapDown();
-								}
-								return;
-							case VK_PRIOR:
-								if ( stextflag )
-									STextPrior();
-								return;
-							case VK_NEXT:
-								if ( stextflag )
-									STextNext();
-								return;
-							case VK_LEFT:
-								if ( automapflag && !talkflag )
-									AutomapLeft();
-								return;
-							case VK_RIGHT:
-								if ( automapflag && !talkflag )
-									AutomapRight();
-								return;
-							case VK_TAB:
-								DoAutoMap();
-								return;
-							case VK_SPACE:
-								if ( !chrflag )
-								{
-									if ( !invflag )
-									{
-LABEL_106:
-										helpflag = 0;
-										invflag = 0;
-										chrflag = 0;
-										sbookflag = 0;
-										spselflag = 0;
-										if ( qtextflag && leveltype == DTYPE_TOWN )
-										{
-											qtextflag = FALSE;
-											sfx_stop();
-										}
-										questlog = 0;
-										automapflag = 0;
-										msgdelay = 0;
-										gamemenu_off();
-										goto LABEL_110;
-									}
-									v4 = MouseX;
-									if ( MouseX >= 480 || MouseY >= 352 )
-									{
-LABEL_101:
-										if ( !invflag && chrflag && v4 > 160 && MouseY < 352 )
-											SetCursorPos(v4 - 160, MouseY);
-										goto LABEL_106;
-									}
-									SetCursorPos(MouseX + 160, MouseY);
-								}
-								v4 = MouseX;
-								goto LABEL_101;
-						}
-					}
-				}
-			}
-		}
-	}
-}
-// 4B84DC: using guessed type int dropGoldFlag;
-// 4B8960: using guessed type int talkflag;
-// 4B8968: using guessed type int sbookflag;
-// 4B8C98: using guessed type int spselflag;
-// 525740: using guessed type int PauseMode;
-// 52B9F0: using guessed type char msgdelay;
-// 646D00: using guessed type char qtextflag;
-// 69BD04: using guessed type int questlog;
-// 6AA705: using guessed type char stextflag;
-
-void __cdecl diablo_pause_game()
-{
-	if ( (unsigned char)gbMaxPlayers <= 1u )
-	{
-		if ( PauseMode )
-		{
-			PauseMode = 0;
-		}
-		else
-		{
-			PauseMode = 2;
-			FreeMonsterSnd();
-			track_repeat_walk(0);
-		}
-		drawpanflag = 255;
-	}
-}
-// 52571C: using guessed type int drawpanflag;
-// 525740: using guessed type int PauseMode;
-// 679660: using guessed type char gbMaxPlayers;
-
-void __fastcall PressChar(int vkey)
-{
-	int v1; // ebx
-	BOOL v4; // ecx
-	int v5; // ecx
-	int v6; // eax
-	BOOL v7; // ecx
-	int v9; // ecx
-	int v10; // eax
-	int v11; // eax
-	int v12; // eax
-	int v13; // eax
-	int v14; // eax
-	int v15; // eax
-	int v16; // eax
-	int v18; // [esp-4h] [ebp-8h]
-
-	v1 = vkey;
-	if ( !gmenu_exception() && !control_talk_last_key(v1) && sgnTimeoutCurs == CURSOR_NONE && !deathflag )
-	{
-		if ( (_BYTE)v1 == 'p' || (_BYTE)v1 == 'P' )
-		{
-			diablo_pause_game();
-		}
-		else if ( PauseMode != 2 )
-		{
-			if ( doomflag )
-			{
-				doom_close();
-				return;
-			}
-			if ( dropGoldFlag )
-			{
-				control_drop_gold(v1);
-				return;
-			}
-			switch ( v1 )
-			{
-				case '!':
-				case '1':
-					v9 = myplr;
-					v10 = plr[myplr].SpdList[0]._itype;
-					if ( v10 != -1 && v10 != 11 )
-					{
-						v18 = 47;
-						goto LABEL_72;
-					}
-					return;
-				case '#':
-				case '3':
-					v9 = myplr;
-					v12 = plr[myplr].SpdList[2]._itype;
-					if ( v12 != -1 && v12 != 11 )
-					{
-						v18 = 49;
-						goto LABEL_72;
-					}
-					return;
-				case '$':
-				case '4':
-					v9 = myplr;
-					v13 = plr[myplr].SpdList[3]._itype;
-					if ( v13 != -1 && v13 != 11 )
-					{
-						v18 = 50;
-						goto LABEL_72;
-					}
-					return;
-				case '%':
-				case '5':
-					v9 = myplr;
-					v14 = plr[myplr].SpdList[4]._itype;
-					if ( v14 != -1 && v14 != 11 )
-					{
-						v18 = 51;
-						goto LABEL_72;
-					}
-					return;
-				case '&':
-				case '7':
-					v9 = myplr;
-					v16 = plr[myplr].SpdList[6]._itype;
-					if ( v16 != -1 && v16 != 11 )
-					{
-						v18 = 53;
-						goto LABEL_72;
-					}
-					return;
-				case '*':
-				case '8':
-#ifdef _DEBUG
-					if ( debug_mode_key_inverted_v || debug_mode_key_w )
-					{
-						NetSendCmd(TRUE, CMD_CHEAT_EXPERIENCE);
-						return;
-					}
-#endif
-					v9 = myplr;
-					if ( plr[myplr].SpdList[7]._itype != -1
-					  && plr[myplr].SpdList[7]._itype != 11 )
-					{
-						v18 = 54;
-						goto LABEL_72;
-					}
-					return;
-				case '+':
-				case '=':
-					if ( automapflag )
-						AutomapZoomIn();
-					return;
-				case '-':
-				case '_':
-					if ( automapflag )
-						AutomapZoomOut();
-					return;
-				case '2':
-				case '@':
-					v9 = myplr;
-					v11 = plr[myplr].SpdList[1]._itype;
-					if ( v11 != -1 && v11 != 11 )
-					{
-						v18 = 48;
-						goto LABEL_72;
-					}
-					return;
-				case '6':
-				case '^':
-					v9 = myplr;
-					v15 = plr[myplr].SpdList[5]._itype;
-					if ( v15 != -1 && v15 != 11 )
-					{
-						v18 = 52;
-LABEL_72:
-						UseInvItem(v9, v18);
-					}
-					return;
-				case 'B':
-				case 'b':
-					if ( !stextflag )
-					{
-						invflag = 0;
-						sbookflag = sbookflag == 0;
-					}
-					return;
-				case 'C':
-				case 'c':
-					if ( !stextflag )
-					{
-						questlog = 0;
-						v7 = chrflag == 0;
-						chrflag = chrflag == 0;
-						if ( !v7 || invflag )
-							goto LABEL_18;
-						goto LABEL_24;
-					}
-					return;
-				case 'F':
-				case 'f':
-					IncreaseGamma();
-					return;
-				case 'G':
-				case 'g':
-					DecreaseGamma();
-					return;
-				case 'I':
-				case 'i':
-					if ( stextflag )
-						return;
-					sbookflag = 0;
-					v4 = invflag == 0;
-					invflag = invflag == 0;
-					if ( !v4 || chrflag )
-					{
-LABEL_24:
-						if ( MouseX < 480 )
-						{
-							v5 = MouseY;
-							if ( MouseY < 352 )
-							{
-								v6 = MouseX + 160;
-								goto LABEL_27;
-							}
-						}
-					}
-					else
-					{
-LABEL_18:
-						if ( MouseX > 160 )
-						{
-							v5 = MouseY;
-							if ( MouseY < 352 )
-							{
-								v6 = MouseX - 160;
-LABEL_27:
-								SetCursorPos(v6, v5);
-								return;
-							}
-						}
-					}
-					break;
-				case 'Q':
-				case 'q':
-					if ( !stextflag )
-					{
-						chrflag = 0;
-						if ( questlog )
-							questlog = 0;
-						else
-							StartQuestlog();
-					}
-					return;
-				case 'S':
-				case 's':
-					if ( !stextflag )
-					{
-						invflag = 0;
-						if ( spselflag )
-							spselflag = 0;
-						else
-							DoSpeedBook();
-						track_repeat_walk(0);
-					}
-					return;
-				case 'V':
-					NetSendCmdString(1 << myplr, gszVersionNumber);
-					return;
-				case 'v':
-					NetSendCmdString(1 << myplr, gszProductName);
-					return;
-				case 'Z':
-				case 'z':
-					zoomflag = zoomflag == 0;
-					return;
-#ifdef _DEBUG
-				case ')':
-				case '0':
-					if ( debug_mode_key_inverted_v )
-					{
-						if ( arrowdebug > 2 )
-							arrowdebug = 0;
-						if ( !arrowdebug )
-						{
-							plr[myplr]._pIFlags &= ~ISPL_FIRE_ARROWS;
-							plr[myplr]._pIFlags &= ~ISPL_LIGHT_ARROWS;
-						}
-						if ( arrowdebug == 1 )
-							plr[myplr]._pIFlags |= ISPL_FIRE_ARROWS;
-						if ( arrowdebug == 2 )
-							plr[myplr]._pIFlags |= ISPL_LIGHT_ARROWS;
-						arrowdebug++;
-					}
-					return;
-				case ':':
-					if ( !currlevel && debug_mode_key_w )
-						SetAllSpellsCheat();
-					return;
-				case '[':
-					if ( !currlevel && debug_mode_key_w )
-						TakeGoldCheat();
-					return;
-				case ']':
-					if ( !currlevel && debug_mode_key_w )
-						MaxSpellsCheat();
-					return;
-				case 'a':
-					if ( debug_mode_key_inverted_v )
-					{
-						spelldata[SPL_TELEPORT].sTownSpell = TRUE;
-						plr[myplr]._pSplLvl[plr[myplr]._pSpell]++;
-					}
-					return;
-				case 'D':
-					PrintDebugPlayer(1);
-					return;
-				case 'd':
-					PrintDebugPlayer(0);
-					return;
-				case 'e':
-					if ( debug_mode_key_d )
-					{
-						sprintf(tempstr, "EFlag = %i", plr[myplr]._peflag);
-						NetSendCmdString(1 << myplr, tempstr);
-					}
-					return;
-				case 'L':
-				case 'l':
-					if ( debug_mode_key_inverted_v )
-						ToggleLighting();
-					return;
-				case 'M':
-					NextDebugMonster();
-					return;
-				case 'm':
-					GetDebugMonster();
-					return;
-				case 'R':
-				case 'r':
-					sprintf(tempstr, "seed = %i", glSeedTbl[currlevel]);
-					NetSendCmdString(1 << myplr, tempstr);
-					sprintf(tempstr, "Mid1 = %i : Mid2 = %i : Mid3 = %i", glMid1Seed[currlevel], glMid2Seed[currlevel], glMid3Seed[currlevel]);
-					NetSendCmdString(1 << myplr, tempstr);
-					sprintf(tempstr, "End = %i", glEndSeed[currlevel]);
-					NetSendCmdString(1 << myplr, tempstr);
-					return;
-				case 'T':
-				case 't':
-					if ( debug_mode_key_inverted_v )
-					{
-						sprintf(tempstr, "PX = %i  PY = %i", plr[myplr].WorldX, plr[myplr].WorldY);
-						NetSendCmdString(1 << myplr, tempstr);
-						sprintf(tempstr, "CX = %i  CY = %i  DP = %i", cursmx, cursmy, dungeon[cursmx][cursmy]);
-						NetSendCmdString(1 << myplr, tempstr);
-					}
-					return;
-				case '|':
-					if ( !currlevel && debug_mode_key_w )
-						GiveGoldCheat();
-					return;
-				case '~':
-					if ( !currlevel && debug_mode_key_w )
-						StoresCheat();
-					return;
-#endif
-				default:
-					return;
-			}
-		}
-	}
-}
-// 4B84DC: using guessed type int dropGoldFlag;
-// 4B8968: using guessed type int sbookflag;
-// 4B8C98: using guessed type int spselflag;
-// 52569C: using guessed type int zoomflag;
-// 525740: using guessed type int PauseMode;
-// 52575C: using guessed type int doomflag;
-// 69BD04: using guessed type int questlog;
-// 6AA705: using guessed type char stextflag;
-
-void __cdecl LoadLvlGFX()
-{
-	switch(leveltype)
-	{
-		case DTYPE_TOWN:
-			pDungeonCels = LoadFileInMem("Levels\\TownData\\Town.CEL", 0);
-			pMegaTiles = LoadFileInMem("Levels\\TownData\\Town.TIL", 0);
-			pLevelPieces = LoadFileInMem("Levels\\TownData\\Town.MIN", 0);
-			level_special_cel = LoadFileInMem("Levels\\TownData\\TownS.CEL", 0);
-			break;
-		case DTYPE_CATHEDRAL:
-			pDungeonCels = LoadFileInMem("Levels\\L1Data\\L1.CEL", 0);
-			pMegaTiles = LoadFileInMem("Levels\\L1Data\\L1.TIL", 0);
-			pLevelPieces = LoadFileInMem("Levels\\L1Data\\L1.MIN", 0);
-			level_special_cel = LoadFileInMem("Levels\\L1Data\\L1S.CEL", 0);
-			break;
-		case DTYPE_CATACOMBS:
-			pDungeonCels = LoadFileInMem("Levels\\L2Data\\L2.CEL", 0);
-			pMegaTiles = LoadFileInMem("Levels\\L2Data\\L2.TIL", 0);
-			pLevelPieces = LoadFileInMem("Levels\\L2Data\\L2.MIN", 0);
-			level_special_cel = LoadFileInMem("Levels\\L2Data\\L2S.CEL", 0);
-			break;
-		case DTYPE_CAVES:
-			pDungeonCels = LoadFileInMem("Levels\\L3Data\\L3.CEL", 0);
-			pMegaTiles = LoadFileInMem("Levels\\L3Data\\L3.TIL", 0);
-			pLevelPieces = LoadFileInMem("Levels\\L3Data\\L3.MIN", 0);
-			level_special_cel = LoadFileInMem("Levels\\L1Data\\L1S.CEL", 0);
-			break;
-		case DTYPE_HELL:
-			pDungeonCels = LoadFileInMem("Levels\\L4Data\\L4.CEL", 0);
-			pMegaTiles = LoadFileInMem("Levels\\L4Data\\L4.TIL", 0);
-			pLevelPieces = LoadFileInMem("Levels\\L4Data\\L4.MIN", 0);
-			level_special_cel = LoadFileInMem("Levels\\L2Data\\L2S.CEL", 0);
-			break;
-		default:
-			TermMsg("LoadLvlGFX");
-			return;
-	}
-}
-
-void __cdecl LoadAllGFX()
-{
-	pSpeedCels = DiabloAllocPtr(0x100000);
-	IncProgress();
-	IncProgress();
-	InitObjectGFX();
-	IncProgress();
-	InitMissileGFX();
-	IncProgress();
-}
-
-void __fastcall CreateLevel(int lvldir)
-{
-	int hnd; // cl
-
-	switch ( leveltype )
-	{
-		case DTYPE_TOWN:
-			CreateTown(lvldir);
-			InitTownTriggers();
-			hnd = 0;
-			break;
-		case DTYPE_CATHEDRAL:
-			CreateL5Dungeon(glSeedTbl[currlevel], lvldir);
-			InitL1Triggers();
-			Freeupstairs();
-			hnd = 1;
-			break;
-		case DTYPE_CATACOMBS:
-			CreateL2Dungeon(glSeedTbl[currlevel], lvldir);
-			InitL2Triggers();
-			Freeupstairs();
-			hnd = 2;
-			break;
-		case DTYPE_CAVES:
-			CreateL3Dungeon(glSeedTbl[currlevel], lvldir);
-			InitL3Triggers();
-			Freeupstairs();
-			hnd = 3;
-			break;
-		case DTYPE_HELL:
-			CreateL4Dungeon(glSeedTbl[currlevel], lvldir);
-			InitL4Triggers();
-			Freeupstairs();
-			hnd = 4;
-			break;
-		default:
-			TermMsg("CreateLevel");
-			return;
-	}
-
-	LoadRndLvlPal(hnd);
-}
-
-void __fastcall LoadGameLevel(BOOL firstflag, int lvldir)
-{
-	int v2; // ebp
-	bool visited; // edx
-	int i; // ecx
-	int j; // eax
-
-	v2 = 0;
-	if ( setseed )
-		glSeedTbl[currlevel] = setseed;
-	music_stop();
-	SetCursor(CURSOR_HAND);
-	SetRndSeed(glSeedTbl[currlevel]);
-	IncProgress();
-	MakeLightTable();
-	LoadLvlGFX();
-	IncProgress();
-	if ( firstflag )
-	{
-		InitInv();
-		InitItemGFX();
-		InitQuestText();
-
-		if ( gbMaxPlayers )
-		{
-			for(i = 0; i < gbMaxPlayers; i++)
-				InitPlrGFXMem(i);
-		}
-
-		InitStores();
-		InitAutomapOnce();
-		InitHelp();
-	}
-	SetRndSeed(glSeedTbl[currlevel]);
-	if ( leveltype == DTYPE_TOWN)
-		SetupTownStores();
-	IncProgress();
-	InitAutomap();
-	if ( leveltype != DTYPE_TOWN && lvldir != 4 )
-	{
-		InitLighting();
-		InitVision();
-	}
-	InitLevelMonsters();
-	IncProgress();
-	if ( !setlevel )
-	{
-		CreateLevel(lvldir);
-		IncProgress();
-		FillSolidBlockTbls();
-		SetRndSeed(glSeedTbl[currlevel]);
-		if ( leveltype != DTYPE_TOWN )
-		{
-			GetLevelMTypes();
-			InitThemes();
-			LoadAllGFX();
-		}
-		else
-		{
-			InitMissileGFX();
-		}
-		IncProgress();
-		if ( lvldir == 3 )
-			GetReturnLvlPos();
-		if ( lvldir == 5 )
-			GetPortalLvlPos();
-		IncProgress();
-
-		for(i = 0; i < MAX_PLRS; i++)
-		{
-			if ( plr[i].plractive )
-			{
-				if ( currlevel == plr[i].plrlevel )
-				{
-					InitPlayerGFX(v2);
-					if ( lvldir != 4 )
-						InitPlayer(v2, firstflag);
-				}
-			}
-			++v2;
-		}
-
-		PlayDungMsgs();
-		InitMultiView();
-		IncProgress();
-
-		visited = 0;
-		if ( gbMaxPlayers > 0 )
-		{
-			for(i = 0; i < gbMaxPlayers; i++)
-			{
-				if ( plr[i].plractive )
-					visited = visited || plr[i]._pLvlVisited[currlevel];
-			}
-		}
-		SetRndSeed(glSeedTbl[currlevel]);
-		if ( leveltype != DTYPE_TOWN)
-		{
-			if ( firstflag || lvldir == 4 || !plr[myplr]._pLvlVisited[currlevel] || gbMaxPlayers != 1 )
-			{
-				HoldThemeRooms();
-				glMid1Seed[currlevel] = GetRndSeed();
-				InitMonsters();
-				glMid2Seed[currlevel] = GetRndSeed();
-				InitObjects();
-				InitItems();
-				CreateThemeRooms();
-				glMid3Seed[currlevel] = GetRndSeed();
-				InitMissiles();
-				InitDead();
-				glEndSeed[currlevel] = GetRndSeed();
-				if ( gbMaxPlayers != 1 )
-					DeltaLoadLevel();
-				IncProgress();
-				SavePreLighting();
-				goto LABEL_55;
-			}
-			InitMonsters();
-			InitMissiles();
-			InitDead();
-			IncProgress();
-			LoadLevel();
-LABEL_54:
-			IncProgress();
-LABEL_55:
-			if ( gbMaxPlayers == 1 )
-				ResyncQuests();
-			else
-				ResyncMPQuests();
-			goto LABEL_72;
-		}
-
-		for(i = 0; i < 112; i++)
-		{
-			for(j = 0; j < 112; j++)
-				dFlags[i][j] |= DFLAG_LIT;
-		}
-
-		InitTowners();
-		InitItems();
-		InitMissiles();
-		IncProgress();
-		if ( !firstflag && lvldir != 4 && plr[myplr]._pLvlVisited[currlevel] )
-		{
-			if ( gbMaxPlayers != 1 )
-				goto LABEL_53;
-			LoadLevel();
-		}
-		if ( gbMaxPlayers == 1 )
-			goto LABEL_54;
-LABEL_53:
-		DeltaLoadLevel();
-		goto LABEL_54;
-	}
-	pSpeedCels = DiabloAllocPtr(0x100000);
-	LoadSetMap();
-	IncProgress();
-	GetLevelMTypes();
-	InitMonsters();
-	InitMissileGFX();
-	InitDead();
-	FillSolidBlockTbls();
-	IncProgress();
-	if ( lvldir == 5 )
-		GetPortalLvlPos();
-
-	for(i = 0; i < MAX_PLRS; i++)
-	{
-		if ( plr[i].plractive )
-		{
-			if ( currlevel == plr[i].plrlevel )
-			{
-				InitPlayerGFX(v2);
-				if ( lvldir != 4 )
-					InitPlayer(v2, firstflag);
-			}
-		}
-		++v2;
-	}
-
-	InitMultiView();
-	IncProgress();
-	if ( firstflag || lvldir == 4 || !plr[myplr]._pSLvlVisited[setlvlnum] )
-	{
-		InitItems();
-		SavePreLighting();
-	}
-	else
-	{
-		LoadLevel();
-	}
-	InitMissiles();
-	IncProgress();
-LABEL_72:
-	SyncPortals();
-
-	for(i = 0; i < MAX_PLRS; i++)
-	{
-		if ( plr[i].plractive && plr[i].plrlevel == currlevel && (!plr[i]._pLvlChanging || i == myplr) )
-		{
-			if ( plr[i]._pHitPoints <= 0 )
-				dFlags[plr[i].WorldX][plr[i].WorldY] |= DFLAG_DEAD_PLAYER;
-			else if ( gbMaxPlayers == 1 )
-				dPlayer[plr[i].WorldX][plr[i].WorldY] = i + 1;
-			else
-				SyncInitPlrPos(i);
-		}
-	}
-
-	if ( leveltype != DTYPE_TOWN )
-		SetDungeonMicros();
-	InitLightMax();
-	IncProgress();
-	IncProgress();
-	if ( firstflag )
-	{
-		InitControlPan();
-		IncProgress();
-	}
-	if ( leveltype != DTYPE_TOWN)
-	{
-		ProcessLightList();
-		ProcessVisionList();
-	}
-	music_start(leveltype);
-	//do
-	//	_LOBYTE(v19) = IncProgress();
-	while ( !IncProgress() );
-	if ( setlevel && setlvlnum == SL_SKELKING && quests[QTYPE_KING]._qactive == 2 )
-		PlaySFX(USFX_SKING1);
-}
-// 525738: using guessed type int setseed;
-// 5CF31D: using guessed type char setlevel;
-// 679660: using guessed type char gbMaxPlayers;
-
-void __fastcall game_loop(bool bStartup)
-{
-	int v1; // ecx
-	int v2; // esi
-
-	v1 = bStartup != 0 ? 0x39 : 0;
-	v2 = v1 + 3;
-	if ( v1 != -3 )
-	{
-		while ( 1 )
-		{
-			--v2;
-			if ( !multi_handle_delta() )
-				break;
-			timeout_cursor(0);
-			game_logic();
-			if ( gbRunGame )
-			{
-				if ( gbMaxPlayers != 1 )
-				{
-					if ( nthread_has_500ms_passed() )
-					{
-						if ( v2 )
-							continue;
-					}
-				}
-			}
-			return;
-		}
-		timeout_cursor(1);
-	}
-}
-// 679660: using guessed type char gbMaxPlayers;
-
-void __cdecl game_logic()
-{
-	if ( PauseMode != 2 )
-	{
-		if ( PauseMode == 1 )
-			PauseMode = 2;
-		if ( gbMaxPlayers == 1 && gmenu_exception() )
-		{
-			drawpanflag |= 1u;
-		}
-		else
-		{
-			if ( !gmenu_exception() && sgnTimeoutCurs == CURSOR_NONE )
-			{
-				CheckCursMove();
-				track_process();
-			}
-			if ( gbProcessPlayers )
-				ProcessPlayers();
-			if ( leveltype != DTYPE_TOWN )
-			{
-				ProcessMonsters();
-				ProcessObjects();
-				ProcessMissiles();
-				ProcessItems();
-				ProcessLightList();
-				ProcessVisionList();
-			}
-			else
-			{
-				ProcessTowners();
-				ProcessItems();
-				ProcessMissiles();
-			}
-#ifdef _DEBUG
-			if ( debug_mode_key_inverted_v )
-			{
-				if ( GetAsyncKeyState(VK_SHIFT) & 0x8000 )
-					ScrollView();
-			}
-#endif
-			sound_update();
-			ClearPlrMsg();
-			CheckTriggers();
-			CheckQuests();
-			drawpanflag |= 1u;
-			pfile_update(0);
-		}
-	}
-}
-// 525718: using guessed type char cineflag;
-// 52571C: using guessed type int drawpanflag;
-// 525740: using guessed type int PauseMode;
-// 679660: using guessed type char gbMaxPlayers;
-
-void __fastcall timeout_cursor(bool bTimeout)
-{
-	if ( bTimeout )
-	{
-		if ( sgnTimeoutCurs == CURSOR_NONE && !sgbMouseDown )
-		{
-			sgnTimeoutCurs = pcurs;
-			multi_net_ping();
-			ClearPanel();
-			AddPanelString("-- Network timeout --", 1);
-			AddPanelString("-- Waiting for players --", 1);
-			SetCursor(CURSOR_HOURGLASS);
-			drawpanflag = 255;
-		}
-		scrollrt_draw_game_screen(1);
-	}
-	else if ( sgnTimeoutCurs )
-	{
-		SetCursor(sgnTimeoutCurs);
-		sgnTimeoutCurs = 0;
-		ClearPanel();
-		drawpanflag = 255;
-	}
-}
-// 52571C: using guessed type int drawpanflag;
-// 525748: using guessed type char sgbMouseDown;
-
-void __cdecl diablo_color_cyc_logic()
-{
-	DWORD v0; // eax
-
-	v0 = GetTickCount();
-	if ( v0 - color_cycle_timer >= 0x32 )
-	{
-		color_cycle_timer = v0;
-		if ( palette_get_colour_cycling() )
-		{
-			if ( leveltype == DTYPE_HELL )
-			{
-				lighting_color_cycling();
-			}
-			else if ( leveltype == DTYPE_CAVES )
-			{
-				if ( fullscreen )
-					palette_update_caves();
-			}
-		}
-	}
-}
-<<<<<<< HEAD
-// 484364: using guessed type int fullscreen;
-// 52574C: using guessed type int color_cycle_timer;
-
-=======
-// 52574C: using guessed type int color_cycle_timer;
-// 5BB1ED: using guessed type char leveltype;
-
->>>>>>> ee41cefd
+//HEADER_GOES_HERE
+
+#include "../types.h"
+
+int diablo_cpp_init_value; // weak
+HWND ghMainWnd;
+int glMid1Seed[NUMLEVELS];
+int glMid2Seed[NUMLEVELS];
+int gnLevelTypeTbl[NUMLEVELS];
+int MouseY; // idb
+int MouseX; // idb
+bool gbGameLoopStartup; // idb
+int glSeedTbl[NUMLEVELS];
+BOOL gbRunGame;
+int glMid3Seed[NUMLEVELS];
+BOOL gbRunGameResult;
+int zoomflag; // weak
+BOOL gbProcessPlayers;
+int glEndSeed[NUMLEVELS];
+BOOL dword_5256E8;
+HINSTANCE ghInst; // idb
+int DebugMonsters[10];
+char cineflag; // weak
+int drawpanflag; // weak
+int visiondebug; // weak
+int scrollflag; /* unused */
+BOOL light4flag;
+int leveldebug; // weak
+int monstdebug; // weak
+int trigdebug; /* unused */
+int setseed; // weak
+int debugmonsttypes; // weak
+int PauseMode; // weak
+int sgnTimeoutCurs;
+char sgbMouseDown; // weak
+int color_cycle_timer; // weak
+
+int diablo_inf = 0x7F800000; // weak
+
+/* rdata */
+
+BOOL fullscreen = TRUE;
+#ifdef _DEBUG
+int showintrodebug = 1;
+int questdebug = -1;
+int debug_mode_key_s;
+int debug_mode_key_w;
+int debug_mode_key_inverted_v;
+int debug_mode_dollar_sign;
+int debug_mode_key_d;
+int debug_mode_key_i;
+int dbgplr;
+int dbgqst;
+int dbgmon;
+int arrowdebug;
+int frameflag;
+int frameend;
+int framerate;
+int framestart;
+#endif
+BOOL FriendlyMode = TRUE;
+char *spszMsgTbl[4] =
+{
+  "I need help! Come Here!",
+  "Follow me.",
+  "Here's something for you.",
+  "Now you DIE!"
+}; // weak
+char *spszMsgKeyTbl[4] = { "F9", "F10", "F11", "F12" }; // weak
+
+struct diablo_cpp_init
+{
+	diablo_cpp_init()
+	{
+		diablo_cpp_init_value = diablo_inf;
+	}
+} _diablo_cpp_init;
+// 479BF8: using guessed type int diablo_inf;
+// 525514: using guessed type int diablo_cpp_init_value;
+
+void __cdecl FreeGameMem()
+{
+	void *v0; // ecx
+	void *v1; // ecx
+	void *v2; // ecx
+	void *v3; // ecx
+	void *v4; // ecx
+
+	music_stop();
+	v0 = pDungeonCels;
+	pDungeonCels = 0;
+	mem_free_dbg(v0);
+	v1 = pMegaTiles;
+	pMegaTiles = 0;
+	mem_free_dbg(v1);
+	v2 = pLevelPieces;
+	pLevelPieces = 0;
+	mem_free_dbg(v2);
+	v3 = level_special_cel;
+	level_special_cel = 0;
+	mem_free_dbg(v3);
+	v4 = pSpeedCels;
+	pSpeedCels = 0;
+	mem_free_dbg(v4);
+	FreeMissiles();
+	FreeMonsters();
+	FreeObjectGFX();
+	FreeEffects();
+	FreeTownerGFX();
+}
+
+int __fastcall diablo_init_menu(int a1, int bSinglePlayer)
+{
+	int v2; // esi
+	int v3; // edi
+	int v4; // ecx
+	int pfExitProgram; // [esp+Ch] [ebp-4h]
+
+	v2 = bSinglePlayer;
+	v3 = a1;
+	byte_678640 = 1;
+	while ( 1 )
+	{
+		pfExitProgram = 0;
+		dword_5256E8 = FALSE;
+		if ( !NetInit(v2, &pfExitProgram) )
+			break;
+		byte_678640 = 0;
+		if ( (v3 || !gbValidSaveFile)
+		  && (InitLevels(), InitQuests(), InitPortals(), InitDungMsgs(myplr), !gbValidSaveFile)
+		  || (v4 = WM_DIABLOADGAME, !dword_5256E8) )
+		{
+			v4 = WM_DIABNEWGAME;
+		}
+		run_game_loop(v4);
+		NetClose();
+		pfile_create_player_description(0, 0);
+		if ( !gbRunGameResult )
+			goto LABEL_11;
+	}
+	gbRunGameResult = pfExitProgram == 0;
+LABEL_11:
+	SNetDestroy();
+	return gbRunGameResult;
+}
+// 678640: using guessed type char byte_678640;
+
+void __fastcall run_game_loop(int uMsg)
+{
+	//int v3; // eax
+	bool v5; // zf
+	//int v6; // eax
+	signed int v7; // [esp+8h] [ebp-24h]
+	WNDPROC saveProc; // [esp+Ch] [ebp-20h]
+	struct tagMSG msg; // [esp+10h] [ebp-1Ch]
+
+	nthread_ignore_mutex(1);
+	start_game(uMsg);
+	saveProc = SetWindowProc(GM_Game);
+	control_update_life_mana();
+	msg_process_net_packets();
+	gbRunGame = TRUE;
+	gbProcessPlayers = TRUE;
+	gbRunGameResult = TRUE;
+	drawpanflag = 255;
+	DrawAndBlit();
+	PaletteFadeIn(8);
+	drawpanflag = 255;
+	gbGameLoopStartup = 1;
+	nthread_ignore_mutex(0);
+	while ( gbRunGame )
+	{
+		diablo_color_cyc_logic();
+		if ( PeekMessage(&msg, NULL, 0, 0, PM_NOREMOVE) )
+		{
+			SetThreadPriority(GetCurrentThread(), THREAD_PRIORITY_ABOVE_NORMAL);
+			while ( PeekMessage(&msg, NULL, 0, 0, PM_REMOVE) )
+			{
+				if ( msg.message == WM_QUIT )
+				{
+					gbRunGameResult = FALSE;
+					gbRunGame = FALSE;
+					break;
+				}
+				TranslateMessage(&msg);
+				DispatchMessage(&msg);
+			}
+			if ( !gbRunGame || (v7 = 1, !nthread_has_500ms_passed()) )
+				v7 = 0;
+			SetThreadPriority(GetCurrentThread(), THREAD_PRIORITY_NORMAL);
+			v5 = v7 == 0;
+		}
+		else
+		{
+			//_LOBYTE(v6) = nthread_has_500ms_passed();
+			v5 = nthread_has_500ms_passed() == 0;
+		}
+		if ( !v5 )
+		{
+			multi_process_network_packets();
+			game_loop(gbGameLoopStartup);
+			msgcmd_send_chat();
+			gbGameLoopStartup = 0;
+			DrawAndBlit();
+		}
+#ifdef SLEEP
+		Sleep(1);
+#endif
+	}
+	if ( (unsigned char)gbMaxPlayers > 1u )
+		pfile_write_hero();
+	pfile_flush_W();
+	PaletteFadeOut(8);
+	SetCursor(0);
+	ClearScreenBuffer();
+	drawpanflag = 255;
+	scrollrt_draw_game_screen(1);
+	SetWindowProc(saveProc);
+	free_game();
+	if ( cineflag )
+	{
+		cineflag = FALSE;
+		DoEnding();
+	}
+}
+// 525718: using guessed type char cineflag;
+// 52571C: using guessed type int drawpanflag;
+// 679660: using guessed type char gbMaxPlayers;
+
+void __fastcall start_game(int uMsg)
+{
+	cineflag = FALSE;
+	zoomflag = 1;
+	InitCursor();
+	InitLightTable();
+	LoadDebugGFX();
+	music_stop();
+	ShowProgress(uMsg);
+	gmenu_init_menu();
+	InitLevelCursor();
+	sgnTimeoutCurs = 0;
+	sgbMouseDown = 0;
+	track_repeat_walk(0);
+}
+// 52569C: using guessed type int zoomflag;
+// 525718: using guessed type char cineflag;
+// 525748: using guessed type char sgbMouseDown;
+
+void __cdecl free_game()
+{
+	int i; // esi
+
+	FreeControlPan();
+	FreeInvGFX();
+	FreeGMenu();
+	FreeQuestText();
+	FreeStoreMem();
+
+	for(i = 0; i < MAX_PLRS; i++)
+		FreePlayerGFX(i);
+
+	FreeItemGFX();
+	FreeCursor();
+	FreeLightTable();
+	FreeDebugGFX();
+	FreeGameMem();
+}
+
+bool __cdecl diablo_get_not_running()
+{
+	SetLastError(0);
+	CreateEvent(NULL, FALSE, FALSE, "DiabloEvent");
+	return GetLastError() != ERROR_ALREADY_EXISTS;
+}
+
+int WINAPI WinMain(HINSTANCE hInstance, HINSTANCE hPrevInstance, LPSTR lpCmdLine, int nCmdShow)
+{
+	HINSTANCE v4; // esi
+	char Filename[260]; // [esp+8h] [ebp-10Ch]
+	char value_name[8]; // [esp+10Ch] [ebp-8h]
+
+	v4 = hInstance;
+#ifndef DEBUGGER
+	diablo_reload_process(hInstance);
+#endif
+	ghInst = v4;
+	if ( RestrictedTest() )
+		ErrOkDlg(IDD_DIALOG10, 0, "C:\\Src\\Diablo\\Source\\DIABLO.CPP", 877);
+	if ( ReadOnlyTest() )
+	{
+		if ( !GetModuleFileName(ghInst, Filename, 0x104u) )
+			*Filename = '\0';
+		DirErrorDlg(Filename);
+	}
+	ShowCursor(FALSE);
+	srand(GetTickCount());
+	InitHash();
+	exception_get_filter();
+	if ( !diablo_find_window("DIABLO") && diablo_get_not_running() )
+	{
+		diablo_init_screen();
+		diablo_parse_flags(lpCmdLine);
+		init_create_window(nCmdShow);
+		sound_init();
+		UiInitialize();
+#ifdef _DEBUG
+		if ( showintrodebug )
+			play_movie("gendata\\logo.smk", 1);
+#else
+		play_movie("gendata\\logo.smk", 1);
+#endif
+		strcpy(value_name, "Intro");
+		if ( !SRegLoadValue("Diablo", value_name, 0, (int *)&hInstance) )
+			hInstance = (HINSTANCE)1;
+		if ( hInstance )
+			play_movie("gendata\\diablo1.smk", 1);
+		SRegSaveValue("Diablo", value_name, 0, 0);
+#ifdef _DEBUG
+		if ( showintrodebug )
+		{
+			UiTitleDialog(7);
+			BlackPalette();
+		}
+#else
+		UiTitleDialog(7);
+		BlackPalette();
+#endif
+		mainmenu_loop();
+		UiDestroy();
+		SaveGamma();
+		if ( ghMainWnd )
+		{
+			Sleep(300);
+			DestroyWindow(ghMainWnd);
+		}
+	}
+	return 0;
+}
+
+void __fastcall diablo_parse_flags(char *args)
+{
+#ifdef _DEBUG
+	int n; // edi
+	int v15; // eax
+#endif
+	while ( *args )
+	{
+		for ( ; isspace(*args); ++args )
+			;
+		if ( !_strcmpi("dd_emulate", args) )
+		{
+			gbEmulate = 1;
+			args += strlen("dd_emulate");
+		}
+		else if ( !_strcmpi("dd_backbuf", args) )
+		{
+			gbBackBuf = 1;
+			args += strlen("dd_backbuf");
+		}
+		else if ( !_strcmpi("ds_noduplicates", args) )
+		{
+			gbDupSounds = FALSE;
+			args += strlen("ds_noduplicates");
+		}
+		else
+		{
+#ifdef _DEBUG
+			switch ( tolower(*args++) )
+			{
+				case '^': // god mod with all spells as skills
+					debug_mode_key_inverted_v = 1;
+					break;
+				case '$': // demi-god
+					debug_mode_dollar_sign = 1;
+					break;
+				/*case 'b': // enable drop log
+					debug_mode_key_b = 1;
+					break;*/
+				case 'd': // no startup video+???
+					showintrodebug = 0;
+					debug_mode_key_d = 1;
+					break;
+				case 'f': // draw fps
+					EnableFrameCount();
+					break;
+				case 'i': // disable network timeout
+					debug_mode_key_i = 1;
+					break;
+				/*case 'j': // <level>: init trigger at level
+					for ( ; isspace(*args); ++args )
+						;
+					for ( n = 0; isdigit(*args); n = v15 + 10 * n - 48 )
+						v15 = *args++;
+					debug_mode_key_J_trigger = n;
+					break;*/
+				case 'l': // <dtype> <level>: start in level as type
+					setlevel = 0;
+					for ( leveldebug = 1; isspace(*args); ++args )
+						;
+					for ( n = 0; isdigit(*args); n = v15 + 10 * n - 48 )
+						v15 = *args++;
+					for ( leveltype = n; isspace(*args); ++args )
+						;
+					for ( n = 0; isdigit(*args); n = v15 + 10 * n - 48 )
+						v15 = *args++;
+					currlevel = n;
+					plr[0].plrlevel = n;
+					break;
+				case 'm': // <mtype>: add debug monster, up to 10 allowed
+					for ( monstdebug = 1; isspace(*args); ++args )
+						;
+					for ( n = 0; isdigit(*args); n = v15 + 10 * n - 48 )
+						v15 = *args++;
+					DebugMonsters[debugmonsttypes++] = n;
+					break;
+				case 'n': // disable startup video
+					showintrodebug = 0;
+					break;
+				case 'q': // <qnum>: force a certain quest
+					for ( ; isspace(*args); ++args )
+						;
+					for ( n = 0; isdigit(*args); n = v15 + 10 * n - 48 )
+						v15 = *args++;
+					questdebug = n;
+					break;
+				case 'r': // <seed>: set map seed to
+					for ( ; isspace(*args); ++args )
+						;
+					for ( n = 0; isdigit(*args); n = v15 + 10 * n - 48 )
+						v15 = *args++;
+					setseed = n;
+					break;
+				case 's': // unused
+					debug_mode_key_s = 1;
+					break;
+				case 't': // <qlvl>: sets current quest level
+					leveldebug = 1;
+					for ( setlevel = 1; isspace(*args); ++args )
+						;
+					for ( n = 0; isdigit(*args); n = v15 + 10 * n - 48 )
+						v15 = *args++;
+					setlvlnum = n;
+					break;
+				case 'v': // draw yellow debug tiles
+					visiondebug = 1;
+					break;
+				case 'w': // rest of the cheats, some only in town
+					debug_mode_key_w = 1;
+					break;
+				case 'x':
+					fullscreen = FALSE;
+					break;
+				default:
+					break;
+			}
+#else
+			tolower(*args++);
+#endif
+		}
+	}
+}
+// 52A548: using guessed type char gbBackBuf;
+// 52A549: using guessed type char gbEmulate;
+
+void __cdecl diablo_init_screen()
+{
+	int v0; // ecx
+	int *v1; // eax
+
+	v0 = 0;
+	MouseX = 320;
+	MouseY = 240;
+	ScrollInfo._sdx = 0;
+	ScrollInfo._sdy = 0;
+	ScrollInfo._sxoff = 0;
+	ScrollInfo._syoff = 0;
+	ScrollInfo._sdir = 0;
+	v1 = screen_y_times_768;
+	do
+	{
+		*v1 = v0;
+		++v1;
+		v0 += 768;
+	}
+	while ( (signed int)v1 < (signed int)&screen_y_times_768[1024] );
+	ClrDiabloMsg();
+}
+// 69CEFC: using guessed type int scrollrt_cpp_init_value;
+
+BOOL __fastcall diablo_find_window(LPCSTR lpClassName)
+{
+	HWND result; // eax
+	HWND v2; // esi
+	HWND v3; // eax
+	HWND v4; // edi
+
+	result = FindWindow(lpClassName, 0);
+	v2 = result;
+	if ( !result )
+		return 0;
+
+	v3 = GetLastActivePopup(result);
+	if ( v3 )
+		v2 = v3;
+	v4 = GetTopWindow(v2);
+	if ( !v4 )
+		v4 = v2;
+	SetForegroundWindow(v2);
+	SetFocus(v4);
+	return 1;
+}
+
+void __fastcall diablo_reload_process(HMODULE hModule)
+{
+	char *i; // eax
+	DWORD dwSize; // esi
+	BOOL v3; // edi
+	_DWORD *v4; // eax
+	_DWORD *v5; // esi
+	HWND v6; // eax
+	char Name[276]; // [esp+Ch] [ebp-29Ch]
+	char Filename[260]; // [esp+120h] [ebp-188h]
+	STARTUPINFOA si; // [esp+224h] [ebp-84h]
+	SYSTEM_INFO sinf; // [esp+268h] [ebp-40h]
+	PROCESS_INFORMATION pi; // [esp+28Ch] [ebp-1Ch]
+	DWORD dwProcessId; // [esp+29Ch] [ebp-Ch]
+	HANDLE hMap; // [esp+2A0h] [ebp-8h]
+	HWND hWnd; // [esp+2A4h] [ebp-4h]
+
+	*Filename = empty_string;
+	memset(Filename + 1, 0, sizeof(Filename) - 1);
+//	*(_WORD *)&Filename[257] = 0;
+//	Filename[259] = 0;
+	GetModuleFileName(hModule, Filename, 0x104u);
+	wsprintf(Name, "Reload-%s", Filename);
+	for ( i = Name; *i; ++i )
+	{
+		if ( *i == '\\' )
+			*i = '/';
+	}
+	GetSystemInfo(&sinf);
+	dwSize = sinf.dwPageSize;
+	if ( sinf.dwPageSize < 4096 )
+		dwSize = 4096;
+	hMap = CreateFileMapping((HANDLE)0xFFFFFFFF, NULL, SEC_COMMIT|PAGE_READWRITE, 0, dwSize, Name);
+	v3 = GetLastError() != ERROR_ALREADY_EXISTS;
+	if ( hMap )
+	{
+		v4 = (unsigned int *)MapViewOfFile(hMap, FILE_MAP_ALL_ACCESS, 0, 0, dwSize);
+		v5 = v4;
+		if ( v4 )
+		{
+			if ( v3 )
+			{
+				*v4 = -1;
+				v4[1] = 0;
+				memset(&si, 0, sizeof(si));
+				si.cb = sizeof(si);
+				CreateProcess(Filename, NULL, NULL, NULL, FALSE, CREATE_NEW_PROCESS_GROUP, NULL, NULL, &si, &pi);
+				WaitForInputIdle(pi.hProcess, 0xFFFFFFFF);
+				CloseHandle(pi.hThread);
+				CloseHandle(pi.hProcess);
+				while ( *v5 < 0 )
+					Sleep(1000);
+				UnmapViewOfFile(v5);
+				CloseHandle(hMap);
+				ExitProcess(0);
+			}
+			if ( InterlockedIncrement((long *)v4) )
+			{
+				v6 = GetForegroundWindow();
+				do
+				{
+					hWnd = v6;
+					v6 = GetWindow(v6, 3u);
+				}
+				while ( v6 );
+				while ( 1 )
+				{
+					GetWindowThreadProcessId(hWnd, &dwProcessId);
+					if ( dwProcessId == v5[1] )
+						break;
+					hWnd = GetWindow(hWnd, 2u);
+					if ( !hWnd )
+						goto LABEL_23;
+				}
+				SetForegroundWindow(hWnd);
+LABEL_23:
+				UnmapViewOfFile(v5);
+				CloseHandle(hMap);
+				ExitProcess(0);
+			}
+			v5[1] = GetCurrentProcessId();
+		}
+	}
+}
+
+int __cdecl PressEscKey()
+{
+	int result; // eax
+
+	result = 0;
+	if ( doomflag )
+	{
+		doom_close();
+		result = 1;
+	}
+	if ( helpflag )
+	{
+		helpflag = 0;
+		result = 1;
+	}
+	if ( qtextflag )
+	{
+		qtextflag = FALSE;
+		sfx_stop();
+	}
+	else
+	{
+		if ( !stextflag )
+			goto LABEL_10;
+		STextESC();
+	}
+	result = 1;
+LABEL_10:
+	if ( msgflag )
+	{
+		msgdelay = 0;
+		result = 1;
+	}
+	if ( talkflag )
+	{
+		control_reset_talk();
+		result = 1;
+	}
+	if ( dropGoldFlag )
+	{
+		control_drop_gold(VK_ESCAPE);
+		result = 1;
+	}
+	if ( spselflag )
+	{
+		spselflag = 0;
+		result = 1;
+	}
+	return result;
+}
+// 4B84DC: using guessed type int dropGoldFlag;
+// 4B8960: using guessed type int talkflag;
+// 4B8C98: using guessed type int spselflag;
+// 52575C: using guessed type int doomflag;
+// 52B9F0: using guessed type char msgdelay;
+// 52B9F1: using guessed type char msgflag;
+// 646D00: using guessed type char qtextflag;
+// 6AA705: using guessed type char stextflag;
+
+LRESULT __stdcall DisableInputWndProc(HWND hWnd, UINT uMsg, WPARAM wParam, LPARAM lParam)
+{
+	bool v5; // zf
+
+	if ( uMsg <= WM_LBUTTONDOWN )
+	{
+		if ( uMsg != WM_LBUTTONDOWN )
+		{
+			if ( uMsg >= WM_KEYFIRST
+			  && (uMsg <= WM_CHAR
+			   || uMsg == WM_SYSKEYDOWN
+			   || uMsg == WM_SYSCOMMAND
+			   || uMsg == WM_MOUSEFIRST) )
+			{
+				return 0;
+			}
+			return MainWndProc(hWnd, uMsg, wParam, lParam);
+		}
+		if ( !sgbMouseDown )
+		{
+			sgbMouseDown = 1;
+LABEL_21:
+			SetCapture(hWnd);
+			return 0;
+		}
+		return 0;
+	}
+	if ( uMsg == WM_LBUTTONUP )
+	{
+		v5 = sgbMouseDown == 1;
+		goto LABEL_23;
+	}
+	if ( uMsg != WM_RBUTTONDOWN )
+	{
+		if ( uMsg != WM_RBUTTONUP )
+		{
+			if ( uMsg == WM_CAPTURECHANGED )
+			{
+				if ( hWnd != (HWND)lParam )
+					sgbMouseDown = 0;
+				return 0;
+			}
+			return MainWndProc(hWnd, uMsg, wParam, lParam);
+		}
+		v5 = sgbMouseDown == 2;
+LABEL_23:
+		if ( v5 )
+		{
+			sgbMouseDown = 0;
+			ReleaseCapture();
+		}
+		return 0;
+	}
+	if ( !sgbMouseDown )
+	{
+		sgbMouseDown = 2;
+		goto LABEL_21;
+	}
+	return 0;
+}
+// 525748: using guessed type char sgbMouseDown;
+
+LRESULT __stdcall GM_Game(HWND hWnd, UINT uMsg, WPARAM wParam, LPARAM lParam)
+{
+	if ( uMsg > WM_LBUTTONDOWN )
+	{
+		if ( uMsg == WM_LBUTTONUP )
+		{
+			MouseX = (unsigned short)lParam;
+			MouseY = (unsigned int)lParam >> 16;
+			if ( sgbMouseDown != 1 )
+				return 0;
+			sgbMouseDown = 0;
+			LeftMouseUp();
+			track_repeat_walk(0);
+		}
+		else
+		{
+			if ( uMsg == WM_RBUTTONDOWN )
+			{
+				MouseX = (unsigned short)lParam;
+				MouseY = (unsigned int)lParam >> 16;
+				if ( !sgbMouseDown )
+				{
+					sgbMouseDown = 2;
+					SetCapture(hWnd);
+					RightMouseDown();
+				}
+				return 0;
+			}
+			if ( uMsg != WM_RBUTTONUP )
+			{
+				if ( uMsg == WM_CAPTURECHANGED )
+				{
+					if ( hWnd != (HWND)lParam )
+					{
+						sgbMouseDown = 0;
+						track_repeat_walk(0);
+					}
+				}
+				else if ( uMsg > WM_DIAB && uMsg <= WM_DIABRETOWN )
+				{
+					if ( (unsigned char)gbMaxPlayers > 1u )
+						pfile_write_hero();
+					nthread_ignore_mutex(1);
+					PaletteFadeOut(8);
+					FreeMonsterSnd();
+					music_stop();
+					track_repeat_walk(0);
+					sgbMouseDown = 0;
+					ReleaseCapture();
+					ShowProgress(uMsg);
+					drawpanflag = 255;
+					DrawAndBlit();
+					if ( gbRunGame )
+						PaletteFadeIn(8);
+					nthread_ignore_mutex(0);
+					gbGameLoopStartup = 1;
+					return 0;
+				}
+				return MainWndProc(hWnd, uMsg, wParam, lParam);
+			}
+			MouseX = (unsigned short)lParam;
+			MouseY = (unsigned int)lParam >> 16;
+			if ( sgbMouseDown != 2 )
+				return 0;
+			sgbMouseDown = 0;
+		}
+		ReleaseCapture();
+		return 0;
+	}
+	switch ( uMsg )
+	{
+		case WM_LBUTTONDOWN:
+			MouseX = (unsigned short)lParam;
+			MouseY = (unsigned int)lParam >> 16;
+			if ( !sgbMouseDown )
+			{
+				sgbMouseDown = 1;
+				SetCapture(hWnd);
+				track_repeat_walk(LeftMouseDown(wParam));
+			}
+			return 0;
+		case WM_KEYFIRST:
+			PressKey(wParam);
+			return 0;
+		case WM_KEYUP:
+			ReleaseKey(wParam);
+			return 0;
+		case WM_CHAR:
+			PressChar(wParam);
+			return 0;
+		case WM_SYSKEYDOWN:
+			if ( PressSysKey(wParam) )
+				return 0;
+			return MainWndProc(hWnd, uMsg, wParam, lParam);
+		case WM_SYSCOMMAND:
+			if ( wParam == SC_CLOSE )
+			{
+				gbRunGame = FALSE;
+				gbRunGameResult = FALSE;
+				return 0;
+			}
+			return MainWndProc(hWnd, uMsg, wParam, lParam);
+	}
+	if ( uMsg != WM_MOUSEFIRST )
+		return MainWndProc(hWnd, uMsg, wParam, lParam);
+	MouseX = (unsigned short)lParam;
+	MouseY = (unsigned int)lParam >> 16;
+	gmenu_on_mouse_move((unsigned short)lParam);
+	return 0;
+}
+// 52571C: using guessed type int drawpanflag;
+// 525748: using guessed type char sgbMouseDown;
+// 679660: using guessed type char gbMaxPlayers;
+
+bool __fastcall LeftMouseDown(int a1)
+{
+	int v1; // edi
+	int v3; // eax
+	bool v6; // zf
+	int v7; // ecx
+	int v8; // eax
+	unsigned char v9; // dl
+	unsigned char v11; // dl
+	unsigned short v12; // ax
+	unsigned char v13; // dl
+	unsigned short v15; // [esp-8h] [ebp-10h]
+
+	v1 = a1;
+	if ( gmenu_left_mouse(1) || control_check_talk_btn() || sgnTimeoutCurs )
+		return 0;
+	if ( deathflag )
+	{
+		control_check_btn_press();
+		return 0;
+	}
+	if ( PauseMode == 2 )
+		return 0;
+	if ( doomflag )
+	{
+		doom_close();
+		return 0;
+	}
+	if ( spselflag )
+	{
+		SetSpell();
+		return 0;
+	}
+	if ( stextflag )
+	{
+		CheckStoreBtn();
+		return 0;
+	}
+	if ( MouseY >= 352 )
+	{
+		if ( !talkflag && !dropGoldFlag )
+		{
+			if ( !gmenu_exception() )
+				CheckInvScrn();
+		}
+		DoPanBtn();
+		if ( pcurs <= 1 || pcurs >= 12 )
+			return 0;
+		goto LABEL_48;
+	}
+	if ( gmenu_exception() || TryIconCurs() )
+		return 0;
+	if ( questlog && MouseX > 32 && MouseX < 288 && MouseY > 32 && MouseY < 308 )
+	{
+		QuestlogESC();
+		return 0;
+	}
+	if ( qtextflag )
+	{
+		qtextflag = FALSE;
+		sfx_stop();
+		return 0;
+	}
+	if ( chrflag && MouseX < 320 )
+	{
+		CheckChrBtns();
+		return 0;
+	}
+	if ( invflag && MouseX > 320 )
+	{
+		if ( !dropGoldFlag )
+			CheckInvItem();
+		return 0;
+	}
+	if ( sbookflag && MouseX > 320 )
+	{
+		CheckSBook();
+		return 0;
+	}
+	if ( pcurs >= CURSOR_FIRSTITEM )
+	{
+		if ( !TryInvPut() )
+			return 0;
+		NetSendCmdPItem(TRUE, CMD_PUTITEM, cursmx, cursmy);
+LABEL_48:
+		SetCursor(CURSOR_HAND);
+		return 0;
+	}
+	v3 = 21720 * myplr;
+	if ( plr[myplr]._pStatPts && !spselflag )
+		CheckLvlBtn();
+	if ( lvlbtndown )
+		return 0;
+	if ( leveltype != DTYPE_TOWN )
+	{
+		v7 = abs(plr[myplr].WorldX - cursmx) < 2 && abs(plr[myplr].WorldY - cursmy) < 2;
+		_HIWORD(v8) = _HIWORD(pcurs);
+		if ( pcursitem != -1 && pcurs == 1 && v1 != 5 )
+		{
+			_LOWORD(v8) = pcursitem;
+			NetSendCmdLocParam1(TRUE, (invflag == 0) + CMD_GOTOGETITEM, cursmx, cursmy, v8);
+LABEL_96:
+			if ( pcursitem != -1 )
+				return 0;
+			v6 = pcursobj == -1;
+			goto LABEL_98;
+		}
+		if ( pcursobj != -1 )
+		{
+			if ( v1 != 5 || v7 && object[pcursobj]._oBreak == 1 )
+			{
+				NetSendCmdLocParam1(TRUE, (pcurs == 5) + CMD_OPOBJXY, cursmx, cursmy, pcursobj);
+				goto LABEL_95;
+			}
+		}
+		if ( plr[myplr]._pwtype == 1 )
+		{
+			if ( v1 == 5 )
+			{
+				v9 = CMD_RATTACKXY;
+LABEL_84:
+				NetSendCmdLoc(TRUE, v9, cursmx, cursmy);
+				goto LABEL_95;
+			}
+			if ( pcursmonst != -1 )
+			{
+				v15 = pcursmonst;
+				if ( !CanTalkToMonst(pcursmonst) )
+				{
+					v11 = CMD_RATTACKID;
+LABEL_89:
+					NetSendCmdParam1(TRUE, v11, v15);
+					goto LABEL_96;
+				}
+LABEL_88:
+				v11 = CMD_ATTACKID;
+				goto LABEL_89;
+			}
+			_LOBYTE(v12) = pcursplr;
+			if ( pcursplr == -1 || FriendlyMode )
+				goto LABEL_96;
+			v13 = CMD_RATTACKPID;
+		}
+		else
+		{
+			if ( v1 == 5 )
+			{
+				if ( pcursmonst == -1 || !CanTalkToMonst(pcursmonst) )
+				{
+					v9 = CMD_SATTACKXY;
+					goto LABEL_84;
+				}
+				v12 = pcursmonst;
+				v13 = CMD_ATTACKID;
+LABEL_94:
+				NetSendCmdParam1(TRUE, v13, v12);
+LABEL_95:
+				if ( v1 == 5 )
+					return 0;
+				goto LABEL_96;
+			}
+			if ( pcursmonst != -1 )
+			{
+				v15 = pcursmonst;
+				goto LABEL_88;
+			}
+			_LOBYTE(v12) = pcursplr;
+			if ( pcursplr == -1 || FriendlyMode )
+				goto LABEL_96;
+			v13 = CMD_ATTACKPID;
+		}
+		v12 = (char)v12;
+		goto LABEL_94;
+	}
+	if ( pcursitem != -1 && pcurs == 1 )
+	{
+		_LOWORD(v3) = pcursitem;
+		NetSendCmdLocParam1(TRUE, (invflag == 0) + CMD_GOTOGETITEM, cursmx, cursmy, v3);
+	}
+	if ( pcursmonst != -1 )
+		NetSendCmdLocParam1(TRUE, CMD_TALKXY, cursmx, cursmy, pcursmonst);
+	v6 = pcursitem == -1;
+LABEL_98:
+	if ( v6 && pcursmonst == -1 && pcursplr == -1 )
+		return 1;
+	return 0;
+}
+// 484368: using guessed type int FriendlyMode;
+// 4B84DC: using guessed type int dropGoldFlag;
+// 4B851C: using guessed type int lvlbtndown;
+// 4B8960: using guessed type int talkflag;
+// 4B8968: using guessed type int sbookflag;
+// 4B8C98: using guessed type int spselflag;
+// 4B8CC0: using guessed type char pcursitem;
+// 4B8CC1: using guessed type char pcursobj;
+// 4B8CC2: using guessed type char pcursplr;
+// 525740: using guessed type int PauseMode;
+// 52575C: using guessed type int doomflag;
+// 646D00: using guessed type char qtextflag;
+// 69BD04: using guessed type int questlog;
+// 6AA705: using guessed type char stextflag;
+
+bool __cdecl TryIconCurs()
+{
+	unsigned char v0; // dl
+	int v1; // edx
+	int v2; // eax
+	int v3; // eax
+	int v4; // ST0C_4
+	int v5; // eax
+
+	switch ( pcurs )
+	{
+		case CURSOR_RESURRECT:
+			v0 = CMD_RESURRECT;
+LABEL_3:
+			NetSendCmdParam1(TRUE, v0, pcursplr);
+			return 1;
+		case CURSOR_HEALOTHER:
+			v0 = CMD_HEALOTHER;
+			goto LABEL_3;
+		case CURSOR_TELEKINESIS:
+			DoTelekinesis();
+			return 1;
+		case CURSOR_IDENTIFY:
+			if ( pcursinvitem != -1 )
+			{
+				CheckIdentify(myplr, pcursinvitem);
+				return 1;
+			}
+LABEL_26:
+			SetCursor(CURSOR_HAND);
+			return 1;
+		case CURSOR_REPAIR:
+			if ( pcursinvitem != -1 )
+			{
+				DoRepair(myplr, pcursinvitem);
+				return 1;
+			}
+			goto LABEL_26;
+		case CURSOR_RECHARGE:
+			if ( pcursinvitem != -1 )
+			{
+				DoRecharge(myplr, pcursinvitem);
+				return 1;
+			}
+			goto LABEL_26;
+		case CURSOR_TELEPORT:
+			v1 = plr[myplr]._pTSpell;
+			if ( pcursmonst == -1 )
+			{
+				if ( pcursplr == -1 )
+				{
+					v4 = GetSpellLevel(myplr, v1);
+					v5 = 21720 * myplr;
+					_LOWORD(v5) = plr[myplr]._pTSpell;
+					NetSendCmdLocParam2(TRUE, CMD_TSPELLXY, cursmx, cursmy, v5, v4);
+				}
+				else
+				{
+					v3 = GetSpellLevel(myplr, v1);
+					NetSendCmdParam3(TRUE, CMD_TSPELLPID, pcursplr, plr[myplr]._pTSpell, v3);
+				}
+			}
+			else
+			{
+				v2 = GetSpellLevel(myplr, v1);
+				NetSendCmdParam3(TRUE, CMD_TSPELLID, pcursmonst, plr[myplr]._pTSpell, v2);
+			}
+			goto LABEL_26;
+	}
+	if ( pcurs == CURSOR_DISARM && pcursobj == -1 )
+		goto LABEL_26;
+	return 0;
+}
+// 4B8CB8: using guessed type char pcursinvitem;
+// 4B8CC1: using guessed type char pcursobj;
+// 4B8CC2: using guessed type char pcursplr;
+
+void __cdecl LeftMouseUp()
+{
+	gmenu_left_mouse(0);
+	control_release_talk_btn();
+	if ( panbtndown )
+		CheckBtnUp();
+	if ( chrbtnactive )
+		ReleaseChrBtns();
+	if ( lvlbtndown )
+		ReleaseLvlBtn();
+	if ( stextflag )
+		ReleaseStoreBtn();
+}
+// 4B851C: using guessed type int lvlbtndown;
+// 4B87A8: using guessed type int chrbtnactive;
+// 4B8C90: using guessed type int panbtndown;
+// 6AA705: using guessed type char stextflag;
+
+void __cdecl RightMouseDown()
+{
+	if ( !gmenu_exception() && sgnTimeoutCurs == CURSOR_NONE && PauseMode != 2 && !plr[myplr]._pInvincible )
+	{
+		if ( doomflag )
+		{
+			doom_close();
+		}
+		else if ( !stextflag )
+		{
+			if ( spselflag )
+			{
+				SetSpell();
+			}
+			else if ( MouseY >= 352
+				   || (!sbookflag || MouseX <= 320)
+				   && !TryIconCurs()
+				   && (pcursinvitem == -1 || !UseInvItem(myplr, pcursinvitem)) )
+			{
+				if ( pcurs == 1 )
+				{
+					if ( pcursinvitem == -1 || !UseInvItem(myplr, pcursinvitem) )
+						CheckPlrSpell();
+				}
+				else if ( pcurs > 1 && pcurs < 12 )
+				{
+					SetCursor(CURSOR_HAND);
+				}
+			}
+		}
+	}
+}
+// 4B8968: using guessed type int sbookflag;
+// 4B8C98: using guessed type int spselflag;
+// 4B8CB8: using guessed type char pcursinvitem;
+// 525740: using guessed type int PauseMode;
+// 52575C: using guessed type int doomflag;
+// 6AA705: using guessed type char stextflag;
+
+bool __fastcall PressSysKey(int wParam)
+{
+	if ( gmenu_exception() || wParam != VK_F10 )
+		return 0;
+	diablo_hotkey_msg(1);
+	return 1;
+}
+
+void __fastcall diablo_hotkey_msg(int dwMsg)
+{
+	int v1; // esi
+	char *v2; // eax
+	char Filename[260]; // [esp+4h] [ebp-154h]
+	char ReturnedString[80]; // [esp+108h] [ebp-50h]
+
+	v1 = dwMsg;
+	if ( gbMaxPlayers != 1 )
+	{
+		if ( !GetModuleFileName(ghInst, Filename, 0x104u) )
+			TermMsg("Can't get program name");
+		v2 = strrchr(Filename, '\\');
+		if ( v2 )
+			*v2 = 0;
+		strcat(Filename, "\\Diablo.ini");
+		GetPrivateProfileString("NetMsg", spszMsgKeyTbl[v1], spszMsgTbl[v1], ReturnedString, 0x50u, Filename);
+		NetSendCmdString(-1, ReturnedString);
+	}
+}
+// 48436C: using guessed type char *spszMsgTbl[4];
+// 48437C: using guessed type char *spszMsgKeyTbl[4];
+// 679660: using guessed type char gbMaxPlayers;
+
+void __fastcall ReleaseKey(int vkey)
+{
+	if ( vkey == VK_SNAPSHOT )
+		CaptureScreen();
+}
+
+void __fastcall PressKey(int vkey)
+{
+	int v1; // esi
+	int v2; // ecx
+	int v3; // ecx
+	signed int v4; // eax
+
+	v1 = vkey;
+	if ( !gmenu_presskeys(vkey) && !control_presskeys(v1) )
+	{
+		if ( !deathflag )
+			goto LABEL_113;
+		if ( sgnTimeoutCurs == CURSOR_NONE )
+		{
+			if ( v1 == VK_F9 )
+				diablo_hotkey_msg(0);
+			if ( v1 == VK_F10 )
+				diablo_hotkey_msg(1);
+			if ( v1 == VK_F11 )
+				diablo_hotkey_msg(2);
+			if ( v1 == VK_F12 )
+				diablo_hotkey_msg(3);
+			if ( v1 == VK_RETURN )
+				control_type_message();
+			if ( v1 == VK_ESCAPE )
+			{
+LABEL_113:
+				if ( v1 == VK_ESCAPE )
+				{
+					if ( !PressEscKey() )
+					{
+						track_repeat_walk(0);
+						gamemenu_previous();
+					}
+					return;
+				}
+				if ( sgnTimeoutCurs == CURSOR_NONE && !dropGoldFlag )
+				{
+					if ( v1 == VK_PAUSE )
+					{
+						diablo_pause_game();
+						return;
+					}
+					if ( PauseMode != 2 )
+					{
+						switch ( v1 )
+						{
+							case VK_RETURN:
+								if ( stextflag )
+								{
+									STextEnter();
+								}
+								else if ( questlog )
+								{
+									QuestlogEnter();
+								}
+								else
+								{
+									control_type_message();
+								}
+								return;
+							case VK_F1:
+								if ( helpflag )
+								{
+									helpflag = 0;
+									return;
+								}
+								if ( stextflag )
+								{
+									ClearPanel();
+									AddPanelString("No help available", 1);
+									AddPanelString("while in stores", 1);
+									track_repeat_walk(0);
+									return;
+								}
+								invflag = 0;
+								chrflag = 0;
+								sbookflag = 0;
+								spselflag = 0;
+								if ( qtextflag && leveltype == DTYPE_TOWN)
+								{
+									qtextflag = FALSE;
+									sfx_stop();
+								}
+								questlog = 0;
+								automapflag = 0;
+								msgdelay = 0;
+								gamemenu_off();
+								DisplayHelp();
+LABEL_110:
+								doom_close();
+								return;
+#ifdef _DEBUG
+							case VK_F3:
+								if ( pcursitem != -1 )
+								{
+									sprintf(tempstr, "IDX = %i  :  Seed = %i  :  CF = %i", item[pcursitem].IDidx, item[pcursitem]._iSeed, item[pcursitem]._iCreateInfo);
+									NetSendCmdString(1 << myplr, tempstr);
+								}
+								sprintf(tempstr, "Numitems : %i", numitems);
+								NetSendCmdString(1 << myplr, tempstr);
+								return;
+							case VK_F4:
+								PrintDebugQuest();
+								return;
+#endif
+							case VK_F5:
+								v2 = 0;
+								goto LABEL_48;
+							case VK_F6:
+								v2 = 1;
+								goto LABEL_48;
+							case VK_F7:
+								v2 = 2;
+								goto LABEL_48;
+							case VK_F8:
+								v2 = 3;
+LABEL_48:
+								if ( spselflag )
+									SetSpeedSpell(v2);
+								else
+									ToggleSpell(v2);
+								return;
+							case VK_F9:
+								v3 = 0;
+LABEL_59:
+								diablo_hotkey_msg(v3);
+								return;
+							case VK_F10:
+								v3 = 1;
+								goto LABEL_59;
+							case VK_F11:
+								v3 = 2;
+								goto LABEL_59;
+							case VK_F12:
+								v3 = 3;
+								goto LABEL_59;
+							case VK_UP:
+								if ( stextflag )
+								{
+									STextUp();
+								}
+								else if ( questlog )
+								{
+									QuestlogUp();
+								}
+								else if ( helpflag )
+								{
+									HelpScrollUp();
+								}
+								else if ( automapflag )
+								{
+									AutomapUp();
+								}
+								return;
+							case VK_DOWN:
+								if ( stextflag )
+								{
+									STextDown();
+								}
+								else if ( questlog )
+								{
+									QuestlogDown();
+								}
+								else if ( helpflag )
+								{
+									HelpScrollDown();
+								}
+								else if ( automapflag )
+								{
+									AutomapDown();
+								}
+								return;
+							case VK_PRIOR:
+								if ( stextflag )
+									STextPrior();
+								return;
+							case VK_NEXT:
+								if ( stextflag )
+									STextNext();
+								return;
+							case VK_LEFT:
+								if ( automapflag && !talkflag )
+									AutomapLeft();
+								return;
+							case VK_RIGHT:
+								if ( automapflag && !talkflag )
+									AutomapRight();
+								return;
+							case VK_TAB:
+								DoAutoMap();
+								return;
+							case VK_SPACE:
+								if ( !chrflag )
+								{
+									if ( !invflag )
+									{
+LABEL_106:
+										helpflag = 0;
+										invflag = 0;
+										chrflag = 0;
+										sbookflag = 0;
+										spselflag = 0;
+										if ( qtextflag && leveltype == DTYPE_TOWN )
+										{
+											qtextflag = FALSE;
+											sfx_stop();
+										}
+										questlog = 0;
+										automapflag = 0;
+										msgdelay = 0;
+										gamemenu_off();
+										goto LABEL_110;
+									}
+									v4 = MouseX;
+									if ( MouseX >= 480 || MouseY >= 352 )
+									{
+LABEL_101:
+										if ( !invflag && chrflag && v4 > 160 && MouseY < 352 )
+											SetCursorPos(v4 - 160, MouseY);
+										goto LABEL_106;
+									}
+									SetCursorPos(MouseX + 160, MouseY);
+								}
+								v4 = MouseX;
+								goto LABEL_101;
+						}
+					}
+				}
+			}
+		}
+	}
+}
+// 4B84DC: using guessed type int dropGoldFlag;
+// 4B8960: using guessed type int talkflag;
+// 4B8968: using guessed type int sbookflag;
+// 4B8C98: using guessed type int spselflag;
+// 525740: using guessed type int PauseMode;
+// 52B9F0: using guessed type char msgdelay;
+// 646D00: using guessed type char qtextflag;
+// 69BD04: using guessed type int questlog;
+// 6AA705: using guessed type char stextflag;
+
+void __cdecl diablo_pause_game()
+{
+	if ( (unsigned char)gbMaxPlayers <= 1u )
+	{
+		if ( PauseMode )
+		{
+			PauseMode = 0;
+		}
+		else
+		{
+			PauseMode = 2;
+			FreeMonsterSnd();
+			track_repeat_walk(0);
+		}
+		drawpanflag = 255;
+	}
+}
+// 52571C: using guessed type int drawpanflag;
+// 525740: using guessed type int PauseMode;
+// 679660: using guessed type char gbMaxPlayers;
+
+void __fastcall PressChar(int vkey)
+{
+	int v1; // ebx
+	BOOL v4; // ecx
+	int v5; // ecx
+	int v6; // eax
+	BOOL v7; // ecx
+	int v9; // ecx
+	int v10; // eax
+	int v11; // eax
+	int v12; // eax
+	int v13; // eax
+	int v14; // eax
+	int v15; // eax
+	int v16; // eax
+	int v18; // [esp-4h] [ebp-8h]
+
+	v1 = vkey;
+	if ( !gmenu_exception() && !control_talk_last_key(v1) && sgnTimeoutCurs == CURSOR_NONE && !deathflag )
+	{
+		if ( (_BYTE)v1 == 'p' || (_BYTE)v1 == 'P' )
+		{
+			diablo_pause_game();
+		}
+		else if ( PauseMode != 2 )
+		{
+			if ( doomflag )
+			{
+				doom_close();
+				return;
+			}
+			if ( dropGoldFlag )
+			{
+				control_drop_gold(v1);
+				return;
+			}
+			switch ( v1 )
+			{
+				case '!':
+				case '1':
+					v9 = myplr;
+					v10 = plr[myplr].SpdList[0]._itype;
+					if ( v10 != -1 && v10 != 11 )
+					{
+						v18 = 47;
+						goto LABEL_72;
+					}
+					return;
+				case '#':
+				case '3':
+					v9 = myplr;
+					v12 = plr[myplr].SpdList[2]._itype;
+					if ( v12 != -1 && v12 != 11 )
+					{
+						v18 = 49;
+						goto LABEL_72;
+					}
+					return;
+				case '$':
+				case '4':
+					v9 = myplr;
+					v13 = plr[myplr].SpdList[3]._itype;
+					if ( v13 != -1 && v13 != 11 )
+					{
+						v18 = 50;
+						goto LABEL_72;
+					}
+					return;
+				case '%':
+				case '5':
+					v9 = myplr;
+					v14 = plr[myplr].SpdList[4]._itype;
+					if ( v14 != -1 && v14 != 11 )
+					{
+						v18 = 51;
+						goto LABEL_72;
+					}
+					return;
+				case '&':
+				case '7':
+					v9 = myplr;
+					v16 = plr[myplr].SpdList[6]._itype;
+					if ( v16 != -1 && v16 != 11 )
+					{
+						v18 = 53;
+						goto LABEL_72;
+					}
+					return;
+				case '*':
+				case '8':
+#ifdef _DEBUG
+					if ( debug_mode_key_inverted_v || debug_mode_key_w )
+					{
+						NetSendCmd(TRUE, CMD_CHEAT_EXPERIENCE);
+						return;
+					}
+#endif
+					v9 = myplr;
+					if ( plr[myplr].SpdList[7]._itype != -1
+					  && plr[myplr].SpdList[7]._itype != 11 )
+					{
+						v18 = 54;
+						goto LABEL_72;
+					}
+					return;
+				case '+':
+				case '=':
+					if ( automapflag )
+						AutomapZoomIn();
+					return;
+				case '-':
+				case '_':
+					if ( automapflag )
+						AutomapZoomOut();
+					return;
+				case '2':
+				case '@':
+					v9 = myplr;
+					v11 = plr[myplr].SpdList[1]._itype;
+					if ( v11 != -1 && v11 != 11 )
+					{
+						v18 = 48;
+						goto LABEL_72;
+					}
+					return;
+				case '6':
+				case '^':
+					v9 = myplr;
+					v15 = plr[myplr].SpdList[5]._itype;
+					if ( v15 != -1 && v15 != 11 )
+					{
+						v18 = 52;
+LABEL_72:
+						UseInvItem(v9, v18);
+					}
+					return;
+				case 'B':
+				case 'b':
+					if ( !stextflag )
+					{
+						invflag = 0;
+						sbookflag = sbookflag == 0;
+					}
+					return;
+				case 'C':
+				case 'c':
+					if ( !stextflag )
+					{
+						questlog = 0;
+						v7 = chrflag == 0;
+						chrflag = chrflag == 0;
+						if ( !v7 || invflag )
+							goto LABEL_18;
+						goto LABEL_24;
+					}
+					return;
+				case 'F':
+				case 'f':
+					IncreaseGamma();
+					return;
+				case 'G':
+				case 'g':
+					DecreaseGamma();
+					return;
+				case 'I':
+				case 'i':
+					if ( stextflag )
+						return;
+					sbookflag = 0;
+					v4 = invflag == 0;
+					invflag = invflag == 0;
+					if ( !v4 || chrflag )
+					{
+LABEL_24:
+						if ( MouseX < 480 )
+						{
+							v5 = MouseY;
+							if ( MouseY < 352 )
+							{
+								v6 = MouseX + 160;
+								goto LABEL_27;
+							}
+						}
+					}
+					else
+					{
+LABEL_18:
+						if ( MouseX > 160 )
+						{
+							v5 = MouseY;
+							if ( MouseY < 352 )
+							{
+								v6 = MouseX - 160;
+LABEL_27:
+								SetCursorPos(v6, v5);
+								return;
+							}
+						}
+					}
+					break;
+				case 'Q':
+				case 'q':
+					if ( !stextflag )
+					{
+						chrflag = 0;
+						if ( questlog )
+							questlog = 0;
+						else
+							StartQuestlog();
+					}
+					return;
+				case 'S':
+				case 's':
+					if ( !stextflag )
+					{
+						invflag = 0;
+						if ( spselflag )
+							spselflag = 0;
+						else
+							DoSpeedBook();
+						track_repeat_walk(0);
+					}
+					return;
+				case 'V':
+					NetSendCmdString(1 << myplr, gszVersionNumber);
+					return;
+				case 'v':
+					NetSendCmdString(1 << myplr, gszProductName);
+					return;
+				case 'Z':
+				case 'z':
+					zoomflag = zoomflag == 0;
+					return;
+#ifdef _DEBUG
+				case ')':
+				case '0':
+					if ( debug_mode_key_inverted_v )
+					{
+						if ( arrowdebug > 2 )
+							arrowdebug = 0;
+						if ( !arrowdebug )
+						{
+							plr[myplr]._pIFlags &= ~ISPL_FIRE_ARROWS;
+							plr[myplr]._pIFlags &= ~ISPL_LIGHT_ARROWS;
+						}
+						if ( arrowdebug == 1 )
+							plr[myplr]._pIFlags |= ISPL_FIRE_ARROWS;
+						if ( arrowdebug == 2 )
+							plr[myplr]._pIFlags |= ISPL_LIGHT_ARROWS;
+						arrowdebug++;
+					}
+					return;
+				case ':':
+					if ( !currlevel && debug_mode_key_w )
+						SetAllSpellsCheat();
+					return;
+				case '[':
+					if ( !currlevel && debug_mode_key_w )
+						TakeGoldCheat();
+					return;
+				case ']':
+					if ( !currlevel && debug_mode_key_w )
+						MaxSpellsCheat();
+					return;
+				case 'a':
+					if ( debug_mode_key_inverted_v )
+					{
+						spelldata[SPL_TELEPORT].sTownSpell = TRUE;
+						plr[myplr]._pSplLvl[plr[myplr]._pSpell]++;
+					}
+					return;
+				case 'D':
+					PrintDebugPlayer(1);
+					return;
+				case 'd':
+					PrintDebugPlayer(0);
+					return;
+				case 'e':
+					if ( debug_mode_key_d )
+					{
+						sprintf(tempstr, "EFlag = %i", plr[myplr]._peflag);
+						NetSendCmdString(1 << myplr, tempstr);
+					}
+					return;
+				case 'L':
+				case 'l':
+					if ( debug_mode_key_inverted_v )
+						ToggleLighting();
+					return;
+				case 'M':
+					NextDebugMonster();
+					return;
+				case 'm':
+					GetDebugMonster();
+					return;
+				case 'R':
+				case 'r':
+					sprintf(tempstr, "seed = %i", glSeedTbl[currlevel]);
+					NetSendCmdString(1 << myplr, tempstr);
+					sprintf(tempstr, "Mid1 = %i : Mid2 = %i : Mid3 = %i", glMid1Seed[currlevel], glMid2Seed[currlevel], glMid3Seed[currlevel]);
+					NetSendCmdString(1 << myplr, tempstr);
+					sprintf(tempstr, "End = %i", glEndSeed[currlevel]);
+					NetSendCmdString(1 << myplr, tempstr);
+					return;
+				case 'T':
+				case 't':
+					if ( debug_mode_key_inverted_v )
+					{
+						sprintf(tempstr, "PX = %i  PY = %i", plr[myplr].WorldX, plr[myplr].WorldY);
+						NetSendCmdString(1 << myplr, tempstr);
+						sprintf(tempstr, "CX = %i  CY = %i  DP = %i", cursmx, cursmy, dungeon[cursmx][cursmy]);
+						NetSendCmdString(1 << myplr, tempstr);
+					}
+					return;
+				case '|':
+					if ( !currlevel && debug_mode_key_w )
+						GiveGoldCheat();
+					return;
+				case '~':
+					if ( !currlevel && debug_mode_key_w )
+						StoresCheat();
+					return;
+#endif
+				default:
+					return;
+			}
+		}
+	}
+}
+// 4B84DC: using guessed type int dropGoldFlag;
+// 4B8968: using guessed type int sbookflag;
+// 4B8C98: using guessed type int spselflag;
+// 52569C: using guessed type int zoomflag;
+// 525740: using guessed type int PauseMode;
+// 52575C: using guessed type int doomflag;
+// 69BD04: using guessed type int questlog;
+// 6AA705: using guessed type char stextflag;
+
+void __cdecl LoadLvlGFX()
+{
+	switch(leveltype)
+	{
+		case DTYPE_TOWN:
+			pDungeonCels = LoadFileInMem("Levels\\TownData\\Town.CEL", 0);
+			pMegaTiles = LoadFileInMem("Levels\\TownData\\Town.TIL", 0);
+			pLevelPieces = LoadFileInMem("Levels\\TownData\\Town.MIN", 0);
+			level_special_cel = LoadFileInMem("Levels\\TownData\\TownS.CEL", 0);
+			break;
+		case DTYPE_CATHEDRAL:
+			pDungeonCels = LoadFileInMem("Levels\\L1Data\\L1.CEL", 0);
+			pMegaTiles = LoadFileInMem("Levels\\L1Data\\L1.TIL", 0);
+			pLevelPieces = LoadFileInMem("Levels\\L1Data\\L1.MIN", 0);
+			level_special_cel = LoadFileInMem("Levels\\L1Data\\L1S.CEL", 0);
+			break;
+		case DTYPE_CATACOMBS:
+			pDungeonCels = LoadFileInMem("Levels\\L2Data\\L2.CEL", 0);
+			pMegaTiles = LoadFileInMem("Levels\\L2Data\\L2.TIL", 0);
+			pLevelPieces = LoadFileInMem("Levels\\L2Data\\L2.MIN", 0);
+			level_special_cel = LoadFileInMem("Levels\\L2Data\\L2S.CEL", 0);
+			break;
+		case DTYPE_CAVES:
+			pDungeonCels = LoadFileInMem("Levels\\L3Data\\L3.CEL", 0);
+			pMegaTiles = LoadFileInMem("Levels\\L3Data\\L3.TIL", 0);
+			pLevelPieces = LoadFileInMem("Levels\\L3Data\\L3.MIN", 0);
+			level_special_cel = LoadFileInMem("Levels\\L1Data\\L1S.CEL", 0);
+			break;
+		case DTYPE_HELL:
+			pDungeonCels = LoadFileInMem("Levels\\L4Data\\L4.CEL", 0);
+			pMegaTiles = LoadFileInMem("Levels\\L4Data\\L4.TIL", 0);
+			pLevelPieces = LoadFileInMem("Levels\\L4Data\\L4.MIN", 0);
+			level_special_cel = LoadFileInMem("Levels\\L2Data\\L2S.CEL", 0);
+			break;
+		default:
+			TermMsg("LoadLvlGFX");
+			return;
+	}
+}
+
+void __cdecl LoadAllGFX()
+{
+	pSpeedCels = DiabloAllocPtr(0x100000);
+	IncProgress();
+	IncProgress();
+	InitObjectGFX();
+	IncProgress();
+	InitMissileGFX();
+	IncProgress();
+}
+
+void __fastcall CreateLevel(int lvldir)
+{
+	int hnd; // cl
+
+	switch ( leveltype )
+	{
+		case DTYPE_TOWN:
+			CreateTown(lvldir);
+			InitTownTriggers();
+			hnd = 0;
+			break;
+		case DTYPE_CATHEDRAL:
+			CreateL5Dungeon(glSeedTbl[currlevel], lvldir);
+			InitL1Triggers();
+			Freeupstairs();
+			hnd = 1;
+			break;
+		case DTYPE_CATACOMBS:
+			CreateL2Dungeon(glSeedTbl[currlevel], lvldir);
+			InitL2Triggers();
+			Freeupstairs();
+			hnd = 2;
+			break;
+		case DTYPE_CAVES:
+			CreateL3Dungeon(glSeedTbl[currlevel], lvldir);
+			InitL3Triggers();
+			Freeupstairs();
+			hnd = 3;
+			break;
+		case DTYPE_HELL:
+			CreateL4Dungeon(glSeedTbl[currlevel], lvldir);
+			InitL4Triggers();
+			Freeupstairs();
+			hnd = 4;
+			break;
+		default:
+			TermMsg("CreateLevel");
+			return;
+	}
+
+	LoadRndLvlPal(hnd);
+}
+
+void __fastcall LoadGameLevel(BOOL firstflag, int lvldir)
+{
+	int v2; // ebp
+	bool visited; // edx
+	int i; // ecx
+	int j; // eax
+
+	v2 = 0;
+	if ( setseed )
+		glSeedTbl[currlevel] = setseed;
+	music_stop();
+	SetCursor(CURSOR_HAND);
+	SetRndSeed(glSeedTbl[currlevel]);
+	IncProgress();
+	MakeLightTable();
+	LoadLvlGFX();
+	IncProgress();
+	if ( firstflag )
+	{
+		InitInv();
+		InitItemGFX();
+		InitQuestText();
+
+		if ( gbMaxPlayers )
+		{
+			for(i = 0; i < gbMaxPlayers; i++)
+				InitPlrGFXMem(i);
+		}
+
+		InitStores();
+		InitAutomapOnce();
+		InitHelp();
+	}
+	SetRndSeed(glSeedTbl[currlevel]);
+	if ( leveltype == DTYPE_TOWN)
+		SetupTownStores();
+	IncProgress();
+	InitAutomap();
+	if ( leveltype != DTYPE_TOWN && lvldir != 4 )
+	{
+		InitLighting();
+		InitVision();
+	}
+	InitLevelMonsters();
+	IncProgress();
+	if ( !setlevel )
+	{
+		CreateLevel(lvldir);
+		IncProgress();
+		FillSolidBlockTbls();
+		SetRndSeed(glSeedTbl[currlevel]);
+		if ( leveltype != DTYPE_TOWN )
+		{
+			GetLevelMTypes();
+			InitThemes();
+			LoadAllGFX();
+		}
+		else
+		{
+			InitMissileGFX();
+		}
+		IncProgress();
+		if ( lvldir == 3 )
+			GetReturnLvlPos();
+		if ( lvldir == 5 )
+			GetPortalLvlPos();
+		IncProgress();
+
+		for(i = 0; i < MAX_PLRS; i++)
+		{
+			if ( plr[i].plractive )
+			{
+				if ( currlevel == plr[i].plrlevel )
+				{
+					InitPlayerGFX(v2);
+					if ( lvldir != 4 )
+						InitPlayer(v2, firstflag);
+				}
+			}
+			++v2;
+		}
+
+		PlayDungMsgs();
+		InitMultiView();
+		IncProgress();
+
+		visited = 0;
+		if ( gbMaxPlayers > 0 )
+		{
+			for(i = 0; i < gbMaxPlayers; i++)
+			{
+				if ( plr[i].plractive )
+					visited = visited || plr[i]._pLvlVisited[currlevel];
+			}
+		}
+		SetRndSeed(glSeedTbl[currlevel]);
+		if ( leveltype != DTYPE_TOWN)
+		{
+			if ( firstflag || lvldir == 4 || !plr[myplr]._pLvlVisited[currlevel] || gbMaxPlayers != 1 )
+			{
+				HoldThemeRooms();
+				glMid1Seed[currlevel] = GetRndSeed();
+				InitMonsters();
+				glMid2Seed[currlevel] = GetRndSeed();
+				InitObjects();
+				InitItems();
+				CreateThemeRooms();
+				glMid3Seed[currlevel] = GetRndSeed();
+				InitMissiles();
+				InitDead();
+				glEndSeed[currlevel] = GetRndSeed();
+				if ( gbMaxPlayers != 1 )
+					DeltaLoadLevel();
+				IncProgress();
+				SavePreLighting();
+				goto LABEL_55;
+			}
+			InitMonsters();
+			InitMissiles();
+			InitDead();
+			IncProgress();
+			LoadLevel();
+LABEL_54:
+			IncProgress();
+LABEL_55:
+			if ( gbMaxPlayers == 1 )
+				ResyncQuests();
+			else
+				ResyncMPQuests();
+			goto LABEL_72;
+		}
+
+		for(i = 0; i < 112; i++)
+		{
+			for(j = 0; j < 112; j++)
+				dFlags[i][j] |= DFLAG_LIT;
+		}
+
+		InitTowners();
+		InitItems();
+		InitMissiles();
+		IncProgress();
+		if ( !firstflag && lvldir != 4 && plr[myplr]._pLvlVisited[currlevel] )
+		{
+			if ( gbMaxPlayers != 1 )
+				goto LABEL_53;
+			LoadLevel();
+		}
+		if ( gbMaxPlayers == 1 )
+			goto LABEL_54;
+LABEL_53:
+		DeltaLoadLevel();
+		goto LABEL_54;
+	}
+	pSpeedCels = DiabloAllocPtr(0x100000);
+	LoadSetMap();
+	IncProgress();
+	GetLevelMTypes();
+	InitMonsters();
+	InitMissileGFX();
+	InitDead();
+	FillSolidBlockTbls();
+	IncProgress();
+	if ( lvldir == 5 )
+		GetPortalLvlPos();
+
+	for(i = 0; i < MAX_PLRS; i++)
+	{
+		if ( plr[i].plractive )
+		{
+			if ( currlevel == plr[i].plrlevel )
+			{
+				InitPlayerGFX(v2);
+				if ( lvldir != 4 )
+					InitPlayer(v2, firstflag);
+			}
+		}
+		++v2;
+	}
+
+	InitMultiView();
+	IncProgress();
+	if ( firstflag || lvldir == 4 || !plr[myplr]._pSLvlVisited[setlvlnum] )
+	{
+		InitItems();
+		SavePreLighting();
+	}
+	else
+	{
+		LoadLevel();
+	}
+	InitMissiles();
+	IncProgress();
+LABEL_72:
+	SyncPortals();
+
+	for(i = 0; i < MAX_PLRS; i++)
+	{
+		if ( plr[i].plractive && plr[i].plrlevel == currlevel && (!plr[i]._pLvlChanging || i == myplr) )
+		{
+			if ( plr[i]._pHitPoints <= 0 )
+				dFlags[plr[i].WorldX][plr[i].WorldY] |= DFLAG_DEAD_PLAYER;
+			else if ( gbMaxPlayers == 1 )
+				dPlayer[plr[i].WorldX][plr[i].WorldY] = i + 1;
+			else
+				SyncInitPlrPos(i);
+		}
+	}
+
+	if ( leveltype != DTYPE_TOWN )
+		SetDungeonMicros();
+	InitLightMax();
+	IncProgress();
+	IncProgress();
+	if ( firstflag )
+	{
+		InitControlPan();
+		IncProgress();
+	}
+	if ( leveltype != DTYPE_TOWN)
+	{
+		ProcessLightList();
+		ProcessVisionList();
+	}
+	music_start(leveltype);
+	//do
+	//	_LOBYTE(v19) = IncProgress();
+	while ( !IncProgress() );
+	if ( setlevel && setlvlnum == SL_SKELKING && quests[QTYPE_KING]._qactive == 2 )
+		PlaySFX(USFX_SKING1);
+}
+// 525738: using guessed type int setseed;
+// 5CF31D: using guessed type char setlevel;
+// 679660: using guessed type char gbMaxPlayers;
+
+void __fastcall game_loop(bool bStartup)
+{
+	int v1; // ecx
+	int v2; // esi
+
+	v1 = bStartup != 0 ? 0x39 : 0;
+	v2 = v1 + 3;
+	if ( v1 != -3 )
+	{
+		while ( 1 )
+		{
+			--v2;
+			if ( !multi_handle_delta() )
+				break;
+			timeout_cursor(0);
+			game_logic();
+			if ( gbRunGame )
+			{
+				if ( gbMaxPlayers != 1 )
+				{
+					if ( nthread_has_500ms_passed() )
+					{
+						if ( v2 )
+							continue;
+					}
+				}
+			}
+			return;
+		}
+		timeout_cursor(1);
+	}
+}
+// 679660: using guessed type char gbMaxPlayers;
+
+void __cdecl game_logic()
+{
+	if ( PauseMode != 2 )
+	{
+		if ( PauseMode == 1 )
+			PauseMode = 2;
+		if ( gbMaxPlayers == 1 && gmenu_exception() )
+		{
+			drawpanflag |= 1u;
+		}
+		else
+		{
+			if ( !gmenu_exception() && sgnTimeoutCurs == CURSOR_NONE )
+			{
+				CheckCursMove();
+				track_process();
+			}
+			if ( gbProcessPlayers )
+				ProcessPlayers();
+			if ( leveltype != DTYPE_TOWN )
+			{
+				ProcessMonsters();
+				ProcessObjects();
+				ProcessMissiles();
+				ProcessItems();
+				ProcessLightList();
+				ProcessVisionList();
+			}
+			else
+			{
+				ProcessTowners();
+				ProcessItems();
+				ProcessMissiles();
+			}
+#ifdef _DEBUG
+			if ( debug_mode_key_inverted_v )
+			{
+				if ( GetAsyncKeyState(VK_SHIFT) & 0x8000 )
+					ScrollView();
+			}
+#endif
+			sound_update();
+			ClearPlrMsg();
+			CheckTriggers();
+			CheckQuests();
+			drawpanflag |= 1u;
+			pfile_update(0);
+		}
+	}
+}
+// 525718: using guessed type char cineflag;
+// 52571C: using guessed type int drawpanflag;
+// 525740: using guessed type int PauseMode;
+// 679660: using guessed type char gbMaxPlayers;
+
+void __fastcall timeout_cursor(bool bTimeout)
+{
+	if ( bTimeout )
+	{
+		if ( sgnTimeoutCurs == CURSOR_NONE && !sgbMouseDown )
+		{
+			sgnTimeoutCurs = pcurs;
+			multi_net_ping();
+			ClearPanel();
+			AddPanelString("-- Network timeout --", 1);
+			AddPanelString("-- Waiting for players --", 1);
+			SetCursor(CURSOR_HOURGLASS);
+			drawpanflag = 255;
+		}
+		scrollrt_draw_game_screen(1);
+	}
+	else if ( sgnTimeoutCurs )
+	{
+		SetCursor(sgnTimeoutCurs);
+		sgnTimeoutCurs = 0;
+		ClearPanel();
+		drawpanflag = 255;
+	}
+}
+// 52571C: using guessed type int drawpanflag;
+// 525748: using guessed type char sgbMouseDown;
+
+void __cdecl diablo_color_cyc_logic()
+{
+	DWORD v0; // eax
+
+	v0 = GetTickCount();
+	if ( v0 - color_cycle_timer >= 0x32 )
+	{
+		color_cycle_timer = v0;
+		if ( palette_get_colour_cycling() )
+		{
+			if ( leveltype == DTYPE_HELL )
+			{
+				lighting_color_cycling();
+			}
+			else if ( leveltype == DTYPE_CAVES )
+			{
+				if ( fullscreen )
+					palette_update_caves();
+			}
+		}
+	}
+}
+// 52574C: using guessed type int color_cycle_timer;