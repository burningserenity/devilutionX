/*****************************************************************************/
/* StormPort.h                           Copyright (c) Marko Friedemann 2001 */
/*---------------------------------------------------------------------------*/
/* Portability module for the StormLib library. Contains a wrapper symbols   */
/* to make the compilation under Linux work                                  */
/*                                                                           */
/* Author: Marko Friedemann <marko.friedemann@bmx-chemnitz.de>               */
/* Created at: Mon Jan 29 18:26:01 CEST 2001                                 */
/* Computer: whiplash.flachland-chemnitz.de                                  */
/* System: Linux 2.4.0 on i686                                               */
/*                                                                           */
/* Author: Sam Wilkins <swilkins1337@gmail.com>                              */
/* System: Mac OS X and port to big endian processor                         */
/*                                                                           */
/*---------------------------------------------------------------------------*/
/*   Date    Ver   Who  Comment                                              */
/* --------  ----  ---  -------                                              */
/* 29.01.01  1.00  Mar  Created                                              */
/* 24.03.03  1.01  Lad  Some cosmetic changes                                */
/* 12.11.03  1.02  Dan  Macintosh compatibility                              */
/* 24.07.04  1.03  Sam  Mac OS X compatibility                               */
/* 22.11.06  1.04  Sam  Mac OS X compatibility (for StormLib 6.0)            */
/* 31.12.06  1.05  XPinguin  Full GNU/Linux compatibility		             */
/* 17.10.12  1.05  Lad  Moved error codes so they don't overlap with errno.h */
/*****************************************************************************/

#ifndef __STORMPORT_H__
#define __STORMPORT_H__

#define STORMAPI

#ifndef __cplusplus
  #define bool char
  #define true 1
  #define false 0
#endif

//-----------------------------------------------------------------------------
// Defines for Windows

#if !defined(PLATFORM_DEFINED) && defined(_WIN32)

  // In MSVC 8.0, there are some functions declared as deprecated.
  #if _MSC_VER >= 1400
  #define _CRT_SECURE_NO_DEPRECATE
  #define _CRT_NON_CONFORMING_SWPRINTFS
  #endif

  #include <tchar.h>
  #include <assert.h>
  #include <ctype.h>
  #include <stdio.h>

  // Suppress definitions of `min` and `max` macros by <windows.h>:
  #define NOMINMAX 1
  #include <windows.h>

  #include <wininet.h>
  #define PLATFORM_LITTLE_ENDIAN

  #ifdef _WIN64
    #define PLATFORM_64BIT
  #else
    #define PLATFORM_32BIT
  #endif

  #define PLATFORM_WINDOWS
  #define PLATFORM_DEFINED                  // The platform is known now

#endif

//-----------------------------------------------------------------------------
// Defines for Mac

#if !defined(PLATFORM_DEFINED) && defined(__APPLE__)  // Mac BSD API

  // Macintosh
  #include <sys/types.h>
  #include <sys/stat.h>
  #include <sys/mman.h>
  #include <unistd.h>
  #include <fcntl.h>
  #include <stdlib.h>
  #include <stdio.h>
  #include <string.h>
  #include <ctype.h>
  #include <assert.h>
  #include <errno.h>

  // Support for PowerPC on Mac OS X
  #if (__ppc__ == 1) || (__POWERPC__ == 1) || (_ARCH_PPC == 1)
    #include <stdint.h>
    #include <CoreFoundation/CFByteOrder.h>
  #endif

  #define    PKEXPORT
  #define    __SYS_ZLIB
  #define    __SYS_BZLIB

  #ifndef __BIG_ENDIAN__
    #define PLATFORM_LITTLE_ENDIAN
  #endif

  #define PLATFORM_MAC
  #define PLATFORM_DEFINED                  // The platform is known now

#endif

#if !defined(PLATFORM_DEFINED) && defined(__HAIKU__)

  #include <sys/types.h>
  #include <sys/stat.h>
  #include <sys/mman.h>
  #include <fcntl.h>
  #include <unistd.h>
  #include <stdint.h>
  #include <stdlib.h>
  #include <stdio.h>
  #include <stdarg.h>
  #include <string.h>
  #include <ctype.h>
  #include <assert.h>
  #include <errno.h>

  #ifndef __BIG_ENDIAN__
    #define PLATFORM_LITTLE_ENDIAN
  #endif

  #define PLATFORM_HAIKU
  #define PLATFORM_DEFINED                  // The platform is known now

#endif

#if !defined(PLATFORM_DEFINED) && defined(__AMIGA__)

#include <sys/types.h>
#include <sys/stat.h>
#include <fcntl.h>
#include <unistd.h>
#include <stdint.h>
#include <stdlib.h>
#include <stdio.h>
#include <stdarg.h>
#include <string.h>
#include <ctype.h>
#include <assert.h>
#include <errno.h>

#define PLATFORM_AMIGA
#define PLATFORM_DEFINED

#endif

<<<<<<< HEAD
#if !defined(PLATFORM_DEFINED) && defined(__3DS__)

=======
#if !defined(PLATFORM_DEFINED) && defined(__SWITCH__)
  #include <sys/types.h>
>>>>>>> 6d22eefd
  #include <sys/stat.h>
  #include <fcntl.h>
  #include <unistd.h>
  #include <stdint.h>
  #include <stdlib.h>
  #include <stdio.h>
  #include <stdarg.h>
  #include <string.h>
  #include <strings.h>
  #include <ctype.h>
  #include <assert.h>
  #include <errno.h>

<<<<<<< HEAD
  #define PLATFORM_LITTLE_ENDIAN

  #define PLATFORM_CTR
  #define PLATFORM_DEFINED

#endif

=======
  #ifndef __BIG_ENDIAN__
    #define PLATFORM_LITTLE_ENDIAN
  #endif

  #define PLATFORM_SWITCH
  #define PLATFORM_DEFINED

#endif
>>>>>>> 6d22eefd
//-----------------------------------------------------------------------------
// Assumption: we are not on Windows nor Macintosh, so this must be linux *grin*

#if !defined(PLATFORM_DEFINED)

  #include <sys/types.h>
  #include <sys/stat.h>
  #include <sys/mman.h>
  #include <fcntl.h>
  #include <unistd.h>
  #include <stdint.h>
  #include <stdlib.h>
  #include <stdio.h>
  #include <stdarg.h>
  #include <string.h>
  #include <strings.h>
  #include <ctype.h>
  #include <assert.h>
  #include <errno.h>

  #ifndef __BIG_ENDIAN__
    #define PLATFORM_LITTLE_ENDIAN
  #endif

  #define PLATFORM_LINUX
  #define PLATFORM_DEFINED

#endif

//-----------------------------------------------------------------------------
// Definition of Windows-specific types for non-Windows platforms

#ifndef PLATFORM_WINDOWS
  #if __LP64__
    #define PLATFORM_64BIT
  #else
    #define PLATFORM_32BIT
  #endif

  // Typedefs for ANSI C
  #ifndef PLATFORM_AMIGA
  typedef unsigned char  BYTE;
  typedef int            LONG;
  #endif
  typedef unsigned short USHORT;
  typedef unsigned int   DWORD;
  typedef unsigned long  DWORD_PTR;
  typedef long           LONG_PTR;
  typedef long           INT_PTR;
  typedef long long      LONGLONG;
  typedef unsigned long long ULONGLONG;
  typedef void         * HANDLE;
  typedef void         * LPOVERLAPPED; // Unsupported on Linux and Mac
  typedef char           TCHAR;
  typedef unsigned int   LCID;
  typedef LONG         * PLONG;
  typedef DWORD        * LPDWORD;
  typedef BYTE         * LPBYTE;
  typedef const char   * LPCTSTR;
  typedef const char   * LPCSTR;
  typedef char         * LPTSTR;
  typedef char         * LPSTR;

  #ifdef PLATFORM_32BIT
    #define _LZMA_UINT32_IS_ULONG
  #endif

  // Some Windows-specific defines
  #ifndef MAX_PATH
    #define MAX_PATH 1024
  #endif

  #ifndef _countof
    #define _countof(x)  (sizeof(x) / sizeof(x[0]))
  #endif

  #define WINAPI __attribute__((stdcall))

  #define FILE_BEGIN    SEEK_SET
  #define FILE_CURRENT  SEEK_CUR
  #define FILE_END      SEEK_END

  #define _T(x)     x
  #define _tcslen   strlen
  #define _tcscpy   strcpy
  #define _tcscat   strcat
  #define _tcschr   strchr
  #define _tcsrchr  strrchr
  #define _tcsstr   strstr
  #define _tcsnicmp strncasecmp
  #define _tprintf  printf
  #define _stprintf sprintf
  #define _tremove  remove
  #define _tmain    main

  #define _stricmp  strcasecmp
  #define _strnicmp strncasecmp
  #define _tcsicmp  strcasecmp
  #define _tcsnicmp strncasecmp

#endif // !PLATFORM_WINDOWS

// 64-bit calls are supplied by "normal" calls on Mac
<<<<<<< HEAD
#if defined(PLATFORM_MAC) || defined(PLATFORM_HAIKU) || defined(PLATFORM_AMIGA) || defined(PLATFORM_CTR)
=======
#if defined(PLATFORM_MAC) || defined(PLATFORM_HAIKU) || defined(PLATFORM_AMIGA) || defined(PLATFORM_SWITCH)
>>>>>>> 6d22eefd
  #define stat64  stat
  #define fstat64 fstat
  #define lseek64 lseek
  #define ftruncate64 ftruncate
  #define off64_t off_t
  #define O_LARGEFILE 0
#endif

// Platform-specific error codes for UNIX-based platforms
<<<<<<< HEAD
#if defined(PLATFORM_MAC) || defined(PLATFORM_LINUX) || defined(PLATFORM_HAIKU) || defined(PLATFORM_AMIGA) || defined(PLATFORM_CTR)
=======
#if defined(PLATFORM_MAC) || defined(PLATFORM_LINUX) || defined(PLATFORM_HAIKU) || defined(PLATFORM_AMIGA) || defined(PLATFORM_SWITCH)
>>>>>>> 6d22eefd
  #define ERROR_SUCCESS                  0
  #define ERROR_FILE_NOT_FOUND           ENOENT
  #define ERROR_ACCESS_DENIED            EPERM
  #define ERROR_INVALID_HANDLE           EBADF
  #define ERROR_NOT_ENOUGH_MEMORY        ENOMEM
  #define ERROR_NOT_SUPPORTED            ENOTSUP
  #define ERROR_INVALID_PARAMETER        EINVAL
  #define ERROR_NEGATIVE_SEEK            EINVAL
  #define ERROR_DISK_FULL                ENOSPC
  #define ERROR_ALREADY_EXISTS           EEXIST
  #define ERROR_INSUFFICIENT_BUFFER      ENOBUFS
  #define ERROR_BAD_FORMAT               1000        // No such error code under Linux
  #define ERROR_NO_MORE_FILES            1001        // No such error code under Linux
  #define ERROR_HANDLE_EOF               1002        // No such error code under Linux
  #define ERROR_CAN_NOT_COMPLETE         1003        // No such error code under Linux
  #define ERROR_FILE_CORRUPT             1004        // No such error code under Linux
#endif

//-----------------------------------------------------------------------------
// Swapping functions

#ifdef PLATFORM_LITTLE_ENDIAN
    #define    BSWAP_INT16_UNSIGNED(a)          (a)
    #define    BSWAP_INT16_SIGNED(a)            (a)
    #define    BSWAP_INT32_UNSIGNED(a)          (a)
    #define    BSWAP_INT32_SIGNED(a)            (a)
    #define    BSWAP_INT64_SIGNED(a)            (a)
    #define    BSWAP_INT64_UNSIGNED(a)          (a)
    #define    BSWAP_ARRAY16_UNSIGNED(a,b)      {}
    #define    BSWAP_ARRAY32_UNSIGNED(a,b)      {}
    #define    BSWAP_ARRAY64_UNSIGNED(a,b)      {}
    #define    BSWAP_PART_HEADER(a)             {}
    #define    BSWAP_TMPQHEADER(a,b)            {}
    #define    BSWAP_TMPKHEADER(a)              {}
#else

#ifdef __cplusplus
  extern "C" {
#endif
    int16_t  SwapInt16(uint16_t);
    uint16_t SwapUInt16(uint16_t);
    int32_t  SwapInt32(uint32_t);
    uint32_t SwapUInt32(uint32_t);
    int64_t  SwapInt64(uint64_t);
    uint64_t SwapUInt64(uint64_t);
    void ConvertUInt16Buffer(void * ptr, size_t length);
    void ConvertUInt32Buffer(void * ptr, size_t length);
    void ConvertUInt64Buffer(void * ptr, size_t length);
    void ConvertTMPQUserData(void *userData);
    void ConvertTMPQHeader(void *header, uint16_t wPart);
    void ConvertTMPKHeader(void *header);
#ifdef __cplusplus
  }
#endif
    #define    BSWAP_INT16_SIGNED(a)            SwapInt16((a))
    #define    BSWAP_INT16_UNSIGNED(a)          SwapUInt16((a))
    #define    BSWAP_INT32_SIGNED(a)            SwapInt32((a))
    #define    BSWAP_INT32_UNSIGNED(a)          SwapUInt32((a))
    #define    BSWAP_INT64_SIGNED(a)            SwapInt64((a))
    #define    BSWAP_INT64_UNSIGNED(a)          SwapUInt64((a))
    #define    BSWAP_ARRAY16_UNSIGNED(a,b)      ConvertUInt16Buffer((a),(b))
    #define    BSWAP_ARRAY32_UNSIGNED(a,b)      ConvertUInt32Buffer((a),(b))
    #define    BSWAP_ARRAY64_UNSIGNED(a,b)      ConvertUInt64Buffer((a),(b))
    #define    BSWAP_TMPQHEADER(a,b)            ConvertTMPQHeader((a),(b))
    #define    BSWAP_TMPKHEADER(a)              ConvertTMPKHeader((a))

#endif

//-----------------------------------------------------------------------------
// Macro for deprecated symbols

/*
#ifdef _MSC_VER
  #if _MSC_FULL_VER >= 140050320
    #define STORMLIB_DEPRECATED(_Text) __declspec(deprecated(_Text))
  #else
    #define STORMLIB_DEPRECATED(_Text) __declspec(deprecated)
  #endif
#else
  #ifdef __GNUC__
    #define STORMLIB_DEPRECATED(_Text) __attribute__((deprecated))
  #else
    #define STORMLIB_DEPRECATED(_Text) __attribute__((deprecated(_Text)))
  #endif
#endif

// When a flag is deprecated, use this macro
#ifndef _STORMLIB_NO_DEPRECATE
  #define STORMLIB_DEPRECATED_FLAG(type, oldflag, newflag)    \
    const STORMLIB_DEPRECATED(#oldflag " is deprecated. Use " #newflag ". To supress this warning, define _STORMLIB_NO_DEPRECATE") static type oldflag = (type)newflag;
#else
#define STORMLIB_DEPRECATED_FLAG(type, oldflag, newflag) static type oldflag = (type)newflag;
#endif
*/

//
// MINIWIN changes
//

#define bool int
extern "C" void TranslateFileName(char* dst, int dstLen, const char* src);

#endif // __STORMPORT_H__
<|MERGE_RESOLUTION|>--- conflicted
+++ resolved
@@ -1,416 +1,415 @@
-/*****************************************************************************/
-/* StormPort.h                           Copyright (c) Marko Friedemann 2001 */
-/*---------------------------------------------------------------------------*/
-/* Portability module for the StormLib library. Contains a wrapper symbols   */
-/* to make the compilation under Linux work                                  */
-/*                                                                           */
-/* Author: Marko Friedemann <marko.friedemann@bmx-chemnitz.de>               */
-/* Created at: Mon Jan 29 18:26:01 CEST 2001                                 */
-/* Computer: whiplash.flachland-chemnitz.de                                  */
-/* System: Linux 2.4.0 on i686                                               */
-/*                                                                           */
-/* Author: Sam Wilkins <swilkins1337@gmail.com>                              */
-/* System: Mac OS X and port to big endian processor                         */
-/*                                                                           */
-/*---------------------------------------------------------------------------*/
-/*   Date    Ver   Who  Comment                                              */
-/* --------  ----  ---  -------                                              */
-/* 29.01.01  1.00  Mar  Created                                              */
-/* 24.03.03  1.01  Lad  Some cosmetic changes                                */
-/* 12.11.03  1.02  Dan  Macintosh compatibility                              */
-/* 24.07.04  1.03  Sam  Mac OS X compatibility                               */
-/* 22.11.06  1.04  Sam  Mac OS X compatibility (for StormLib 6.0)            */
-/* 31.12.06  1.05  XPinguin  Full GNU/Linux compatibility		             */
-/* 17.10.12  1.05  Lad  Moved error codes so they don't overlap with errno.h */
-/*****************************************************************************/
-
-#ifndef __STORMPORT_H__
-#define __STORMPORT_H__
-
-#define STORMAPI
-
-#ifndef __cplusplus
-  #define bool char
-  #define true 1
-  #define false 0
-#endif
-
-//-----------------------------------------------------------------------------
-// Defines for Windows
-
-#if !defined(PLATFORM_DEFINED) && defined(_WIN32)
-
-  // In MSVC 8.0, there are some functions declared as deprecated.
-  #if _MSC_VER >= 1400
-  #define _CRT_SECURE_NO_DEPRECATE
-  #define _CRT_NON_CONFORMING_SWPRINTFS
-  #endif
-
-  #include <tchar.h>
-  #include <assert.h>
-  #include <ctype.h>
-  #include <stdio.h>
-
-  // Suppress definitions of `min` and `max` macros by <windows.h>:
-  #define NOMINMAX 1
-  #include <windows.h>
-
-  #include <wininet.h>
-  #define PLATFORM_LITTLE_ENDIAN
-
-  #ifdef _WIN64
-    #define PLATFORM_64BIT
-  #else
-    #define PLATFORM_32BIT
-  #endif
-
-  #define PLATFORM_WINDOWS
-  #define PLATFORM_DEFINED                  // The platform is known now
-
-#endif
-
-//-----------------------------------------------------------------------------
-// Defines for Mac
-
-#if !defined(PLATFORM_DEFINED) && defined(__APPLE__)  // Mac BSD API
-
-  // Macintosh
-  #include <sys/types.h>
-  #include <sys/stat.h>
-  #include <sys/mman.h>
-  #include <unistd.h>
-  #include <fcntl.h>
-  #include <stdlib.h>
-  #include <stdio.h>
-  #include <string.h>
-  #include <ctype.h>
-  #include <assert.h>
-  #include <errno.h>
-
-  // Support for PowerPC on Mac OS X
-  #if (__ppc__ == 1) || (__POWERPC__ == 1) || (_ARCH_PPC == 1)
-    #include <stdint.h>
-    #include <CoreFoundation/CFByteOrder.h>
-  #endif
-
-  #define    PKEXPORT
-  #define    __SYS_ZLIB
-  #define    __SYS_BZLIB
-
-  #ifndef __BIG_ENDIAN__
-    #define PLATFORM_LITTLE_ENDIAN
-  #endif
-
-  #define PLATFORM_MAC
-  #define PLATFORM_DEFINED                  // The platform is known now
-
-#endif
-
-#if !defined(PLATFORM_DEFINED) && defined(__HAIKU__)
-
-  #include <sys/types.h>
-  #include <sys/stat.h>
-  #include <sys/mman.h>
-  #include <fcntl.h>
-  #include <unistd.h>
-  #include <stdint.h>
-  #include <stdlib.h>
-  #include <stdio.h>
-  #include <stdarg.h>
-  #include <string.h>
-  #include <ctype.h>
-  #include <assert.h>
-  #include <errno.h>
-
-  #ifndef __BIG_ENDIAN__
-    #define PLATFORM_LITTLE_ENDIAN
-  #endif
-
-  #define PLATFORM_HAIKU
-  #define PLATFORM_DEFINED                  // The platform is known now
-
-#endif
-
-#if !defined(PLATFORM_DEFINED) && defined(__AMIGA__)
-
-#include <sys/types.h>
-#include <sys/stat.h>
-#include <fcntl.h>
-#include <unistd.h>
-#include <stdint.h>
-#include <stdlib.h>
-#include <stdio.h>
-#include <stdarg.h>
-#include <string.h>
-#include <ctype.h>
-#include <assert.h>
-#include <errno.h>
-
-#define PLATFORM_AMIGA
-#define PLATFORM_DEFINED
-
-#endif
-
-<<<<<<< HEAD
-#if !defined(PLATFORM_DEFINED) && defined(__3DS__)
-
-=======
-#if !defined(PLATFORM_DEFINED) && defined(__SWITCH__)
-  #include <sys/types.h>
->>>>>>> 6d22eefd
-  #include <sys/stat.h>
-  #include <fcntl.h>
-  #include <unistd.h>
-  #include <stdint.h>
-  #include <stdlib.h>
-  #include <stdio.h>
-  #include <stdarg.h>
-  #include <string.h>
-  #include <strings.h>
-  #include <ctype.h>
-  #include <assert.h>
-  #include <errno.h>
-
-<<<<<<< HEAD
-  #define PLATFORM_LITTLE_ENDIAN
-
-  #define PLATFORM_CTR
-  #define PLATFORM_DEFINED
-
-#endif
-
-=======
-  #ifndef __BIG_ENDIAN__
-    #define PLATFORM_LITTLE_ENDIAN
-  #endif
-
-  #define PLATFORM_SWITCH
-  #define PLATFORM_DEFINED
-
-#endif
->>>>>>> 6d22eefd
-//-----------------------------------------------------------------------------
-// Assumption: we are not on Windows nor Macintosh, so this must be linux *grin*
-
-#if !defined(PLATFORM_DEFINED)
-
-  #include <sys/types.h>
-  #include <sys/stat.h>
-  #include <sys/mman.h>
-  #include <fcntl.h>
-  #include <unistd.h>
-  #include <stdint.h>
-  #include <stdlib.h>
-  #include <stdio.h>
-  #include <stdarg.h>
-  #include <string.h>
-  #include <strings.h>
-  #include <ctype.h>
-  #include <assert.h>
-  #include <errno.h>
-
-  #ifndef __BIG_ENDIAN__
-    #define PLATFORM_LITTLE_ENDIAN
-  #endif
-
-  #define PLATFORM_LINUX
-  #define PLATFORM_DEFINED
-
-#endif
-
-//-----------------------------------------------------------------------------
-// Definition of Windows-specific types for non-Windows platforms
-
-#ifndef PLATFORM_WINDOWS
-  #if __LP64__
-    #define PLATFORM_64BIT
-  #else
-    #define PLATFORM_32BIT
-  #endif
-
-  // Typedefs for ANSI C
-  #ifndef PLATFORM_AMIGA
-  typedef unsigned char  BYTE;
-  typedef int            LONG;
-  #endif
-  typedef unsigned short USHORT;
-  typedef unsigned int   DWORD;
-  typedef unsigned long  DWORD_PTR;
-  typedef long           LONG_PTR;
-  typedef long           INT_PTR;
-  typedef long long      LONGLONG;
-  typedef unsigned long long ULONGLONG;
-  typedef void         * HANDLE;
-  typedef void         * LPOVERLAPPED; // Unsupported on Linux and Mac
-  typedef char           TCHAR;
-  typedef unsigned int   LCID;
-  typedef LONG         * PLONG;
-  typedef DWORD        * LPDWORD;
-  typedef BYTE         * LPBYTE;
-  typedef const char   * LPCTSTR;
-  typedef const char   * LPCSTR;
-  typedef char         * LPTSTR;
-  typedef char         * LPSTR;
-
-  #ifdef PLATFORM_32BIT
-    #define _LZMA_UINT32_IS_ULONG
-  #endif
-
-  // Some Windows-specific defines
-  #ifndef MAX_PATH
-    #define MAX_PATH 1024
-  #endif
-
-  #ifndef _countof
-    #define _countof(x)  (sizeof(x) / sizeof(x[0]))
-  #endif
-
-  #define WINAPI __attribute__((stdcall))
-
-  #define FILE_BEGIN    SEEK_SET
-  #define FILE_CURRENT  SEEK_CUR
-  #define FILE_END      SEEK_END
-
-  #define _T(x)     x
-  #define _tcslen   strlen
-  #define _tcscpy   strcpy
-  #define _tcscat   strcat
-  #define _tcschr   strchr
-  #define _tcsrchr  strrchr
-  #define _tcsstr   strstr
-  #define _tcsnicmp strncasecmp
-  #define _tprintf  printf
-  #define _stprintf sprintf
-  #define _tremove  remove
-  #define _tmain    main
-
-  #define _stricmp  strcasecmp
-  #define _strnicmp strncasecmp
-  #define _tcsicmp  strcasecmp
-  #define _tcsnicmp strncasecmp
-
-#endif // !PLATFORM_WINDOWS
-
-// 64-bit calls are supplied by "normal" calls on Mac
-<<<<<<< HEAD
-#if defined(PLATFORM_MAC) || defined(PLATFORM_HAIKU) || defined(PLATFORM_AMIGA) || defined(PLATFORM_CTR)
-=======
-#if defined(PLATFORM_MAC) || defined(PLATFORM_HAIKU) || defined(PLATFORM_AMIGA) || defined(PLATFORM_SWITCH)
->>>>>>> 6d22eefd
-  #define stat64  stat
-  #define fstat64 fstat
-  #define lseek64 lseek
-  #define ftruncate64 ftruncate
-  #define off64_t off_t
-  #define O_LARGEFILE 0
-#endif
-
-// Platform-specific error codes for UNIX-based platforms
-<<<<<<< HEAD
-#if defined(PLATFORM_MAC) || defined(PLATFORM_LINUX) || defined(PLATFORM_HAIKU) || defined(PLATFORM_AMIGA) || defined(PLATFORM_CTR)
-=======
-#if defined(PLATFORM_MAC) || defined(PLATFORM_LINUX) || defined(PLATFORM_HAIKU) || defined(PLATFORM_AMIGA) || defined(PLATFORM_SWITCH)
->>>>>>> 6d22eefd
-  #define ERROR_SUCCESS                  0
-  #define ERROR_FILE_NOT_FOUND           ENOENT
-  #define ERROR_ACCESS_DENIED            EPERM
-  #define ERROR_INVALID_HANDLE           EBADF
-  #define ERROR_NOT_ENOUGH_MEMORY        ENOMEM
-  #define ERROR_NOT_SUPPORTED            ENOTSUP
-  #define ERROR_INVALID_PARAMETER        EINVAL
-  #define ERROR_NEGATIVE_SEEK            EINVAL
-  #define ERROR_DISK_FULL                ENOSPC
-  #define ERROR_ALREADY_EXISTS           EEXIST
-  #define ERROR_INSUFFICIENT_BUFFER      ENOBUFS
-  #define ERROR_BAD_FORMAT               1000        // No such error code under Linux
-  #define ERROR_NO_MORE_FILES            1001        // No such error code under Linux
-  #define ERROR_HANDLE_EOF               1002        // No such error code under Linux
-  #define ERROR_CAN_NOT_COMPLETE         1003        // No such error code under Linux
-  #define ERROR_FILE_CORRUPT             1004        // No such error code under Linux
-#endif
-
-//-----------------------------------------------------------------------------
-// Swapping functions
-
-#ifdef PLATFORM_LITTLE_ENDIAN
-    #define    BSWAP_INT16_UNSIGNED(a)          (a)
-    #define    BSWAP_INT16_SIGNED(a)            (a)
-    #define    BSWAP_INT32_UNSIGNED(a)          (a)
-    #define    BSWAP_INT32_SIGNED(a)            (a)
-    #define    BSWAP_INT64_SIGNED(a)            (a)
-    #define    BSWAP_INT64_UNSIGNED(a)          (a)
-    #define    BSWAP_ARRAY16_UNSIGNED(a,b)      {}
-    #define    BSWAP_ARRAY32_UNSIGNED(a,b)      {}
-    #define    BSWAP_ARRAY64_UNSIGNED(a,b)      {}
-    #define    BSWAP_PART_HEADER(a)             {}
-    #define    BSWAP_TMPQHEADER(a,b)            {}
-    #define    BSWAP_TMPKHEADER(a)              {}
-#else
-
-#ifdef __cplusplus
-  extern "C" {
-#endif
-    int16_t  SwapInt16(uint16_t);
-    uint16_t SwapUInt16(uint16_t);
-    int32_t  SwapInt32(uint32_t);
-    uint32_t SwapUInt32(uint32_t);
-    int64_t  SwapInt64(uint64_t);
-    uint64_t SwapUInt64(uint64_t);
-    void ConvertUInt16Buffer(void * ptr, size_t length);
-    void ConvertUInt32Buffer(void * ptr, size_t length);
-    void ConvertUInt64Buffer(void * ptr, size_t length);
-    void ConvertTMPQUserData(void *userData);
-    void ConvertTMPQHeader(void *header, uint16_t wPart);
-    void ConvertTMPKHeader(void *header);
-#ifdef __cplusplus
-  }
-#endif
-    #define    BSWAP_INT16_SIGNED(a)            SwapInt16((a))
-    #define    BSWAP_INT16_UNSIGNED(a)          SwapUInt16((a))
-    #define    BSWAP_INT32_SIGNED(a)            SwapInt32((a))
-    #define    BSWAP_INT32_UNSIGNED(a)          SwapUInt32((a))
-    #define    BSWAP_INT64_SIGNED(a)            SwapInt64((a))
-    #define    BSWAP_INT64_UNSIGNED(a)          SwapUInt64((a))
-    #define    BSWAP_ARRAY16_UNSIGNED(a,b)      ConvertUInt16Buffer((a),(b))
-    #define    BSWAP_ARRAY32_UNSIGNED(a,b)      ConvertUInt32Buffer((a),(b))
-    #define    BSWAP_ARRAY64_UNSIGNED(a,b)      ConvertUInt64Buffer((a),(b))
-    #define    BSWAP_TMPQHEADER(a,b)            ConvertTMPQHeader((a),(b))
-    #define    BSWAP_TMPKHEADER(a)              ConvertTMPKHeader((a))
-
-#endif
-
-//-----------------------------------------------------------------------------
-// Macro for deprecated symbols
-
-/*
-#ifdef _MSC_VER
-  #if _MSC_FULL_VER >= 140050320
-    #define STORMLIB_DEPRECATED(_Text) __declspec(deprecated(_Text))
-  #else
-    #define STORMLIB_DEPRECATED(_Text) __declspec(deprecated)
-  #endif
-#else
-  #ifdef __GNUC__
-    #define STORMLIB_DEPRECATED(_Text) __attribute__((deprecated))
-  #else
-    #define STORMLIB_DEPRECATED(_Text) __attribute__((deprecated(_Text)))
-  #endif
-#endif
-
-// When a flag is deprecated, use this macro
-#ifndef _STORMLIB_NO_DEPRECATE
-  #define STORMLIB_DEPRECATED_FLAG(type, oldflag, newflag)    \
-    const STORMLIB_DEPRECATED(#oldflag " is deprecated. Use " #newflag ". To supress this warning, define _STORMLIB_NO_DEPRECATE") static type oldflag = (type)newflag;
-#else
-#define STORMLIB_DEPRECATED_FLAG(type, oldflag, newflag) static type oldflag = (type)newflag;
-#endif
-*/
-
-//
-// MINIWIN changes
-//
-
-#define bool int
-extern "C" void TranslateFileName(char* dst, int dstLen, const char* src);
-
-#endif // __STORMPORT_H__
+/*****************************************************************************/
+/* StormPort.h                           Copyright (c) Marko Friedemann 2001 */
+/*---------------------------------------------------------------------------*/
+/* Portability module for the StormLib library. Contains a wrapper symbols   */
+/* to make the compilation under Linux work                                  */
+/*                                                                           */
+/* Author: Marko Friedemann <marko.friedemann@bmx-chemnitz.de>               */
+/* Created at: Mon Jan 29 18:26:01 CEST 2001                                 */
+/* Computer: whiplash.flachland-chemnitz.de                                  */
+/* System: Linux 2.4.0 on i686                                               */
+/*                                                                           */
+/* Author: Sam Wilkins <swilkins1337@gmail.com>                              */
+/* System: Mac OS X and port to big endian processor                         */
+/*                                                                           */
+/*---------------------------------------------------------------------------*/
+/*   Date    Ver   Who  Comment                                              */
+/* --------  ----  ---  -------                                              */
+/* 29.01.01  1.00  Mar  Created                                              */
+/* 24.03.03  1.01  Lad  Some cosmetic changes                                */
+/* 12.11.03  1.02  Dan  Macintosh compatibility                              */
+/* 24.07.04  1.03  Sam  Mac OS X compatibility                               */
+/* 22.11.06  1.04  Sam  Mac OS X compatibility (for StormLib 6.0)            */
+/* 31.12.06  1.05  XPinguin  Full GNU/Linux compatibility		             */
+/* 17.10.12  1.05  Lad  Moved error codes so they don't overlap with errno.h */
+/*****************************************************************************/
+
+#ifndef __STORMPORT_H__
+#define __STORMPORT_H__
+
+#define STORMAPI
+
+#ifndef __cplusplus
+  #define bool char
+  #define true 1
+  #define false 0
+#endif
+
+//-----------------------------------------------------------------------------
+// Defines for Windows
+
+#if !defined(PLATFORM_DEFINED) && defined(_WIN32)
+
+  // In MSVC 8.0, there are some functions declared as deprecated.
+  #if _MSC_VER >= 1400
+  #define _CRT_SECURE_NO_DEPRECATE
+  #define _CRT_NON_CONFORMING_SWPRINTFS
+  #endif
+
+  #include <tchar.h>
+  #include <assert.h>
+  #include <ctype.h>
+  #include <stdio.h>
+
+  // Suppress definitions of `min` and `max` macros by <windows.h>:
+  #define NOMINMAX 1
+  #include <windows.h>
+
+  #include <wininet.h>
+  #define PLATFORM_LITTLE_ENDIAN
+
+  #ifdef _WIN64
+    #define PLATFORM_64BIT
+  #else
+    #define PLATFORM_32BIT
+  #endif
+
+  #define PLATFORM_WINDOWS
+  #define PLATFORM_DEFINED                  // The platform is known now
+
+#endif
+
+//-----------------------------------------------------------------------------
+// Defines for Mac
+
+#if !defined(PLATFORM_DEFINED) && defined(__APPLE__)  // Mac BSD API
+
+  // Macintosh
+  #include <sys/types.h>
+  #include <sys/stat.h>
+  #include <sys/mman.h>
+  #include <unistd.h>
+  #include <fcntl.h>
+  #include <stdlib.h>
+  #include <stdio.h>
+  #include <string.h>
+  #include <ctype.h>
+  #include <assert.h>
+  #include <errno.h>
+
+  // Support for PowerPC on Mac OS X
+  #if (__ppc__ == 1) || (__POWERPC__ == 1) || (_ARCH_PPC == 1)
+    #include <stdint.h>
+    #include <CoreFoundation/CFByteOrder.h>
+  #endif
+
+  #define    PKEXPORT
+  #define    __SYS_ZLIB
+  #define    __SYS_BZLIB
+
+  #ifndef __BIG_ENDIAN__
+    #define PLATFORM_LITTLE_ENDIAN
+  #endif
+
+  #define PLATFORM_MAC
+  #define PLATFORM_DEFINED                  // The platform is known now
+
+#endif
+
+#if !defined(PLATFORM_DEFINED) && defined(__HAIKU__)
+
+  #include <sys/types.h>
+  #include <sys/stat.h>
+  #include <sys/mman.h>
+  #include <fcntl.h>
+  #include <unistd.h>
+  #include <stdint.h>
+  #include <stdlib.h>
+  #include <stdio.h>
+  #include <stdarg.h>
+  #include <string.h>
+  #include <ctype.h>
+  #include <assert.h>
+  #include <errno.h>
+
+  #ifndef __BIG_ENDIAN__
+    #define PLATFORM_LITTLE_ENDIAN
+  #endif
+
+  #define PLATFORM_HAIKU
+  #define PLATFORM_DEFINED                  // The platform is known now
+
+#endif
+
+#if !defined(PLATFORM_DEFINED) && defined(__AMIGA__)
+
+#include <sys/types.h>
+#include <sys/stat.h>
+#include <fcntl.h>
+#include <unistd.h>
+#include <stdint.h>
+#include <stdlib.h>
+#include <stdio.h>
+#include <stdarg.h>
+#include <string.h>
+#include <ctype.h>
+#include <assert.h>
+#include <errno.h>
+
+#define PLATFORM_AMIGA
+#define PLATFORM_DEFINED
+
+#endif
+
+#if !defined(PLATFORM_DEFINED) && defined(__SWITCH__)
+  #include <sys/types.h>
+  #include <sys/stat.h>
+  #include <fcntl.h>
+  #include <unistd.h>
+  #include <stdint.h>
+  #include <stdlib.h>
+  #include <stdio.h>
+  #include <stdarg.h>
+  #include <string.h>
+  #include <strings.h>
+  #include <ctype.h>
+  #include <assert.h>
+  #include <errno.h>
+
+  #ifndef __BIG_ENDIAN__
+    #define PLATFORM_LITTLE_ENDIAN
+  #endif
+
+  #define PLATFORM_SWITCH
+  #define PLATFORM_DEFINED
+
+#endif
+
+#if !defined(PLATFORM_DEFINED) && defined(__3DS__)
+  #include <sys/stat.h>
+  #include <fcntl.h>
+  #include <unistd.h>
+  #include <stdint.h>
+  #include <stdlib.h>
+  #include <stdio.h>
+  #include <stdarg.h>
+  #include <string.h>
+  #include <strings.h>
+  #include <ctype.h>
+  #include <assert.h>
+  #include <errno.h>
+
+  #define PLATFORM_LITTLE_ENDIAN
+
+  #define PLATFORM_CTR
+  #define PLATFORM_DEFINED
+
+#endif
+
+//-----------------------------------------------------------------------------
+// Assumption: we are not on Windows nor Macintosh, so this must be linux *grin*
+
+#if !defined(PLATFORM_DEFINED)
+
+  #include <sys/types.h>
+  #include <sys/stat.h>
+  #include <sys/mman.h>
+  #include <fcntl.h>
+  #include <unistd.h>
+  #include <stdint.h>
+  #include <stdlib.h>
+  #include <stdio.h>
+  #include <stdarg.h>
+  #include <string.h>
+  #include <strings.h>
+  #include <ctype.h>
+  #include <assert.h>
+  #include <errno.h>
+
+  #ifndef __BIG_ENDIAN__
+    #define PLATFORM_LITTLE_ENDIAN
+  #endif
+
+  #define PLATFORM_LINUX
+  #define PLATFORM_DEFINED
+
+#endif
+
+//-----------------------------------------------------------------------------
+// Definition of Windows-specific types for non-Windows platforms
+
+#ifndef PLATFORM_WINDOWS
+  #if __LP64__
+    #define PLATFORM_64BIT
+  #else
+    #define PLATFORM_32BIT
+  #endif
+
+  // Typedefs for ANSI C
+  #ifndef PLATFORM_AMIGA
+  typedef unsigned char  BYTE;
+  typedef int            LONG;
+  #endif
+  typedef unsigned short USHORT;
+  typedef unsigned int   DWORD;
+  typedef unsigned long  DWORD_PTR;
+  typedef long           LONG_PTR;
+  typedef long           INT_PTR;
+  typedef long long      LONGLONG;
+  typedef unsigned long long ULONGLONG;
+  typedef void         * HANDLE;
+  typedef void         * LPOVERLAPPED; // Unsupported on Linux and Mac
+  typedef char           TCHAR;
+  typedef unsigned int   LCID;
+  typedef LONG         * PLONG;
+  typedef DWORD        * LPDWORD;
+  typedef BYTE         * LPBYTE;
+  typedef const char   * LPCTSTR;
+  typedef const char   * LPCSTR;
+  typedef char         * LPTSTR;
+  typedef char         * LPSTR;
+
+  #ifdef PLATFORM_32BIT
+    #define _LZMA_UINT32_IS_ULONG
+  #endif
+
+  // Some Windows-specific defines
+  #ifndef MAX_PATH
+    #define MAX_PATH 1024
+  #endif
+
+  #ifndef _countof
+    #define _countof(x)  (sizeof(x) / sizeof(x[0]))
+  #endif
+
+  #define WINAPI __attribute__((stdcall))
+
+  #define FILE_BEGIN    SEEK_SET
+  #define FILE_CURRENT  SEEK_CUR
+  #define FILE_END      SEEK_END
+
+  #define _T(x)     x
+  #define _tcslen   strlen
+  #define _tcscpy   strcpy
+  #define _tcscat   strcat
+  #define _tcschr   strchr
+  #define _tcsrchr  strrchr
+  #define _tcsstr   strstr
+  #define _tcsnicmp strncasecmp
+  #define _tprintf  printf
+  #define _stprintf sprintf
+  #define _tremove  remove
+  #define _tmain    main
+
+  #define _stricmp  strcasecmp
+  #define _strnicmp strncasecmp
+  #define _tcsicmp  strcasecmp
+  #define _tcsnicmp strncasecmp
+
+#endif // !PLATFORM_WINDOWS
+
+// 64-bit calls are supplied by "normal" calls on Mac
+#if defined(PLATFORM_MAC) || defined(PLATFORM_HAIKU) || defined(PLATFORM_AMIGA) || defined(PLATFORM_SWITCH) || defined(PLATFORM_CTR)
+  #define stat64  stat
+  #define fstat64 fstat
+  #define lseek64 lseek
+  #define ftruncate64 ftruncate
+  #define off64_t off_t
+  #define O_LARGEFILE 0
+#endif
+
+// Platform-specific error codes for UNIX-based platforms
+#if defined(PLATFORM_MAC) || defined(PLATFORM_LINUX) || defined(PLATFORM_HAIKU) || defined(PLATFORM_AMIGA) || defined(PLATFORM_SWITCH) || defined(PLATFORM_CTR)
+  #define ERROR_SUCCESS                  0
+  #define ERROR_FILE_NOT_FOUND           ENOENT
+  #define ERROR_ACCESS_DENIED            EPERM
+  #define ERROR_INVALID_HANDLE           EBADF
+  #define ERROR_NOT_ENOUGH_MEMORY        ENOMEM
+  #define ERROR_NOT_SUPPORTED            ENOTSUP
+  #define ERROR_INVALID_PARAMETER        EINVAL
+  #define ERROR_NEGATIVE_SEEK            EINVAL
+  #define ERROR_DISK_FULL                ENOSPC
+  #define ERROR_ALREADY_EXISTS           EEXIST
+  #define ERROR_INSUFFICIENT_BUFFER      ENOBUFS
+  #define ERROR_BAD_FORMAT               1000        // No such error code under Linux
+  #define ERROR_NO_MORE_FILES            1001        // No such error code under Linux
+  #define ERROR_HANDLE_EOF               1002        // No such error code under Linux
+  #define ERROR_CAN_NOT_COMPLETE         1003        // No such error code under Linux
+  #define ERROR_FILE_CORRUPT             1004        // No such error code under Linux
+#endif
+
+//-----------------------------------------------------------------------------
+// Swapping functions
+
+#ifdef PLATFORM_LITTLE_ENDIAN
+    #define    BSWAP_INT16_UNSIGNED(a)          (a)
+    #define    BSWAP_INT16_SIGNED(a)            (a)
+    #define    BSWAP_INT32_UNSIGNED(a)          (a)
+    #define    BSWAP_INT32_SIGNED(a)            (a)
+    #define    BSWAP_INT64_SIGNED(a)            (a)
+    #define    BSWAP_INT64_UNSIGNED(a)          (a)
+    #define    BSWAP_ARRAY16_UNSIGNED(a,b)      {}
+    #define    BSWAP_ARRAY32_UNSIGNED(a,b)      {}
+    #define    BSWAP_ARRAY64_UNSIGNED(a,b)      {}
+    #define    BSWAP_PART_HEADER(a)             {}
+    #define    BSWAP_TMPQHEADER(a,b)            {}
+    #define    BSWAP_TMPKHEADER(a)              {}
+#else
+
+#ifdef __cplusplus
+  extern "C" {
+#endif
+    int16_t  SwapInt16(uint16_t);
+    uint16_t SwapUInt16(uint16_t);
+    int32_t  SwapInt32(uint32_t);
+    uint32_t SwapUInt32(uint32_t);
+    int64_t  SwapInt64(uint64_t);
+    uint64_t SwapUInt64(uint64_t);
+    void ConvertUInt16Buffer(void * ptr, size_t length);
+    void ConvertUInt32Buffer(void * ptr, size_t length);
+    void ConvertUInt64Buffer(void * ptr, size_t length);
+    void ConvertTMPQUserData(void *userData);
+    void ConvertTMPQHeader(void *header, uint16_t wPart);
+    void ConvertTMPKHeader(void *header);
+#ifdef __cplusplus
+  }
+#endif
+    #define    BSWAP_INT16_SIGNED(a)            SwapInt16((a))
+    #define    BSWAP_INT16_UNSIGNED(a)          SwapUInt16((a))
+    #define    BSWAP_INT32_SIGNED(a)            SwapInt32((a))
+    #define    BSWAP_INT32_UNSIGNED(a)          SwapUInt32((a))
+    #define    BSWAP_INT64_SIGNED(a)            SwapInt64((a))
+    #define    BSWAP_INT64_UNSIGNED(a)          SwapUInt64((a))
+    #define    BSWAP_ARRAY16_UNSIGNED(a,b)      ConvertUInt16Buffer((a),(b))
+    #define    BSWAP_ARRAY32_UNSIGNED(a,b)      ConvertUInt32Buffer((a),(b))
+    #define    BSWAP_ARRAY64_UNSIGNED(a,b)      ConvertUInt64Buffer((a),(b))
+    #define    BSWAP_TMPQHEADER(a,b)            ConvertTMPQHeader((a),(b))
+    #define    BSWAP_TMPKHEADER(a)              ConvertTMPKHeader((a))
+
+#endif
+
+//-----------------------------------------------------------------------------
+// Macro for deprecated symbols
+
+/*
+#ifdef _MSC_VER
+  #if _MSC_FULL_VER >= 140050320
+    #define STORMLIB_DEPRECATED(_Text) __declspec(deprecated(_Text))
+  #else
+    #define STORMLIB_DEPRECATED(_Text) __declspec(deprecated)
+  #endif
+#else
+  #ifdef __GNUC__
+    #define STORMLIB_DEPRECATED(_Text) __attribute__((deprecated))
+  #else
+    #define STORMLIB_DEPRECATED(_Text) __attribute__((deprecated(_Text)))
+  #endif
+#endif
+
+// When a flag is deprecated, use this macro
+#ifndef _STORMLIB_NO_DEPRECATE
+  #define STORMLIB_DEPRECATED_FLAG(type, oldflag, newflag)    \
+    const STORMLIB_DEPRECATED(#oldflag " is deprecated. Use " #newflag ". To supress this warning, define _STORMLIB_NO_DEPRECATE") static type oldflag = (type)newflag;
+#else
+#define STORMLIB_DEPRECATED_FLAG(type, oldflag, newflag) static type oldflag = (type)newflag;
+#endif
+*/
+
+//
+// MINIWIN changes
+//
+
+#define bool int
+extern "C" void TranslateFileName(char* dst, int dstLen, const char* src);
+
+#endif // __STORMPORT_H__